--- conflicted
+++ resolved
@@ -16,40 +16,22 @@
 	new metrics_collector_writer(mod);
 }
 
-<<<<<<< HEAD
-metrics_collector_writer::metrics_collector_writer(MODULE *mod){
-	if(oclass == NULL)
-	{
+metrics_collector_writer::metrics_collector_writer(MODULE *mod) {
+	if (oclass == NULL) {
 		oclass = gl_register_class(mod, const_cast<char *>("metrics_collector_writer"), sizeof(metrics_collector_writer), PC_POSTTOPDOWN);
 		if (oclass==NULL)
 			throw "unable to register class metrics_collector_writer";
 
-		if(gl_publish_variable(oclass,
-			PT_char256,"filename",PADDR(filename),PT_DESCRIPTION,"the JSON formatted output file name",
-			PT_char8,"extension",PADDR(extension),PT_DESCRIPTION,"the file formatted type (JSON, H5)",
-			PT_char8,"alternate",PADDR(alternate),PT_DESCRIPTION,"the alternate file name convention",
-			PT_double, "interim[s]", PADDR(interim_length_dbl), PT_DESCRIPTION, "Interim at which metrics_collector_writer output is written",
-			PT_double, "interval[s]", PADDR(interval_length_dbl), PT_DESCRIPTION, "Interval at which the metrics_collector_writer output is stored in JSON format",
-			NULL) < 1) GL_THROW(const_cast<char *>("unable to publish properties in %s"), __FILE__);
-    }
-=======
-metrics_collector_writer::metrics_collector_writer(MODULE *mod) {
-	if (oclass == NULL) {
-		oclass = gl_register_class(mod, "metrics_collector_writer", sizeof(metrics_collector_writer), PC_POSTTOPDOWN);
-		if (oclass == NULL)
-			throw "unable to register class metrics_collector_writer";
-
-		if (gl_publish_variable(oclass, 
-				PT_char256, "filename", PADDR(filename), PT_DESCRIPTION, "the JSON formatted output file name", 
-				PT_char8, "extension", PADDR(extension), PT_DESCRIPTION, "the file formatted type (JSON, H5)", 
-				PT_char8, "alternate", PADDR(alternate), PT_DESCRIPTION, "the alternate file name convention", 
-				PT_char8, "allextensions", PADDR(allextensions), PT_DESCRIPTION, "write all file extensions", 
+		if (gl_publish_variable(oclass,
+				PT_char256, "filename", PADDR(filename), PT_DESCRIPTION, "the JSON formatted output file name",
+				PT_char8, "extension", PADDR(extension), PT_DESCRIPTION, "the file formatted type (JSON, H5)",
+				PT_char8, "alternate", PADDR(alternate), PT_DESCRIPTION, "the alternate file name convention",
+				PT_char8, "allextensions", PADDR(allextensions), PT_DESCRIPTION, "write all file extensions",
 				PT_double, "interim[s]", PADDR(interim_length_dbl), PT_DESCRIPTION, "Interim at which metrics_collector_writer output is written",
 				PT_double, "interval[s]", PADDR(interval_length_dbl), PT_DESCRIPTION, "Interval at which the metrics_collector_writer output is stored in JSON format",
 				NULL) < 1)
-			GL_THROW("unable to publish properties in %s", __FILE__);
-	}
->>>>>>> d85e8c78
+			GL_THROW(const_cast<char *>("unable to publish properties in %s"), __FILE__);
+	}
 }
 
 int metrics_collector_writer::isa(char *classname) {
@@ -1421,9 +1403,6 @@
 	hdfWrite(filename_line, mtype_lines, &tbl, 8, idx);
 	metrics.clear();
 }
-<<<<<<< HEAD
-#endif // HAVE_HDF5
-=======
 
 void metrics_collector_writer::hdfEvChargerDetWrite (size_t objs, Json::Value& metrics) {
 	std::vector <EVChargerDet> tbl;
@@ -1449,10 +1428,7 @@
 	hdfWrite(filename_evchargerdet, mtype_evchargerdets, &tbl, 9, idx);
 	metrics.clear();
 }
-
-
-#endif HAVE_HDF5
->>>>>>> d85e8c78
+#endif // HAVE_HDF5
 
 EXPORT int create_metrics_collector_writer(OBJECT **obj, OBJECT *parent) {
 	int rv = 0;
