#include "group_recorder.h"
#include <sstream>

CLASS *group_recorder::oclass = NULL;
CLASS *group_recorder::pclass = NULL;
group_recorder *group_recorder::defaults = NULL;

void new_group_recorder(MODULE *mod){
	new group_recorder(mod);
}

group_recorder::group_recorder(MODULE *mod){
	if(oclass == NULL)
		{
#ifdef _DEBUG
		gl_debug("construction group_recorder class");
#endif
		oclass = gl_register_class(mod, const_cast<char *>("group_recorder"), sizeof(group_recorder), PC_POSTTOPDOWN);
        if(oclass == NULL)
            GL_THROW(const_cast<char *>("unable to register object class implemented by %s"), __FILE__);
        
        if(gl_publish_variable(oclass,
			PT_char256, "file", PADDR(filename), PT_DESCRIPTION, "output file name",
			PT_char1024, "group", PADDR(group_def), PT_DESCRIPTION, "group definition string",
			PT_double, "interval[s]", PADDR(dInterval), PT_DESCRIPTION, "recordering interval (0 'every iteration', -1 'on change')",
			PT_double, "flush_interval[s]", PADDR(dFlush_interval), PT_DESCRIPTION, "file flush interval (0 never, negative on samples)",
			PT_bool, "strict", PADDR(strict), PT_DESCRIPTION, "causes the group_recorder to stop the simulation should there be a problem opening or writing with the group_recorder",
			PT_bool, "print_units", PADDR(print_units), PT_DESCRIPTION, "flag to append units to each written value, if applicable",
			PT_char256, "property", PADDR(property_name), PT_DESCRIPTION, "property to record",
			PT_int32, "limit", PADDR(limit), PT_DESCRIPTION, "the maximum number of lines to write to the file",
            PT_bool, "format", PADDR(format), PT_DESCRIPTION, "determines whether output timestamp is formatted to be formatted as human-readable (default) or epoch",
			PT_enumeration, "complex_part", PADDR(complex_part), PT_DESCRIPTION, "the complex part to record if complex properties are gathered",
				PT_KEYWORD, "NONE", NONE,
				PT_KEYWORD, "REAL", REAL,
				PT_KEYWORD, "IMAG", IMAG,
				PT_KEYWORD, "MAG", MAG,
				PT_KEYWORD, "ANG_DEG", ANG,
				PT_KEYWORD, "ANG_RAD", ANG_RAD,
		NULL) < 1){
			;//GL_THROW("unable to publish properties in %s",__FILE__);
		}

		if (gl_publish_function(oclass, const_cast<char *>("obj_postupdate_fxn"), (FUNCTIONADDR)group_recorder_postroutine) == NULL)
			GL_THROW(const_cast<char *>("Unable to publish deltamode postupdate function for group_recorder"));

		defaults = this;
		memset(this, 0, sizeof(group_recorder));
    }
}

int group_recorder::create(){
	memcpy(this, defaults, sizeof(group_recorder));
	offnominal_time = false;	//By default, assume we'll be handled like normal time
	strict = true;	//By default, errors are errors - make the user override them
	return 1;
}

int group_recorder::init(OBJECT *obj){
	OBJECT *gr_obj = 0;
	OBJECT *thisobj = OBJECTHDR(this);
	gld_global min_ts_value("minimum_timestep");
	int32 temp_min_ts_value;
	int retvalue;

	// check for group
	if(0 == group_def[0]){
		if(strict){
			gl_error("group_recorder::init(): no group defined");
			/* TROUBLESHOOT
				group_recorder must define a group in "group_def".
			 */
			return 0;
		} else {
			gl_warning("group_recorder::init(): no group defined");
			tape_status = TS_ERROR;
			return 1; // nothing more to do
		}
	}

	// check for filename
	if(0 == filename[0]){
		// if no filename, auto-generate based on ID
		if(strict){
			gl_error("group_recorder::init(): no filename defined in strict mode");
			return 0;
		} else {
			sprintf(filename, "%256s-%256i.csv", oclass->name, obj->id);
			gl_warning("group_recorder::init(): no filename defined, auto-generating '%s'", filename.get_string());
			/* TROUBLESHOOT
				group_recorder requires a filename.  If none is provided, a filename will be generated
				using a combination of the classname and the core-assigned ID number.
			*/
		}
	}

	// check valid write interval
	write_interval = (int64)(dInterval);
	if(-1 > write_interval){
		gl_error("group_recorder::init(): invalid write_interval of %i, must be -1 or greater", write_interval);
		/* TROUBLESHOOT
			The group_recorder interval must be -1, 0, or a positive number of seconds.
		*/
		return 0;
	}

	// all flush intervals are valid
	flush_interval = (int64)dFlush_interval;
	
	// build group
	//	* invariant?
	//	* non-empty set?
	items = gl_find_objects(FL_GROUP, group_def.get_string());
	if(0 == items){
		if(strict){
			gl_error("group_recorder::init(): unable to construct a set with group definition");
			/* TROUBLESHOOT
				An error occured while attempting to build and populate the find list with the specified group definition.
			 */
			return 0;
		} else {
			gl_warning("group_recorder::init(): unable to construct a set with group definition");
			tape_status = TS_ERROR;
			return 1; // nothing more to do
		}
	}
	if(1 > items->hit_count){
		if(strict){
			gl_error("group_recorder::init(): the defined group returned an empty set");
			/* TROUBLESHOOT
				Placeholder.
			 */
			return 0;
		} else {
			gl_warning("group_recorder::init(): the defined group returned an empty set");
			tape_status = TS_ERROR;
			return 1;
		}
	}
	
	// open file
	rec_file = fopen(filename.get_string(), "w");
	if(0 == rec_file){
		if(strict){
			gl_error("group_recorder::init(): unable to open file '%s' for writing", filename.get_string());
			return 0;
		} else {
			gl_warning("group_recorder::init(): unable to open file '%s' for writing", filename.get_string());
			/* TROUBLESHOOT
				If the group_recorder cannot open the specified output file, it will 
			 */
			tape_status = TS_ERROR;
			return 1;
		}
	}

	// turn list into objlist, count items
	obj_count = 0;
	for(gr_obj = gl_find_next(items, 0); gr_obj != 0; gr_obj = gl_find_next(items, gr_obj) ){
		prop_ptr = gl_get_property(gr_obj, property_name.get_string());
		// might make this a 'strict-only' issue in the future
		if(prop_ptr == NULL){
			gl_error("group_recorder::init(): unable to find property '%s' in an object of type '%s'", property_name.get_string(), gr_obj->oclass->name);
			/* TROUBLESHOOT
				An error occured while reading the specified property in one of the objects.
			 */
			return 0;
		}
		++obj_count;
		if(obj_list == 0){
			obj_list = new quickobjlist(gr_obj, prop_ptr);
		} else {
			obj_list->tack(gr_obj, prop_ptr);
		}
	}

	// check if we should expunge the units from our copied PROP structs
	if(!print_units){
		quickobjlist *itr = obj_list;
		for(; itr != 0; itr = itr->next){
			itr->prop.unit = NULL;
		}
	}

	tape_status = TS_OPEN;
	if(0 == write_header()){
		gl_error("group_recorder::init(): an error occured when writing the file header");
		/* TROUBLESHOOT
			Unexpected IO error.
		 */
		tape_status = TS_ERROR;
		return 0;
	}

	/* Check to see if a minimum timestep was set */
	if (min_ts_value.is_valid() != true)
	{
		gl_error("group_recorder::init() - %s - Failed to map minimum_timestep variable!");
		/*  TROUBLESHOOT
		While mapping the global minimum_timestamp variable, an error occurred.  Try again.  If the error
		persists, submit an issue via GitHub
		*/
		return 0;
	}

	temp_min_ts_value = min_ts_value.get_int32();

	/* Check it */
	if (temp_min_ts_value > 1)
	{
		/* Set the flag for off-nominal times */
		offnominal_time = true;
	}

	/* set up the delta_mode flag, if necessary */
	if ( (thisobj->flags)&OF_DELTAMODE )
	{
		/* Add the device into the list */
		retvalue = delta_add_tape_device(thisobj,GROUPRECORDER);

		/* Make sure it worked */
		if (retvalue == 0)
		{
			/* Error message is inside the delta_add_tape_device function, just fail us */
			return 0;
		}

		/* Set the flag - deltamode qualifies as something that may have "odd update intervals"*/
		offnominal_time = true;
	}

	return 1;
}

//TIMESTAMP group_recorder::postsync(TIMESTAMP t0, TIMESTAMP t1){
TIMESTAMP group_recorder::commit(TIMESTAMP t1){
	// if we are strict and an error has occurred, stop the simulation

	// if eventful interval, read
	if(0 == write_interval){//
		if(0 == read_line()){
			gl_error("group_recorder::sync");
			/* TROUBLESHOOT
				Placeholder.
			 */
			return 0;
		}
	} else if(0 < write_interval){
		// recalculate next_time, since we know commit() will fire
		if(last_write + write_interval <= t1){
			interval_write = true;
			last_write = t1;
			next_write = t1 + write_interval;
		}
<<<<<<< HEAD
		//Extra check for deltamode-related group_recorder - make sure it didn't get stuck
		if (deltamode_gr)
=======
		//Extra check for offnominal time steps (deltamode or minimum_timestep) - make sure it didn't get stuck
		if (offnominal_time == true)
>>>>>>> d85e8c78
		{
			//See if we stagnated
//			if ((t0 == t1) && (t1 == next_write))
			if (t1 == next_write)
			{
				//We did, just bump us forward one
				next_write = next_write + TS_SECOND;
			}

		}
		//Default else -- Normal mode, just do what was done before

		return next_write;
	} else {
		// on-change intervals simply short-circuit
		return TS_NEVER;
	}
	// if every iteration, write
	if(0 == write_interval){
		if(0 == write_line(t1,0.0,false) ){
			gl_error("group_recorder::sync(): error when writing the values to the file");
			/* TROUBLESHOOT
				Placeholder.
			 */
			return 0;
		}
		if(flush_interval < 0){
			if( ((write_count + 1) % (-flush_interval)) == 0 ){
				flush_line();
			}
		}
	}
	
	// the interval recorders have already return'ed out, earlier in the sequence.
	return TS_NEVER;
}

int group_recorder::commit(TIMESTAMP t1, double t1dbl, bool deltacall){
	// short-circuit if strict & error
	if((TS_ERROR == tape_status) && strict){
		gl_error("group_recorder::commit(): the object has error'ed and is halting the simulation");
		/* TROUBLESHOOT
			In strict mode, any group_recorder logic errors or input errors will
			halt the simulation.
		 */
		return 0;
	}

	//See if we're deltamode -- if so, just make an update for t1 for the various items
	if (deltacall)
	{
		t1 = (TIMESTAMP)t1dbl;
	}

	// short-circuit if not open
	if(TS_OPEN != tape_status){
		return 1;
	}

	// if periodic interval, check for write
	if(write_interval > 0){
		if((interval_write && !deltacall) || deltacall){
			if(0 == read_line()){
				gl_error("group_recorder::commit(): error when reading the values");
				return 0;
			}
			if(0 == write_line(t1,t1dbl,deltacall)){
				gl_error("group_recorder::commit(): error when writing the values to the file");
				return 0;
			}
			last_write = t1;
			interval_write = false;
		}
	}

	// if every change,
	//	* compare to last values
	//	* if different, write
	if(-1 == write_interval){
		if(0 == read_line()){
			if(0 == read_line()){
				gl_error("group_recorder::commit(): error when reading the values");
				return 0;
			}
			if(0 != strcmp(line_buffer, prev_line_buffer) ){
				if(0 == write_line(t1,t1dbl,deltacall)){
					gl_error("group_recorder::commit(): error when writing the values to the file");
					return 0;
				}
			}
		}

	}

	// if periodic flush, check for flush
	if(flush_interval > 0){
		if(last_flush + flush_interval <= t1){
			last_flush = t1;
		}
	} else if(flush_interval < 0){
		if( ((write_count + 1) % (-flush_interval)) == 0 ){
			flush_line();
		}
	} // if 0, no flush

	// check if write limit
	if(limit > 0 && write_count >= limit){
		// write footer
		write_footer();
		fclose(rec_file);
		rec_file = 0;
		free(line_buffer);
		line_buffer = 0;
		line_size = 0;
		tape_status = TS_DONE;
	}

	// check if strict & error ... a second time in case the periodic behavior failed.
	if((TS_ERROR == tape_status) && strict){
		gl_error("group_recorder::commit(): the object has error'ed and is halting the simulation");
		/* TROUBLESHOOT
			In strict mode, any group_recorder logic errors or input errors will
			halt the simulation.
		 */
		return 0;
	}

	return 1;
}

int group_recorder::isa(char *classname){
	return (strcmp(classname, oclass->name) == 0);
}

/**
	@return 0 on failure, 1 on success
 **/
int group_recorder::write_header(){
//	size_t name_size;
	time_t now = time(NULL);
	quickobjlist *qol = 0;
	OBJECT *obj=OBJECTHDR(this);

	if(TS_OPEN != tape_status){
		// could be ERROR or CLOSED
		return 0;
	}
	if(0 == rec_file){
		gl_error("group_recorder::write_header(): the output file was not opened");
		/* TROUBLESHOOT
			group_recorder claimed to be open and attempted to write to a file when
			a file had not successfully	opened.
		 */
		tape_status = TS_ERROR;
		return 0; // serious problem
	}

	// write model file name
	if(0 > fprintf(rec_file,"# file...... %s\n", filename.get_string())){ return 0; }
	if(0 > fprintf(rec_file,"# date...... %s", asctime(localtime(&now)))){ return 0; }
#ifdef _WIN32
	if(0 > fprintf(rec_file,"# user...... %s\n", getenv("USERNAME"))){ return 0; }
	if(0 > fprintf(rec_file,"# host...... %s\n", getenv("MACHINENAME"))){ return 0; }
#else
	if(0 > fprintf(rec_file,"# user...... %s\n", getenv("USER"))){ return 0; }
	if(0 > fprintf(rec_file,"# host...... %s\n", getenv("HOST"))){ return 0; }
#endif
	if(0 > fprintf(rec_file,"# group..... %s\n", group_def.get_string())){ return 0; }
	if(0 > fprintf(rec_file,"# property.. %s\n", property_name.get_string())){ return 0; }
	if(0 > fprintf(rec_file,"# limit..... %d\n", limit)){ return 0; }
	if(0 > fprintf(rec_file,"# interval.. %lld\n", write_interval)){ return 0; }

	// write list of properties
	if(0 > fprintf(rec_file, "# timestamp")){ return 0; }
	for(qol = obj_list; qol != 0; qol = qol->next){
		if(0 != qol->obj->name){
			if(0 > fprintf(rec_file, ",%s", qol->obj->name)){ return 0; }
		} else {
			if(0 > fprintf(rec_file, ",%s:%i", qol->obj->oclass->name, qol->obj->id)){ return 0; }
		}
	}
	if(0 > fprintf(rec_file, "\n")){ return 0; }
	return 1;
}

/**
	@return 0 on failure, 1 on success
 **/
int group_recorder::read_line(){
	size_t index = 0, offset = 0, unit_len = 0;
	quickobjlist *curr = 0;
	char *swap_ptr = 0;
	char buffer[128];
	char objname[128];

	if(TS_OPEN != tape_status){
		// could be ERROR or CLOSED
		return 0;
	}

	// pre-calculate buffer needs
	if(line_size <= 0 || line_buffer == 0){
		size_t prop_size;
		
		// in v2.3, there's no measure of the property's string representation size.
		//	this value *is* present in 3.0.
		prop_size = 48;

		line_size = (prop_size + 1) * obj_count + 1;
		line_buffer = (char *)malloc(line_size);
		if(0 == line_buffer){
			return 0;
		}
		memset(line_buffer, 0, line_size);
		if(-1 == write_interval){ // 'on change', will need second buffer
			prev_line_buffer = (char *)malloc(line_size);
			if(0 == prev_line_buffer){
				gl_error("group_recorder::read_line(): malloc failure");
				/* TROUBLESHOOT
					Memory allocation failure.
				*/
				return 0;
			}
			memset(prev_line_buffer, 0, line_size);
		}
	}

	// if we need the previous buffer to compare against, swap the buffers
	if(-1 == write_interval){
		swap_ptr = prev_line_buffer;
		prev_line_buffer = line_buffer;
		line_buffer = swap_ptr;
	}
	memset(line_buffer, 0, line_size);
	for(curr = obj_list; curr != 0; curr = curr->next){
		// GETADDR is a macro defined in object.h
		if(curr->prop.ptype == PT_complex && complex_part != NONE){
			double part_value = 0.0;
			gld::complex *cptr = 0;
			// get value as a complex
			cptr = gl_get_complex(curr->obj, &(curr->prop));
			if(0 == cptr){
				gl_error("group_recorder::read_line(): unable to get complex property '%s' from object '%s'", curr->prop.name, gl_name(curr->obj, objname, 127));
				/* TROUBLESHOOT
					Could not read a complex property as a complex value.
				 */
				return 0;
			}
			// switch on part
			switch(complex_part){
				case NONE:
					// didn't we test != NONE just a few lines ago?
					gl_error("group_recorder::read_line(): inconsistant complex_part states!");
					return 0;
				case REAL:
					part_value = cptr->Re();
					break;
				case IMAG:
					part_value = cptr->Im();
					break;
				case MAG:
					part_value = cptr->Mag();
					break;
				case ANG:
					part_value = cptr->Arg() * 180/PI;
					break;
				case ANG_RAD:
					part_value = cptr->Arg();
					break;
			}
			sprintf(buffer, "%f", part_value);
			offset = strlen(buffer);
		} else {
			offset = gl_get_value(curr->obj, GETADDR(curr->obj, &(curr->prop)), buffer, 127, &(curr->prop));
			if(0 == offset){
				gl_error("group_recorder::read_line(): unable to get value for '%s' in object '%s'", curr->prop.name, curr->obj->name);
				/* TROUBLESHOOT
					An error occured while reading the specified property in one of the objects.
				 */
				return 0;
			}
		}
		// check line_buffer space
		if( (index + offset + 1) > line_size ){
			gl_error("group_recorder::read_line(): potential buffer overflow from a too-short automatically sized output value buffer");
			/* TROUBLESHOOT
				A potential buffer overflow was caught, most likely due to incorrect property
				representation assumptions for buffer allocation.
			 */
			return 0;
		}
		// write to line_buffer
		// * lead with a comma on all entries, assume leading timestamp will NOT print a comma
		if(0 >= sprintf(line_buffer+index, ",%s", buffer)){return 0;}
		index += (offset + 1); // add the comma
	}
	// assume write_line will add newline character

	return 1;
}

/**
	@return 1 on successful write, 0 on unsuccessful write, error, or when not ready
 **/
int group_recorder::write_line(TIMESTAMP t1, double t1dbl, bool deltacall){
	char time_str[64];
	DATETIME dt;

	if(TS_OPEN != tape_status){
		gl_error("group_recorder::write_line(): trying to write line when the tape is not open");
		// could be ERROR or CLOSED, should not have happened
		return 0;
	}
	if(0 == rec_file){
		gl_error("group_recorder::write_line(): no output file open and state is 'open'");
		/* TROUBLESHOOT
			group_recorder claimed to be open and attempted to write to a file when
			a file had not successfully	opened.
		 */
		tape_status = TS_ERROR;
		return 0;
	}

	// check that buffer needs were pre-calculated
	if(line_size <= 0 || line_buffer == 0){
		gl_error("group_recorder::write_line(): output buffer not initialized (read_line() not called)");
		/* TROUBLESHOOT
			read_line was not called before write_line, indicating an internal logic error.
		 */
		tape_status = TS_ERROR;
		return 0;
	}

	// write time_str
	// recorder.c uses multiple formats, in the sense of "formatted or not".  This has been fixed to match
	if (!format)
	{
		if (!deltacall)
		{
			if(0 == gl_localtime(t1, &dt))
			{
				gl_error("group_recorder::write_line(): error when converting the sync time");
				/* TROUBLESHOOT
					Unprintable timestamp.
				 */
				tape_status = TS_ERROR;
				return 0;
			}
		}
		else //delta call
		{
			if(0 == gl_localtime_delta(t1dbl, &dt))
			{
				gl_error("group_recorder::write_line(): error when converting the sync time");
				/* TROUBLESHOOT
					Unprintable timestamp.
				 */
				tape_status = TS_ERROR;
				return 0;
			}
		}
			
		if(0 == gl_strtime(&dt, time_str, sizeof(time_str) ) )
		{
			gl_error("group_recorder::write_line(): error when writing the sync time as a string");
			/* TROUBLESHOOT
				Error printing the timestamp.
			 */
			tape_status = TS_ERROR;
			return 0;
		}
	}
	else	//Just converting TIMESTAMP to char array
	{
		// ************* TODO: This needs to be fixed for deltamode *****************//
		std::string number;
		std::stringstream strstream;
		strstream << (long long)t1;
		strstream >> number;
		strcpy(time_str, number.c_str());
	}

	// print line to file
	if(0 >= fprintf(rec_file, "%s%s\n", time_str, line_buffer)){
		gl_error("group_recorder::write_line(): error when writing to the output file");
		/* TROUBLESHOOT
			File I/O error.
		 */
		tape_status = TS_ERROR;
		return 0;
	}
	++write_count;
	
	return 1;
}

/**
	@return 0 on failure, 1 on success
 **/
int group_recorder::flush_line(){
	if(TS_OPEN != tape_status){
		gl_error("group_recorder::flush_line(): tape is not open");
		// could be ERROR or CLOSED, should not have happened
		return 0;
	}
	if(0 == rec_file){
		gl_error("group_recorder::flush_line(): output file is not open");
		/* TROUBLESHOOT
			group_recorder claimed to be open and attempted to flush to a file when
			a file had not successfully	opened.
		 */
		tape_status = TS_ERROR;
		return 0;
	}
	if(0 != fflush(rec_file)){
		gl_error("group_recorder::flush_line(): unable to flush output file");
		/* TROUBLESHOOT
			An IO error has occured.
		 */
		tape_status = TS_ERROR;
		return 0;
	}
	return 1;
}

/**
	@return 0 on failure, 1 on success
 **/
int group_recorder::write_footer(){
	if(TS_OPEN != tape_status){
		gl_error("group_recorder::write_footer(): tape is not open");
		// could be ERROR or CLOSED, should not have happened
		return 0;
	}
	if(0 == rec_file){
		gl_error("group_recorder::write_footer(): output file is not open");
		/* TROUBLESHOOT
			group_recorder claimed to be open and attempted to write to a file when
			a file had not successfully	opened.
		 */
		tape_status = TS_ERROR;
		return 0;
	}

	// not a lot to this one.
	if(0 >= fprintf(rec_file, "# end of file\n")){ return 0; }

	return 1;
}

//////////////////////////////


EXPORT int create_group_recorder(OBJECT **obj, OBJECT *parent){
	int rv = 0;
	try {
		*obj = gl_create_object(group_recorder::oclass);
		if(*obj != NULL){
			group_recorder *my = OBJECTDATA(*obj, group_recorder);
			gl_set_parent(*obj, parent);
			rv = my->create();
		}
	}
	catch (char *msg){
		gl_error("create_group_recorder: %s", msg);
	}
	catch (const char *msg){
		gl_error("create_group_recorder: %s", msg);
	}
	catch (...){
		gl_error("create_group_recorder: unexpected exception caught");
	}
	return rv;
}

EXPORT int init_group_recorder(OBJECT *obj){
	group_recorder *my = OBJECTDATA(obj, group_recorder);
	int rv = 0;
	try {
		rv = my->init(obj->parent);
	}
	catch (char *msg){
		gl_error("init_group_recorder: %s", msg);
	}
	catch (const char *msg){
		gl_error("init_group_recorder: %s", msg);
	}
	return rv;
}

EXPORT TIMESTAMP sync_group_recorder(OBJECT *obj, TIMESTAMP t0, PASSCONFIG pass){
	group_recorder *my = OBJECTDATA(obj, group_recorder);
	TIMESTAMP rv = 0;
	try {
		switch(pass){
			case PC_PRETOPDOWN:
				rv = TS_NEVER;
				break;
			case PC_BOTTOMUP:
				rv = TS_NEVER;
				break;
			case PC_POSTTOPDOWN:
				rv = my->commit(obj->clock);
				obj->clock = t0;
				break;
			default:
				throw "invalid pass request";
		}
	}
	catch(char *msg){
		gl_error("sync_group_recorder: %s", msg);
	}
	catch(const char *msg){
		gl_error("sync_group_recorder: %s", msg);
	}
	return rv;
}

EXPORT int commit_group_recorder(OBJECT *obj){
	int rv = 0;
	group_recorder *my = OBJECTDATA(obj, group_recorder);
	try {
		rv = my->commit(obj->clock,0.0,false);
	}
	catch (char *msg){
		gl_error("commit_group_recorder: %s", msg);
	}
	catch (const char *msg){
		gl_error("commit_group_recorder: %s", msg);
	}
	return rv;
}

EXPORT int isa_group_recorder(OBJECT *obj, char *classname)
{
	return OBJECTDATA(obj, group_recorder)->isa(classname);
}

//Deltamode -- object-level call
EXPORT SIMULATIONMODE update_group_recorder(OBJECT *obj, TIMESTAMP t0, unsigned int64 delta_time, unsigned long dt, unsigned int iteration_count_val)
{
	double tsdblvalue, dblincrement;
	int return_val;
	group_recorder *thisrcdr = OBJECTDATA(obj,group_recorder);

	//See if we're the first call
	if ((iteration_count_val == 0) && (delta_time != 0))
	{
		//Get decimal timestamp value - always previous value
		dblincrement = ((double)delta_time-(double)dt)/(double)DT_SECOND; 

		//Update tracking variable
		tsdblvalue = (double)t0 + dblincrement;

		//Call the commit routine
		return_val = thisrcdr->commit(t0,tsdblvalue,true);

		//Make sure we didn't fail
		if (return_val == 0)
		{
			return SM_ERROR;
		}
	}
	//Default else, just keep going

	return SM_EVENT;
}

//Deltamode -- exposed function for commit (slightly different) to get the post update call
EXPORT int group_recorder_postroutine(OBJECT *obj, double timedbl)
{
	int return_value;
	group_recorder *thisrcdr = OBJECTDATA(obj,group_recorder);

	//Call the commit routine
	return_value = thisrcdr->commit(0,timedbl,true);

	//Send the status back
	return return_value;
}
// EOF<|MERGE_RESOLUTION|>--- conflicted
+++ resolved
@@ -251,14 +251,10 @@
 			last_write = t1;
 			next_write = t1 + write_interval;
 		}
-<<<<<<< HEAD
-		//Extra check for deltamode-related group_recorder - make sure it didn't get stuck
-		if (deltamode_gr)
-=======
 		//Extra check for offnominal time steps (deltamode or minimum_timestep) - make sure it didn't get stuck
-		if (offnominal_time == true)
->>>>>>> d85e8c78
+		if (offnominal_time)
 		{
+            // TODO: review this if statement, the first check may be redundant
 			//See if we stagnated
 //			if ((t0 == t1) && (t1 == next_write))
 			if (t1 == next_write)
