--- conflicted
+++ resolved
@@ -50,21 +50,6 @@
 			PT_double, "inverter_v_chng_per_interval_lower_bound", PADDR(inverter_v_chng_per_interval_lower_bound), PT_DESCRIPTION, "inverter_v_chng_per_interval_lower_bound",
 			PT_double, "inverter_v_chng_interval", PADDR(inverter_v_chng_interval), PT_DESCRIPTION, "inverter_v_chng_interval",
 			PT_set, "violation_flag", PADDR(violation_flag), PT_DESCRIPTION, "bit set for determining which violations to check",
-<<<<<<< HEAD
-				PT_KEYWORD,"VIOLATION0",(set)VIOLATION0,
-				PT_KEYWORD,"VIOLATION1",(set)VIOLATION1,
-				PT_KEYWORD,"VIOLATION2",(set)VIOLATION2,
-				PT_KEYWORD,"VIOLATION3",(set)VIOLATION3,
-				PT_KEYWORD,"VIOLATION4",(set)VIOLATION4,
-				PT_KEYWORD,"VIOLATION5",(set)VIOLATION5,
-				PT_KEYWORD,"VIOLATION6",(set)VIOLATION6,
-				PT_KEYWORD,"VIOLATION7",(set)VIOLATION7,
-				PT_KEYWORD,"VIOLATION8",(set)VIOLATION8,
-				PT_KEYWORD,"ALLVIOLATIONS",(set)ALLVIOLATIONS,
-			PT_char1024, "helics_endpoint_name", PADDR(helics_endpoint_name), PT_DESCRIPTION, "The name of the HELICS Endpoint to send Violation data on.",
-			PT_bool, "helics_only", PADDR(helics_only), PT_DESCRIPTION, "True by default. Flag that indicates whether to write violations to the recorder file when sending violations through HELICS as well.",
-		NULL) < 1){
-=======
 				PT_KEYWORD,"VIOLATION0",(gld::set)VIOLATION0,
 				PT_KEYWORD,"VIOLATION1",(gld::set)VIOLATION1,
 				PT_KEYWORD,"VIOLATION2",(gld::set)VIOLATION2,
@@ -76,7 +61,6 @@
 				PT_KEYWORD,"VIOLATION8",(gld::set)VIOLATION8,
 				PT_KEYWORD,"ALLVIOLATIONS",(gld::set)ALLVIOLATIONS,
 		nullptr) < 1){
->>>>>>> 01037902
 			;//GL_THROW("unable to publish properties in %s",__FILE__);
 		}
         // TODO set defaults here
