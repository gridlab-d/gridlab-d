--- conflicted
+++ resolved
@@ -23,29 +23,13 @@
         tape/main.cpp
         tape/memory.cpp
         tape/memory.h
-<<<<<<< HEAD
-        tape/multi_recorder.c
-        tape/odbc.c
-        tape/odbc.h
-        tape/player.c
-        tape/recorder.c
-        tape/shaper.c
-        tape/tape.c
-=======
-        tape/metrics_collector.cpp
-        tape/metrics_collector.h
-        tape/metrics_collector_writer.cpp
-        tape/metrics_collector_writer.h
         tape/multi_recorder.cpp
         tape/odbc.cpp
         tape/odbc.h
         tape/player.cpp
         tape/recorder.cpp
-        tape/schedule.cpp
-        tape/schedule.h
         tape/shaper.cpp
         tape/tape.cpp
->>>>>>> 40e5ad85
         tape/tape.h
         )
 
