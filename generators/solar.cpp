/**
 * // Assumptions:
1. All solar panels are tilted as per the site latitude to perform at their best efficiency
2. All the solar cells are connected in series in a solar module
3. 600Volts, 5/7.6 Amps, 200 Watts PV system is used for all residential , commercial and industrial applications. The number of modules will vary based on the surface area
4. A power derating of 10-15% is applied to take account of power losses and conversion in-efficiencies of the inverter.

// References:
1. Photovoltaic Module Thermal/Wind performance: Long-term monitoring and Model development for energy rating , Solar program review meeting 2003, Govindswamy Tamizhmani et al
2. COMPARISON OF ENERGY PRODUCTION AND PERFORMANCE FROM FLAT-PLATE PHOTOVOLTAIC MODULE TECHNOLOGIES DEPLOYED AT FIXED TILT, J.A. del Cueto
3. Solar Collectors and Photovoltaic in energyPRO
4. Calculation of the polycrystalline PV module temperature using a simple method of energy balance
**/

#include "solar.h"

#include <cassert>
#include <cmath>
#include <climits>
#include <iostream>

using namespace std;

#define DEG_TO_RAD(x) (x * M_PI) / 180.0
#define WPM2_TO_WPFT2(x) x / 10.7639
#define WPFT2_TO_WPM2(x) x * 10.7639
#define FAHR_TO_CELS(x) (x - 32.0) * 5.0 / 9.0
#define CELS_TO_FAHR(x) x * 9.0 / 5.0 + 32.0

#define PV_CURVE_PARAM_RATIO 1.2

/* Framework */
CLASS *solar::oclass = nullptr;
solar *solar::defaults = nullptr;

static PASSCONFIG passconfig = PC_BOTTOMUP | PC_POSTTOPDOWN;
static PASSCONFIG clockpass = PC_BOTTOMUP;

/* Class registration is only called once to register the class with the core */
solar::solar(MODULE *module)
{
	if (oclass == nullptr)
	{
		oclass = gl_register_class(module, "solar", sizeof(solar), PC_PRETOPDOWN | PC_BOTTOMUP | PC_POSTTOPDOWN | PC_AUTOLOCK);
		if (oclass == nullptr)
			throw "unable to register class solar";
		else
			oclass->trl = TRL_PROOF;

		if (gl_publish_variable(oclass,
			// Flag for Mode Section of Calculating pvc_Pmax
			PT_bool, "pvc_Pmax_calc_simp_mode", PADDR(pvc_Pmax_calc_simp_mode), PT_DESCRIPTION, "If the simple mode is selected, the pvc_Pmax = pvc_U_m_V * pvc_I_m_A.",

			// Solar PV Panel (under PV_CURVE Mode)
			PT_double, "t_ref_cels[degC]", PADDR(pvc_t_ref_cels), PT_DESCRIPTION, "The referenced temperature",
			PT_double, "S_ref_wpm2[W/m^2]", PADDR(pvc_S_ref_wpm2), PT_DESCRIPTION, "The referenced insolation",

			PT_double, "pvc_a1_inv_cels", PADDR(pvc_a1), PT_DESCRIPTION, "In the calculation of dI, this is the coefficient that adjusts the difference between t (temperature) and pvc_t_ref_cels (referenced temperature)",
			PT_double, "pvc_b1_inv_cels", PADDR(pvc_b1), PT_DESCRIPTION, "In the calculation of dU, this is the coefficient that adjusts the difference between t (temperature) and pvc_t_ref_cels (referenced temperature)",

			PT_double, "pvc_U_oc_V[V]", PADDR(pvc_U_oc_V), PT_DESCRIPTION, "The open circuit voltage",
			PT_double, "pvc_I_sc_A[A]", PADDR(pvc_I_sc_A), PT_DESCRIPTION, "The short circuit current",
			PT_double, "pvc_U_m_V[V]", PADDR(pvc_U_m_V), PT_DESCRIPTION, "Voltage at maximum power point",
			PT_double, "pvc_I_m_A[A]", PADDR(pvc_I_m_A), PT_DESCRIPTION, "Current at maximum power point",

			// N-R Solver
			PT_int16, "MAX_NR_ITERATIONS", PADDR(max_nr_ite), PT_DESCRIPTION, "The allowed maximum number of newton-raphson itrations",
			PT_double, "x0_root_rt", PADDR(x0_root_rt), PT_DESCRIPTION, "Set the initial guess at this extra percentage of the absolute x value at the extreme point",
			PT_double, "DOA_NR_ITERATIONS", PADDR(eps_nr_ite), PT_DESCRIPTION, "Set the degree of accuracy of newton-raphson method",

			PT_enumeration, "panel_type", PADDR(panel_type_v),
			PT_KEYWORD, "SINGLE_CRYSTAL_SILICON", (enumeration)SINGLE_CRYSTAL_SILICON, //Mono-crystalline in production and the most efficient, efficiency 0.15-0.17
			PT_KEYWORD, "MULTI_CRYSTAL_SILICON", (enumeration)MULTI_CRYSTAL_SILICON,
			PT_KEYWORD, "AMORPHOUS_SILICON", (enumeration)AMORPHOUS_SILICON,
			PT_KEYWORD, "THIN_FILM_GA_AS", (enumeration)THIN_FILM_GA_AS,
			PT_KEYWORD, "CONCENTRATOR", (enumeration)CONCENTRATOR,

			PT_enumeration, "SOLAR_TILT_MODEL", PADDR(solar_model_tilt), PT_DESCRIPTION, "solar tilt model used to compute insolation values",
			PT_KEYWORD, "DEFAULT", (enumeration)LIUJORDAN,
			PT_KEYWORD, "SOLPOS", (enumeration)SOLPOS,
			PT_KEYWORD, "PLAYERVALUE", (enumeration)PLAYERVAL,

			PT_enumeration, "SOLAR_POWER_MODEL", PADDR(solar_power_model),
			PT_KEYWORD, "DEFAULT", (enumeration)BASEEFFICIENT,
			PT_KEYWORD, "FLATPLATE", (enumeration)FLATPLATE,
			PT_KEYWORD, "PV_CURVE", (enumeration)PV_CURVE,

			PT_double, "a_coeff", PADDR(module_acoeff), PT_DESCRIPTION, "a coefficient for module temperature correction formula",
			PT_double, "b_coeff[s/m]", PADDR(module_bcoeff), PT_DESCRIPTION, "b coefficient for module temperature correction formula",
			PT_double, "dT_coeff[m*m*degC/kW]", PADDR(module_dTcoeff), PT_DESCRIPTION, "Temperature difference coefficient for module temperature correction formula",
			PT_double, "T_coeff[%/degC]", PADDR(module_Tcoeff), PT_DESCRIPTION, "Maximum power temperature coefficient for module temperature correction formula",

			PT_double, "NOCT[degF]", PADDR(NOCT),			 //Nominal operating cell temperature NOCT in deg F
			PT_double, "Tmodule[degF]", PADDR(Tmodule),		 //Temperature of PV module
			PT_double, "Tambient[degC]", PADDR(Tambient),	 //Ambient temperature for cell efficiency calculations
			PT_double, "wind_speed[mph]", PADDR(wind_speed), //Wind speed
			PT_double, "ambient_temperature[degF]", PADDR(Tamb), PT_DESCRIPTION, "Current ambient temperature of air",
			PT_double, "Insolation[W/sf]", PADDR(Insolation),
			PT_double, "Rinternal[Ohm]", PADDR(Rinternal),
			PT_double, "Rated_Insolation[W/sf]", PADDR(Rated_Insolation),
			PT_double, "Pmax_temp_coeff", PADDR(Pmax_temp_coeff), //temp coefficient of rated Power in %/ deg C
			PT_double, "Voc_temp_coeff", PADDR(Voc_temp_coeff),
			PT_double, "V_Max[V]", PADDR(V_Max),	 // Vmax of solar module found on specs
			PT_double, "Voc_Max[V]", PADDR(Voc_Max), //Voc max of solar module
			PT_double, "Voc[V]", PADDR(Voc),
			PT_double, "efficiency[unit]", PADDR(efficiency),
			PT_double, "area[sf]", PADDR(area), //solar panel area
			PT_double, "soiling[pu]", PADDR(soiling_factor), PT_DESCRIPTION, "Soiling of array factor - representing dirt on array",
			PT_double, "derating[pu]", PADDR(derating_factor), PT_DESCRIPTION, "Panel derating to account for manufacturing variances",
			PT_double, "Tcell[degC]", PADDR(Tcell),

			PT_double, "rated_power[W]", PADDR(Max_P), PT_DESCRIPTION, "Used to define the size of the solar panel in power rather than square footage.",
			PT_double, "P_Out[kW]", PADDR(P_Out),
			PT_double, "V_Out[V]", PADDR(V_Out),
			PT_double, "I_Out[A]", PADDR(I_Out),
			PT_object, "weather", PADDR(weather),

			PT_double, "shading_factor[pu]", PADDR(shading_factor), PT_DESCRIPTION, "Shading factor for scaling solar power to the array",
			PT_double, "tilt_angle[deg]", PADDR(tilt_angle), PT_DESCRIPTION, "Tilt angle of PV array",
			PT_double, "orientation_azimuth[deg]", PADDR(orientation_azimuth), PT_DESCRIPTION, "Facing direction of the PV array",
			PT_bool, "latitude_angle_fix", PADDR(fix_angle_lat), PT_DESCRIPTION, "Fix tilt angle to installation latitude value",

			PT_double, "default_voltage_variable", PADDR(default_voltage_array), PT_ACCESS, PA_HIDDEN, PT_DESCRIPTION, "Accumulator/placeholder for default voltage value, when solar is run without an inverter",
			PT_double, "default_current_variable", PADDR(default_current_array), PT_ACCESS, PA_HIDDEN, PT_DESCRIPTION, "Accumulator/placeholder for default current value, when solar is run without an inverter",
			PT_double, "default_power_variable", PADDR(default_power_array), PT_ACCESS, PA_HIDDEN, PT_DESCRIPTION, "Accumulator/placeholder for default power value, when solar is run without an inverter",

			PT_enumeration, "orientation", PADDR(orientation_type),
			PT_KEYWORD, "DEFAULT", (enumeration)DEFAULT,
			PT_KEYWORD, "FIXED_AXIS", (enumeration)FIXED_AXIS,
			//PT_KEYWORD, "ONE_AXIS", ONE_AXIS,			//To be implemented later
			//PT_KEYWORD, "TWO_AXIS", TWO_AXIS,			//To be implemented later
			//PT_KEYWORD, "AZIMUTH_AXIS", AZIMUTH_AXIS,	//To be implemented later
<<<<<<< HEAD

=======
>>>>>>> e1a55d14
			NULL) < 1)
				GL_THROW("unable to publish properties in %s", __FILE__);

		//Deltamode linkage
		if (gl_publish_function(oclass, "interupdate_gen_object", (FUNCTIONADDR)interupdate_solar) == nullptr)
			GL_THROW("Unable to publish solar deltamode function");
		if (gl_publish_function(oclass, "DC_gen_object_update", (FUNCTIONADDR)dc_object_update_solar) == nullptr)
			GL_THROW("Unable to publish solar DC object update function");

		defaults = this;
		memset(this, 0, sizeof(solar));
	}
}

/* Object creation is called once for each object that is created by the core */
int solar::create(void)
{
	pvc_Pmax_calc_simp_mode = true;

	NOCT = 118.4;	 //degF
	Tcell = 21.0;	 //degC
	Tambient = 25.0; //degC
	Tamb = 77;		 //degF
	wind_speed = 0.0;
	Insolation = 0;
	Rinternal = 0.05;
	prevTemp = 15.0; //Start at a reasonable ambient temp (degC) - default temp is 59 degF = 15 degC
	currTemp = 15.0; //Start at a reasonable ambient temp (degC)
	prevTime = 0;
	Rated_Insolation = 92.902; //W/Sf for 1000 W/m2
	V_Max = 27.1;			   // max. power voltage (Vmp) from GE solar cell performance charatcetristics
	Voc_Max = 34.0;			   //taken from GEPVp-200-M-Module performance characteristics
	Voc = 34.0;				   //taken from GEPVp-200-M-Module performance characteristics
	P_Out = 0.0;

	area = 0; //sq f , 30m2

	//Defaults for flagging
	efficiency = 0;
	Pmax_temp_coeff = 0.0;
	Voc_temp_coeff = 0.0;

	//Property values - NULL out
	pTout = nullptr;
	pWindSpeed = nullptr;

	module_acoeff = -2.81;	 //Coefficients from Sandia database - represents
	module_bcoeff = -0.0455; //glass/cell/polymer sheet insulated back, raised structure mounting
	module_dTcoeff = 0.0;
	module_Tcoeff = -0.5; //%/C - default from SAM - appears to be a monocrystalline or polycrystalline silicon

	shading_factor = 1;				   //By default, no shading
	tilt_angle = 45;				   //45-deg angle by default
	orientation_azimuth = 180.0;	   //Equator facing, by default - for LIUJORDAN model
	orientation_azimuth_corrected = 0; //By default, still zero
	fix_angle_lat = false;			   //By default, tilt angle fix not enabled (because ideal insolation, by default)

	soiling_factor = 0.95;	//Soiling assumed to block 5% solar irradiance
	derating_factor = 0.95; //Manufacturing variations expected to remove 5% of energy

	orientation_type = DEFAULT;		   //Default = ideal tracking
	solar_model_tilt = LIUJORDAN;	   //"Classic" tilt model - from Duffie and Beckman (same as ETP inputs)
	solar_power_model = BASEEFFICIENT; //Use older power output calculation model - unsure where it came from

	//Null out the function pointers
	calc_solar_radiation = nullptr;

	//Deltamode flags
	deltamode_inclusive = false;
	first_sync_delta_enabled = false;

	//Inverter pointers
	inverter_voltage_property = nullptr;
	inverter_current_property = nullptr;
	inverter_power_property = nullptr;
	inverter_rated_power_va_property = nullptr;
	inverter_rated_dc_voltage = nullptr;

	//Default versions
	default_voltage_array = 0.0;
	default_current_array = 0.0;
	default_power_array = 0.0;

	//Initialize DC trackng variables
	last_DC_current = 0.0;
	last_DC_power = 0.0;

	//Initialize PV DC model parameters - cuts down on warning messages
	max_nr_ite = SHRT_MAX;
	x0_root_rt = 0.15; //Set the initial guess at 15% extra of the absolute value of the extreme point
	eps_nr_ite = 1e-5;
	pvc_t_ref_cels = 25; //Unit: Celsius
	pvc_S_ref_wpm2 = 1e3; //Unit: w/m^2
	pvc_a1 = 0;
	pvc_b1 = 0;
	pvc_U_oc_V = 0; //1005;
	pvc_I_sc_A = 0; //1e2;
	pvc_U_m_V = 0; //750;
	pvc_I_m_A = 0; //84;

	//Init rated_power
	Max_P = 0;

	return 1; /* return 1 on success, 0 on failure */
}

/** Checks for climate object and maps the climate variables to the house object variables.  
Currently Tout, RHout and solar flux data from TMY files are used.  If no climate object is linked,
then Tout will be set to 59 degF, RHout is set to 75% and solar flux will be set to zero for all orientations.
**/
int solar::init_climate()
{
	OBJECT *hdr = OBJECTHDR(this);
	OBJECT *obj = nullptr;

	// link to climate data
	FINDLIST *climates = nullptr;

	if (solar_model_tilt != PLAYERVAL)
	{
		if (weather != nullptr)
		{
			if (!gl_object_isa(weather, "climate"))
			{
				// strcmp failure
				gl_error("weather property refers to a(n) \"%s\" object and not a climate object", weather->oclass->name);
				/*  TROUBLESHOOT
				While attempting to map a climate property, the solar array encountered an object that is not a climate object.
				Please check to make sure a proper climate object is present, and/or specified.  If the bug persists, please
				submit your code and a bug report via the trac website.
				*/
				return 0;
			}
			obj = weather;
		}
		else //No weather specified, search
		{
			climates = gl_find_objects(FL_NEW, FT_CLASS, SAME, "climate", FT_END);
			if (climates == nullptr)
			{
				//Ensure weather is set to NULL - catch below
				weather = nullptr;
			}
			else if (climates->hit_count == 0)
			{
				//Ensure weather is set to NULL - catch below
				weather = nullptr;
			}
			else //climate data must have been found
			{
				if (climates->hit_count > 1)
				{
					gl_warning("solarpanel: %d climates found, using first one defined", climates->hit_count);
					/*  TROUBLESHOOT
					More than one climate object was found, so only the first one will be used by the solar array object
					*/
				}

				gl_verbose("solar init: climate data was found!");
				// force rank of object w.r.t climate
				obj = gl_find_next(climates, NULL);
				weather = obj;
			}

			//Free up the list
			gl_free(climates);
		}

		//Make sure it actually found one
		if (weather == nullptr)
		{
			//Replicate above warning
			gl_warning("solarpanel: no climate data found, using static data");
			/*  TROUBLESHOOT
			No climate object was found and player mode was not enabled, so the solar array object
			is utilizing default values for all relevant weather variables.
			*/

			//default to mock data - for the two fields that exist (temperature and windspeed)
			//All others just put in the one equation that uses them
			Tamb = 59.0;
			wind_speed = 0.0;

			if (orientation_type == FIXED_AXIS)
			{
				GL_THROW("FIXED_AXIS requires a climate file!");
				/*  TROUBLESHOOT
				The FIXED_AXIS model for the PV array requires climate data to properly function.
				Please specify such data, or consider using a different tilt model.
				*/
			}
		}
		else if (!gl_object_isa(weather, "climate")) //Semi redundant for "weather"
		{
			GL_THROW("weather object is not a climate object!");
			/*  TROUBLESHOOT
			The object specified for the weather property is not a climate object and will not work
			with the solar object.  Please specify a valid climate object, or let the solar object
			automatically connect.
			*/
		}
		else //Must be a proper object
		{
			//Deferred init used to be here - handled in mainline init now

			//Check our rank
			if (obj->rank <= hdr->rank)
				gl_set_dependent(obj, hdr);

			//Check and see if we have a lat/long set -- if not, pull the one from the climate
			if (isnan(hdr->longitude))
			{
				//Pull the value from the climate
				hdr->longitude = obj->longitude;
			}

			//Do the same for latitude
			if (isnan(hdr->latitude))
			{
				//Pull the value from the climate
				hdr->latitude = obj->latitude;
			}

			//Map the properties - temperature
			pTout = new gld_property(obj, "temperature");

			//Check it
			if (!pTout->is_valid() || !pTout->is_double())
			{
				GL_THROW("solar:%d - %s - Failed to map outside temperature", hdr->id, (hdr->name ? hdr->name : "Unnamed"));
				/*  TROUBLESHOOT
				The solar PV array failed to map the outside air temperature.  Ensure this is
				properly specified in your climate data and try again.
				*/
			}

			//Map the wind speed
			pWindSpeed = new gld_property(obj, "wind_speed");

			//Check tit
			if (!pWindSpeed->is_valid() || !pWindSpeed->is_double())
			{
				GL_THROW("solar:%d - %s - Failed to map wind speed", hdr->id, (hdr->name ? hdr->name : "Unnamed"));
				/*  TROUBLESHOOT
				The solar PV array failed to map the wind speed.  Ensure this is
				properly specified in your climate data and try again.
				*/
			}

			//If climate data was found, check other related variables
			if (fix_angle_lat)
			{
				if (hdr->latitude < 0) //Southern hemisphere
				{
					//Get the latitude from the climate file
					tilt_angle = -hdr->latitude;
				}
				else //Northern
				{
					//Get the latitude from the climate file
					tilt_angle = hdr->latitude;
				}
			}

			//Check the tilt angle for absurdity
			if (tilt_angle < 0)
			{
				GL_THROW("Invalid tilt_angle - tilt must be between 0 and 90 degrees");
				/*  TROUBLESHOOT
				A negative tilt angle was specified.  This implies the array is under the ground and will
				not receive any meaningful solar irradiation.  Please correct the tilt angle and try again.
				*/
			}
			else if (tilt_angle > 90.0)
			{
				GL_THROW("Invalid tilt angle - values above 90 degrees are unsupported!");
				/*  TROUBLESHOOT
				An tilt angle over 90 degrees (straight up and down) was specified.  Beyond this angle, the
				tilt algorithm does not function properly.  Please specific the tilt angle between 0 and 90 degrees
				and try again.
				*/
			}

			// Check the solar method
			// CDC: This method of determining solar model based on tracking type seemed flawed. They should be independent of each other.
			if (orientation_type == DEFAULT)
			{
				calc_solar_radiation = (FUNCTIONADDR)(gl_get_function(obj, "calc_solar_ideal_shading_position_radians"));
			}
			else if (orientation_type == FIXED_AXIS)
			{
				//See which function we want to use
				if (solar_model_tilt == LIUJORDAN)
				{
					//Map up the "classic" function
					calc_solar_radiation = (FUNCTIONADDR)(gl_get_function(obj, "calculate_solar_radiation_shading_position_radians"));
				}
				else if (solar_model_tilt == SOLPOS) //Use the solpos/Perez tilt model
				{
					//Map up the updated function
					calc_solar_radiation = (FUNCTIONADDR)(gl_get_function(obj, "calculate_solpos_radiation_shading_position_radians"));
				}

				//Make sure it was found
				if (calc_solar_radiation == nullptr)
				{
					GL_THROW("Unable to map solar radiation function on %s in %s", obj->name, hdr->name);
					/*  TROUBLESHOOT
					While attempting to initialize the photovoltaic array mapping of the solar radiation function.
					Please try again.  If the bug persists, please submit your GLM and a bug report via the trac website.
					*/
				}

				//Check azimuth for absurdity as well
				if ((orientation_azimuth < 0.0) || (orientation_azimuth > 360.0))
				{
					GL_THROW("orientation_azimuth must be a value representing a valid cardinal direction of 0 to 360 degrees!");
					/*  TROUBLESHOOT
					The orientation_azimuth property is expected values on the cardinal points degree system.  For this convention, 0 or
					360 is north, 90 is east, 180 is south, and 270 is west.  Please specify a direction within the 0 to 360 degree bound and try again.
					*/
				}

				//Map up our azimuth now too, if needed - Liu & Jordan model assumes 0 = equator facing
				if (solar_model_tilt == LIUJORDAN)
				{
					if (obj->latitude > 0.0) //North - "south" is equatorial facing
					{
						orientation_azimuth_corrected = 180.0 - orientation_azimuth;
					}
					else if (obj->latitude < 0.0) //South - "north" is equatorial facing
					{
						gl_warning("solar:%s - Default solar position model is not recommended for southern hemisphere!", hdr->name);
						/*  TROUBLESHOOT
						The Liu-Jordan (default) solar position and tilt model was built around the northern
						hemisphere.  As such, operating in the southern hemisphere does not provide completely accurate
						results.  They are close, but tilted surfaces are not properly accounted for.  It is recommended
						that the SOLAR_TILT_MODEL SOLPOS be used for southern hemisphere operations.
						*/

						if ((orientation_azimuth >= 0.0) && (orientation_azimuth <= 180.0))
						{
							orientation_azimuth_corrected = orientation_azimuth; //East positive
						}
						else if (orientation_azimuth == 360.0) //Special case for those who like 360 as North
						{
							orientation_azimuth_corrected = 0.0;
						}
						else //Must be west
						{
							orientation_azimuth_corrected = orientation_azimuth - 360.0;
						}
					}
					else //Equator - erm....
					{
						GL_THROW("Exact equator location of array detected - unknown how to handle orientation");
						/*  TROUBLESHOOT
						The solar orientation algorithm implemented inside GridLAB-D does not understand how to orient
						itself for an array exactly on the equator.  Shift it north or south a little bit to get valid results.
						*/
					}
				}
				else
				{ //Right now only SOLPOS, which is "correct" - if another is implemented, may need another case
					orientation_azimuth_corrected = orientation_azimuth;
				}
			}
			//Defaulted else for now - don't do anything
		} //End valid weather - mapping check
	}
	else //Player mode, just drop a message
	{
		gl_warning("Solar object:%s is in player mode - be sure to specify relevant values", hdr->name);
		/*  TROUBLESHOOT
		The solar array object is in player mode.  It will not take values from climate files or objects.
		Be sure to specify the Insolation, ambient_temperature, and wind_speed values as necessary.  It also
		will not incorporate any tilt functionality, since the Insolation value is expected to already include
		this adjustment.
		*/
	}

	return 1;
}

/* Object initialization is called once after all object have been created */
int solar::init(OBJECT *parent)
{
	OBJECT *obj = OBJECTHDR(this);
	int climate_result;
	gld_property *temp_property_pointer = nullptr;
	gld_wlock *test_rlock = nullptr;
	bool temp_bool_val;
	double temp_double_val, temp_inv_p_rated, temp_p_efficiency, temp_p_eta;
	double temp_double_div_value_eta, temp_double_div_value_eff;
	enumeration temp_enum_val;
	int32 temp_phase_count_val;
	FUNCTIONADDR temp_fxn = nullptr;
	STATUS fxn_return_status;

	if (parent != nullptr)
	{
		if ((parent->flags & OF_INIT) != OF_INIT)
		{
			char objname[256];
			gl_verbose("solar::init(): deferring initialization on %s", gl_name(parent, objname, 255));
			return 2; // defer
		}
	}

	if (panel_type_v == UNKNOWN)
	{
		gl_warning("Solar panel type is unknown! Using default: SINGLE_CRYSTAL_SILICON");
		panel_type_v = SINGLE_CRYSTAL_SILICON;
	}
	switch (panel_type_v)
	{
	case SINGLE_CRYSTAL_SILICON:
		if (efficiency == 0.0)
			efficiency = 0.2;
		if (Pmax_temp_coeff == 0.0)
			Pmax_temp_coeff = -0.00437 / 33.8; // average values from ref 2 in per degF
		if (Voc_temp_coeff == 0.0)
			Voc_temp_coeff = -0.00393 / 33.8;
		break;
	case MULTI_CRYSTAL_SILICON:
		if (efficiency == 0.0)
			efficiency = 0.15;
		if (Pmax_temp_coeff == 0.0)
			Pmax_temp_coeff = -0.00416 / 33.8; // average values from ref 2
		if (Voc_temp_coeff == 0.0)
			Voc_temp_coeff = -0.0039 / 33.8;
		break;
	case AMORPHOUS_SILICON:
		if (efficiency == 0.0)
			efficiency = 0.07;
		if (Pmax_temp_coeff == 0.0)
			Pmax_temp_coeff = 0.1745 / 33.8; // average values from ref 2
		if (Voc_temp_coeff == 0.0)
			Voc_temp_coeff = -0.00407 / 33.8;
		break;
	case THIN_FILM_GA_AS:
		if (efficiency == 0.0)
			efficiency = 0.3;
		break;
	case CONCENTRATOR:
		if (efficiency == 0.0)
			efficiency = 0.15;
		break;
	default:
		if (efficiency == 0)
			efficiency = 0.10;
		break;
	}

	//efficiency dictates how much of the rate insolation the panel can capture and
	//turn into electricity
	//Rated power output
	if (solar_power_model != PV_CURVE) //Get rid of the warning when PV_CURVE mode is used
	{
		if (Max_P == 0)
		{
			Max_P = Rated_Insolation * efficiency * area; // We are calculating the module efficiency which should be less than cell efficiency. What about the sun hours??
			gl_verbose("solar:%d %s - Max_P was not specified.  Calculating from other defaults.",obj->id,(obj->name?obj->name:"Unnamed"));
			/* TROUBLESHOOT
			The relationship between power output and other physical variables is described by Max_P = Rated_Insolation * efficiency * area. Since Max_P 
			was not set, using this equation to calculate it.
			*/

			if (Max_P == 0)
			{
				gl_warning("solar:%d %s - Max_P and {area or Rated_Insolation or effiency} were not specified or specified as zero.  Leads to maximum power output of 0.",obj->id,(obj->name?obj->name:"Unnamed"));
				/* TROUBLESHOOT
				The relationship between power output and other physical variables is described by Max_P = Rated_Insolation * efficiency * area. Since Max_P
				was not specified and this equation leads to a value of zero, the output of the model is likely to be no power at all times.
				*/
			}
		}
		else
	{
		if (efficiency != 0 && area != 0 && Rated_Insolation != 0)
		{
			double temp = Rated_Insolation * efficiency * area;

			if (temp < Max_P * .99 || temp > Max_P * 1.01)
			{
				Max_P = temp;
				gl_warning("solar:%d %s - Max_P is not within 99% to 101% of Rated_Insolation * efficiency * area.  Ignoring Max_P.",obj->id,(obj->name?obj->name:"Unnamed"));
				/* TROUBLESHOOT
				The relationship between power output and other physical variables is described by Max_P = Rated_Insolation * efficiency * area. However, the model
				can be overspecified. In the case that it is, we have defaulted to old versions of GridLAB-D and ignored the Max_P and re-calculated it using
				the other values.  If you would like to use Max_P, please only specify Rated_Insolation and Max_P.
				*/
			}
		}
	}
	}

	if (Rated_Insolation == 0)
	{
		if (area != 0 && efficiency != 0)
			Rated_Insolation = Max_P / area / efficiency;
		else
		{
			gl_error("solar:%d %s - Rated Insolation was not specified (or zero).  Power outputs cannot be calculated without a rated insolation value.",obj->id,(obj->name?obj->name:"Unnamed"));
			/* TROUBLESHOOT
			The relationship is described by Rated_Insolation = Max_P / area / efficiency.  Nonezero values of area
			and efficiency are required for this calculation.  Please specify both.
			*/
		}
	}

	// find parent inverter, if not defined, use a default voltage
	if (parent != nullptr)
	{
		if (gl_object_isa(parent, "inverter", "generators")) // SOLAR has a PARENT and PARENT is an INVERTER - old-school inverter
		{
			//Map the inverter voltage
			inverter_voltage_property = new gld_property(parent, "V_In");

			//Check it
			if (!inverter_voltage_property->is_valid() || !inverter_voltage_property->is_double())
			{
				GL_THROW("solar:%d - %s - Unable to map inverter power interface field", obj->id, (obj->name ? obj->name : "Unnamed"));
				/*  TROUBLESHOOT
				While attempting to map to one of the inverter interface variables, an error occurred.  Please try again.
				If the error persists, please submit a bug report and your model file via the issue tracking system.
				*/
			}

			//Map the inverter current
			inverter_current_property = new gld_property(parent, "I_In");

			//Check it
			if (!inverter_current_property->is_valid() || !inverter_current_property->is_double())
			{
				GL_THROW("solar:%d - %s - Unable to map inverter power interface field", obj->id, (obj->name ? obj->name : "Unnamed"));
				//Defined above
			}

			//Map the inverter power value
			inverter_power_property = new gld_property(parent, "P_In");

			//Check it
			if (!inverter_power_property->is_valid() || !inverter_power_property->is_double())
			{
				GL_THROW("solar:%d - %s - Unable to map inverter power interface field", obj->id, (obj->name ? obj->name : "Unnamed"));
				//Defined above
			}

			//Find multipoint efficiency property to check
			temp_property_pointer = new gld_property(parent, "use_multipoint_efficiency");

			//Check and make sure it is valid
			if (!temp_property_pointer->is_valid() || !temp_property_pointer->is_bool())
			{
				GL_THROW("solar:%d - %s - Unable to map inverter property", obj->id, (obj->name ? obj->name : "Unnamed"));
				/*  TROUBLESHOOT
				While mapping a property of the inverter parented to a solar object, an error occurred.  Please
				try again.
				*/
			}

			//Pull the property
			temp_property_pointer->getp<bool>(temp_bool_val, *test_rlock);

			//Remove the property
			delete temp_property_pointer;

			//Pull the maximum_dc_power property
			temp_property_pointer = new gld_property(parent, "maximum_dc_power");

			//Check it
			if (!temp_property_pointer->is_valid() || !temp_property_pointer->is_double())
			{
				GL_THROW("solar:%d - %s - Unable to map inverter property", obj->id, (obj->name ? obj->name : "Unnamed"));
				//Defined above
			}

			//Pull the value
			temp_double_val = temp_property_pointer->get_double();

			//Remove it
			delete temp_property_pointer;

			//Pull the inverter_type property
			temp_property_pointer = new gld_property(parent, "inverter_type");

			//Check it
			if (!temp_property_pointer->is_valid() || !temp_property_pointer->is_enumeration())
			{
				GL_THROW("solar:%d - %s - Unable to map inverter property", obj->id, (obj->name ? obj->name : "Unnamed"));
				//Defined above
			}

			//Pull the value
			temp_enum_val = temp_property_pointer->get_enumeration();

			//Remove the property
			delete temp_property_pointer;

			//Pull the number of phases
			temp_property_pointer = new gld_property(parent, "number_of_phases_out");

			//Check it
			if (!temp_property_pointer->is_valid() || !temp_property_pointer->is_integer())
			{
				GL_THROW("solar:%d - %s - Unable to map inverter property", obj->id, (obj->name ? obj->name : "Unnamed"));
				//Defined above
			}

			//Pull the value
			temp_phase_count_val = temp_property_pointer->get_integer();

			//Remove the property
			delete temp_property_pointer;

			//Retrieve the rated_power property
			temp_property_pointer = new gld_property(parent, "rated_power");

			//Check it
			if (!temp_property_pointer->is_valid() || !temp_property_pointer->is_double())
			{
				GL_THROW("solar:%d - %s - Unable to map inverter property", obj->id, (obj->name ? obj->name : "Unnamed"));
				//Defined above
			}

			//Pull the value
			temp_inv_p_rated = temp_property_pointer->get_double();

			//Remove it
			delete temp_property_pointer;

			//Pull efficiency - efficiency_value
			temp_property_pointer = new gld_property(parent, "efficiency_value");

			//Check it
			if (!temp_property_pointer->is_valid() || !temp_property_pointer->is_double())
			{
				GL_THROW("solar:%d - %s - Unable to map inverter property", obj->id, (obj->name ? obj->name : "Unnamed"));
				//Defined above
			}

			//Pull the value
			temp_p_efficiency = temp_property_pointer->get_double();

			//Remove it
			delete temp_property_pointer;

			//Pull inv_eta - "inverter_efficiency"
			temp_property_pointer = new gld_property(parent, "inverter_efficiency");

			//Check it
			if (!temp_property_pointer->is_valid() || !temp_property_pointer->is_double())
			{
				GL_THROW("solar:%d - %s - Unable to map inverter property", obj->id, (obj->name ? obj->name : "Unnamed"));
				//Defined above
			}

			//Pull the value
			temp_p_eta = temp_property_pointer->get_double();

			//Remove it
			delete temp_property_pointer;

			//Create some intermediate values
			temp_double_div_value_eta = temp_inv_p_rated / temp_p_eta;
			temp_double_div_value_eff = temp_inv_p_rated / temp_p_efficiency;

			if (temp_bool_val)
			{
				if (Max_P > temp_double_val)
				{
					gl_warning("The PV is over rated for its parent inverter.");
					/*  TROUBLESHOOT
					The maximum output for the PV array is larger than the inverter rating.  Ensure this 
					was done intentionally.  If not, please correct your values and try again.
					*/
				}
			}
			else if (temp_enum_val == 4)
			{ //four quadrant inverter
				if (temp_phase_count_val == 4)
				{
					if (Max_P > temp_double_div_value_eta)
					{
						gl_warning("The PV is over rated for its parent inverter.");
						//Defined above
					}
				}
				else
				{
					if (Max_P > temp_phase_count_val * temp_double_div_value_eta)
					{
						gl_warning("The PV is over rated for its parent inverter.");
						//Defined above
					}
				}
			}
			else
			{
				if (temp_phase_count_val == 4)
				{
					if (Max_P > temp_double_div_value_eff)
					{
						gl_warning("The PV is over rated for its parent inverter.");
						//Defined above
					}
				}
				else
				{
					if (Max_P > temp_phase_count_val * temp_double_div_value_eff)
					{
						gl_warning("The PV is over rated for its parent inverter.");
						//Defined above
					}
				}
			}
			//gl_verbose("Max_P is : %f", Max_P);
		}
		else if (gl_object_isa(parent, "inverter_dyn", "generators")) // SOLAR has a PARENT and PARENT is an inverter_dyn object
		{
			//Map the inverter voltage
			inverter_voltage_property = new gld_property(parent, "V_In");

			//Check it
			if (!inverter_voltage_property->is_valid() || !inverter_voltage_property->is_double())
			{
				GL_THROW("solar:%d - %s - Unable to map inverter power interface field", obj->id, (obj->name ? obj->name : "Unnamed"));
				//Defined above
			}

			//Map the inverter property pvc_pmax, which indicates the maximum power avaialbe from the PV now
			const char *cur_prop_name = "pvc_Pmax";
			inverter_pvc_Pmax_property = new gld_property(parent, cur_prop_name);

			//Check it
			if (!inverter_pvc_Pmax_property->is_valid() || !inverter_pvc_Pmax_property->is_double())
			{
				GL_THROW("solar:%d - %s - Unable to map a default power interface field '%s'", obj->id, (obj->name ? obj->name : "Unnamed"), cur_prop_name);
				/*  TROUBLESHOOT
			While attempting to map to one of the default power interface variables, an error occurred.  Please try again.
			If the error persists, please submit a bug report and your model file via the issue tracking system.
			*/
			}

			//Map the inverter current
			inverter_current_property = new gld_property(parent, "I_In");

			//Check it
			if (!inverter_current_property->is_valid() || !inverter_current_property->is_double())
			{
				GL_THROW("solar:%d - %s - Unable to map inverter power interface field", obj->id, (obj->name ? obj->name : "Unnamed"));
				//Defined above
			}

			//Map the inverter power value
			inverter_power_property = new gld_property(parent, "P_In");

			//Check it
			if (!inverter_power_property->is_valid() || !inverter_power_property->is_double())
			{
				GL_THROW("solar:%d - %s - Unable to map inverter power interface field", obj->id, (obj->name ? obj->name : "Unnamed"));
				//Defined above
			}

			//Map the inverter rated power value
			inverter_rated_power_va_property = new gld_property(parent, "rated_power");

			//Check it
			if (!inverter_rated_power_va_property->is_valid() || !inverter_rated_power_va_property->is_double())
			{
				GL_THROW("solar:%d - %s - Unable to map inverter rated power interface field", obj->id, (obj->name ? obj->name : "Unnamed"));
				//Defined above
			}

			//Map the inverter dc voltage
			inverter_rated_dc_voltage = new gld_property(parent, "rated_DC_Voltage");

			//Check it
			if (!inverter_rated_dc_voltage->is_valid() || !inverter_rated_dc_voltage->is_double())
			{
				GL_THROW("solar:%d - %s - Unable to map inverter rated DC voltage interface field", obj->id, (obj->name ? obj->name : "Unnamed"));
				//Defined above
			}

			//Other variables mapped to normal inverter above -- if these end up being needed for inverter_dyn implementations, map them here
			//See if we're the PV-DC model - if so, register us with the inverter
			if (solar_power_model != PV_CURVE)
			{
				gl_warning("solar:%d - %s - inverter_dyn object only supports PV_CURVE model - forcing that", obj->id, (obj->name ? obj->name : "Unnamed"));
				/*  TROUBLESHOOT
				At this time, the inverter_dyn and solar interactions only support the PV_CURVE model.  This may change in the future.
				*/

				//Force it
				solar_power_model = PV_CURVE;
			}

			//"Register" us with the inverter

			//Map the function
			temp_fxn = (FUNCTIONADDR)(gl_get_function(parent, "register_gen_DC_object"));

			//See if it was located
			if (temp_fxn == nullptr)
			{
				GL_THROW("solar:%d - %s - failed to map additional current injection mapping for inverter_dyn:%d - %s", obj->id, (obj->name ? obj->name : "unnamed"), parent->id, (parent->name ? parent->name : "unnamed"));
				/*  TROUBLESHOOT
				While attempting to map the DC interfacing function for the solar object, an error was encountered.
				Please try again.  If the error persists, please submit your code and a bug report via the issues tracker.
				*/
			}

			//Call the mapping function
			fxn_return_status = ((STATUS(*)(OBJECT *, OBJECT *))(*temp_fxn))(obj->parent, obj);

			//Make sure it worked
			if (fxn_return_status != SUCCESS)
			{
				GL_THROW("solar:%d - %s - failed to map additional current injection mapping for inverter_dyn:%d - %s", obj->id, (obj->name ? obj->name : "unnamed"), parent->id, (parent->name ? parent->name : "unnamed"));
				//Defined above
			}
		}	 //End inverter_dyn
		else //It's not an inverter - fail it.
		{
			GL_THROW("Solar panel can only have an inverter as its parent.");
			/* TROUBLESHOOT
			The solar panel can only have an INVERTER as parent, and no other object. Or it can be all by itself, without a parent.
			*/
		}
	}
	else //No parent
	{	 // default values of voltage
		gl_warning("solar panel:%d has no parent defined. Using static voltages.", obj->id);

		//Map the values to ourself

		//Map the inverter voltage
		inverter_voltage_property = new gld_property(obj, "default_voltage_variable");

		//Check it
		if (!inverter_voltage_property->is_valid() || !inverter_voltage_property->is_double())
		{
			GL_THROW("solar:%d - %s - Unable to map a default power interface field", obj->id, (obj->name ? obj->name : "Unnamed"));
			/*  TROUBLESHOOT
			While attempting to map to one of the default power interface variables, an error occurred.  Please try again.
			If the error persists, please submit a bug report and your model file via the issue tracking system.
			*/
		}

		//Map the inverter current
		inverter_current_property = new gld_property(obj, "default_current_variable");

		//Check it
		if (!inverter_current_property->is_valid() || !inverter_current_property->is_double())
		{
			GL_THROW("solar:%d - %s - Unable to map a default power interface field", obj->id, (obj->name ? obj->name : "Unnamed"));
			//Defined above
		}

		//Map the inverter power
		inverter_power_property = new gld_property(obj, "default_power_variable");

		//Check it
		if (!inverter_power_property->is_valid() || !inverter_power_property->is_double())
		{
			GL_THROW("solar:%d - %s - Unable to map a default power interface field", obj->id, (obj->name ? obj->name : "Unnamed"));
			//Defined above
		}

		//Set the local voltage value
		default_voltage_array = V_Max / sqrt(3.0);
	}

	climate_result = init_climate();

	//Check factors
	if ((soiling_factor < 0) || (soiling_factor > 1.0))
	{
		soiling_factor = 0.95;
		gl_warning("Invalid soiling factor specified, defaulting to 95%%");
		/*  TROUBLESHOOT
		A soiling factor less than zero or greater than 1.0 was specified.  This is not within the valid
		range, so a default of 0.95 was selected.
		*/
	}

	if ((derating_factor < 0) || (derating_factor > 1.0))
	{
		derating_factor = 0.95;
		gl_warning("Invalid derating factor specified, defaulting to 95%%");
		/*  TROUBLESHOOT
		A derating factor less than zero or greater than 1.0 was specified.  This is not within the valid
		range, so a default of 0.95 was selected.
		*/
	}

	//See if the global flag is set - if so, add the object flag
	if (all_generator_delta)
	{
		obj->flags |= OF_DELTAMODE;
	}

	//Set the deltamode flag, if desired
	if ((obj->flags & OF_DELTAMODE) == OF_DELTAMODE)
	{
		deltamode_inclusive = true; //Set the flag and off we go
	}

	if (deltamode_inclusive)
	{
		//Check global, for giggles
		if (!enable_subsecond_models)
		{
			gl_warning("solar:%s indicates it wants to run deltamode, but the module-level flag is not set!", obj->name ? obj->name : "unnamed");
			/*  TROUBLESHOOT
			The solar object has the deltamode_inclusive flag set, but not the module-level enable_subsecond_models flag.  The generator
			will not simulate any dynamics this way.
			*/
		}
		else
		{
			gen_object_count++; //Increment the counter
			first_sync_delta_enabled = true;
		}

		//Make sure our parent is an inverter and deltamode enabled (otherwise this is dumb)
		if (gl_object_isa(parent, "inverter", "generators") || gl_object_isa(parent, "inverter_dyn", "generators"))
		{
			//Make sure our parent has the flag set
			if ((parent->flags & OF_DELTAMODE) != OF_DELTAMODE)
			{
				GL_THROW("solar:%d %s is attached to an inverter, but that inverter is not set up for deltamode", obj->id, (obj->name ? obj->name : "Unnamed"));
				/*  TROUBLESHOOT
				The solar object is not parented to a deltamode-enabled inverter.  There is really no reason to have the solar object deltamode-enabled,
				so this should be fixed.
				*/
			}
			//Default else, all is well
		} //Not a proper parent
		else
		{
			GL_THROW("solar:%d %s is not parented to an inverter -- deltamode operations do not support this", obj->id, (obj->name ? obj->name : "Unnamed"));
			/*  TROUBLESHOOT
			The solar object is not parented to an inverter.  Deltamode only supports it being parented to a deltamode-enabled inverter.
			*/
		}
	}	 //End deltamode inclusive
	else //This particular model isn't enabled
	{
		if (enable_subsecond_models)
		{
			gl_warning("solar:%d %s - Deltamode is enabled for the module, but not this solar array!", obj->id, (obj->name ? obj->name : "Unnamed"));
			/*  TROUBLESHOOT
			The solar array is not flagged for deltamode operations, yet deltamode simulations are enabled for the overall system.  When deltamode
			triggers, this array may no longer contribute to the system, until event-driven mode resumes.  This could cause issues with the simulation.
			It is recommended all objects that support deltamode enable it.
			*/
		}
	}

	//Initialize PV DC model, if desired
	if (solar_power_model == PV_CURVE)
	{
		init_pub_vars_pvcurve_mode();
	}

	return climate_result; /* return 1 on success, 0 on failure */
}

TIMESTAMP solar::presync(TIMESTAMP t0, TIMESTAMP t1)
{
	I_Out = 0.0;

	TIMESTAMP t2 = TS_NEVER;
	return t2; /* return t2>t1 on success, t2=t1 for retry, t2<t1 on failure */
}

TIMESTAMP solar::sync(TIMESTAMP t0, TIMESTAMP t1)
{
	int64 ret_value;
	OBJECT *obj = OBJECTHDR(this);
	double insolwmsq, corrwindspeed, Tback, Ftempcorr;
	gld_wlock *test_rlock = nullptr;

	if (first_sync_delta_enabled) //Deltamode first pass
	{
		//TODO: LOCKING!
		if (deltamode_inclusive && enable_subsecond_models) //We want deltamode - see if it's populated yet
		{
			if ((gen_object_current == -1) || (delta_objects == nullptr))
			{
				//Call the allocation routine
				allocate_deltamode_arrays();
			}

			//Check limits of the array
			if (gen_object_current >= gen_object_count)
			{
				GL_THROW("Too many objects tried to populate deltamode objects array in the generators module!");
				/*  TROUBLESHOOT
				While attempting to populate a reference array of deltamode-enabled objects for the generator
				module, an attempt was made to write beyond the allocated array space.  Please try again.  If the
				error persists, please submit a bug report and your code via the trac website.
				*/
			}

			//Add us into the list
			delta_objects[gen_object_current] = obj;

			//Map up the function for interupdate
			delta_functions[gen_object_current] = (FUNCTIONADDR)(gl_get_function(obj, "interupdate_gen_object"));

			//Make sure it worked
			if (delta_functions[gen_object_current] == nullptr)
			{
				GL_THROW("Failure to map deltamode function for device:%s", obj->name);
				/*  TROUBLESHOOT
				Attempts to map up the interupdate function of a specific device failed.  Please try again and ensure
				the object supports deltamode.  If the error persists, please submit your code and a bug report via the
				trac website.
				*/
			}

			//Map up the function for postupdate
			post_delta_functions[gen_object_current] = nullptr; //No post-update function for us

			//Map up the function for preupdate
			delta_preupdate_functions[gen_object_current] = nullptr;

			//Update pointer
			gen_object_current++;

			//Flag us as complete
			first_sync_delta_enabled = false;
		}	 //End deltamode specials - first pass
		else //Somehow, we got here and deltamode isn't properly enabled...odd, just deflag us
		{
			first_sync_delta_enabled = false;
		}
	} //End first delta timestep
	//default else - either not deltamode, or not the first timestep

	//Check the shading factor
	if ((shading_factor < 0) || (shading_factor > 1))
	{
		GL_THROW("Shading factor outside [0 1] limits in %s", obj->name);
		/*  TROUBLESHOOT
		The shading factor for the solar device is set outside the limited range
		of 0 to 1.  Please set it back within this range and try again.
		*/
	}

	if (solar_model_tilt != PLAYERVAL)
	{
		//Update windspeed - since it's being read and has a variable
		if (weather != nullptr)
		{
			wind_speed = pWindSpeed->get_double();
			Tamb = pTout->get_double();
		}
		//Default else -- just keep the original "static" values

		//Check our mode
		switch (orientation_type)
		{
		case DEFAULT:
		{
			if (weather == nullptr)
			{
				//If no weather, just assume this is the Rated_Insolation (defaults to 1000 W/m^2) by the shading factor.
				Insolation = Rated_Insolation * shading_factor;
			}
			else
			{
				ret_value = ((int64(*)(OBJECT *, double, double, double, double, double *))(*calc_solar_radiation))(weather, DEG_TO_RAD(tilt_angle), obj->latitude, obj->longitude, shading_factor, &Insolation);
			}
			break;
		}
		case FIXED_AXIS: // NOTE that this means FIXED, stationary. There is no AXIS at all. FIXED_AXIS is known as Single Axis Tracking by some, so the term is misleading.
		{
			//Snag solar insolation - prorate by shading (direct axis) - uses model selected earlier
			ret_value = ((int64(*)(OBJECT *, double, double, double, double, double, double *))(*calc_solar_radiation))(weather, DEG_TO_RAD(tilt_angle), DEG_TO_RAD(orientation_azimuth_corrected), obj->latitude, obj->longitude, shading_factor, &Insolation);
			//ret_value = ((int64 (*)(OBJECT *, double, double, double, double *))(*calc_solar_radiation))(weather,tilt_angle,orientation_azimuth_corrected,shading_factor,&Insolation);

			//Make sure it worked
			if (ret_value == 0)
			{
				GL_THROW("Calculation of solar radiation failed in %s", obj->name);
				/*  TROUBLESHOOT
						While calculating solar radiation in the photovoltaic object, an error
						occurred.  Please try again.  If the error persists, please submit your
						code and a bug report via the trac website.
						*/
			}

			break;
		}
		case ONE_AXIS:
		case TWO_AXIS:
		case AZIMUTH_AXIS:
		default:
		{
			GL_THROW("Unknown or unsupported orientation detected");
			/*  TROUBLESHOOT
					While attempting to calculate solar output, an unknown, or currently unimplemented,
					orientation was detected.  Please try again.
					*/
		}
		}
	}
	//Default else - pull in from published values (player driven)

	//Tmodule = w1 *Tamb + w2 * Insolation + w3* wind_speed + constant;
	if (Insolation < 0.0)
	{
		Insolation = 0.0;
	}

	if (solar_power_model == BASEEFFICIENT)
	{
		Tambient = FAHR_TO_CELS(Tamb);					   //Read Tamb into the variable - convert to degC for consistency (with below - where the algorithm is more complex and I'm too lazy to convert it to degF in MANY places)
		Tmodule = Tamb + (NOCT - 68) / 74.32 * Insolation; //74.32 sf = 800 W/m2; 68 deg F = 20deg C
		P_Out = Max_P * Insolation / Rated_Insolation *
				(1 + (Pmax_temp_coeff) * (Tmodule - 77)) * derating_factor * soiling_factor; //derating due to manufacturing tolerance, derating sue to soiling both dimensionless
	}
	else if (solar_power_model == FLATPLATE) //Flat plate efficiency
	{
		//Approach taken from NREL SAM documentation for flat plate efficiency model - unclear on its origins
		//Cycle temperature differences through if using flat efficiency model
		if (prevTime != t0)
		{
			prevTemp = currTemp; //Current becomes previous

			currTemp = FAHR_TO_CELS(Tamb); //Convert current temperature back to metric

			prevTime = t0; //Record current timestep
		}

		//Get the "ambient" temperature of the array - by SAM algorithm, taken as
		//halfway between last intervals (linear interpolation)
		Tambient = prevTemp + (currTemp - prevTemp) / 2.0;

		//Impose numerical error by converting things back into metric
		//First put insolation back into W/m^2 - factor in soiling at this point
		insolwmsq = WPFT2_TO_WPM2(Insolation) * soiling_factor;

		//Convert wind speed from mph to m/s
		corrwindspeed = wind_speed * 0.44704;

		//Calculate the "back" temperature of the array
		Tback = (insolwmsq * exp(module_acoeff + module_bcoeff * corrwindspeed) + Tambient);

		//Now compute the cell temperature, based on the back temperature
		Tcell = Tback + insolwmsq / 1000.0 * module_dTcoeff;

		//TCell is assumed to be Tmodule from old calculations (used in voltage below) - convert back to Fahrenheit
		Tmodule = CELS_TO_FAHR(Tcell);

		//Calculate temperature correction value
		Ftempcorr = 1.0 + module_Tcoeff * (Tcell - 25.0) / 100.0; //@Frank, here the 25 and 100 may be the rated values. Not sure if they need to be replaced by those published variables.

		//Place into the DC value - factor in area, derating, and all of the related items
		//P_Out = Insolation*soiling_factor*derating_factor*area*efficiency*Ftempcorr;
		P_Out = Insolation * soiling_factor * derating_factor * (Max_P / Rated_Insolation) * Ftempcorr;
	}
	else if (solar_power_model == PV_CURVE)
	{
		//[Deltamode]: Solar is slaved in this mode - inverter calls the update, so all "property updates" will be in the function below

		//[For steady-state]: Solar proactively tells its parent inverter the max P in the PV_CURVE mode
		update_cur_t_and_S();
		double pvc_Pmax;
		if (pvc_Pmax_calc_simp_mode)
		{
			pvc_Pmax = pvc_U_m_V * pvc_I_m_A;
		}
		else
		{
			pvc_Pmax = get_p_max(pvc_U_m_V);
		}

		inverter_pvc_Pmax_property->setp<double>(pvc_Pmax, *test_rlock);

		if (pvc_Pmax > Max_P)
		{
			gl_warning("solar:%d %s - may be overloaded.",obj->id,(obj->name ? obj->name : "unnamed"));
		}

		return TS_NEVER;
	}
	else
	{
		GL_THROW("Unknown solar power output model selected!");
		/*  TROUBLESHOOT
		An unknown value was put in for the solar power output model.  Please
		choose a correct value.  If the value is correct and the error persists, please
		submit your code and a bug report via the trac website.
		*/
	}

	Voc = Voc_Max * (1 + (Voc_temp_coeff) * (Tmodule - 77));
	V_Out = V_Max * (Voc / Voc_Max);
	I_Out = (P_Out / V_Out);

	//Export the values
	inverter_voltage_property->setp<double>(V_Out, *test_rlock);
	inverter_current_property->setp<double>(I_Out, *test_rlock);

	return TS_NEVER;
}

/* Postsync is called when the clock needs to advance on the second top-down pass */
TIMESTAMP solar::postsync(TIMESTAMP t0, TIMESTAMP t1)
{
	TIMESTAMP t2 = TS_NEVER;
	return t2; /* return t2>t1 on success, t2=t1 for retry, t2<t1 on failure */
}

//Deltamode interupdate function -- basically call sync
//Module-level call
SIMULATIONMODE solar::inter_deltaupdate(unsigned int64 delta_time, unsigned long dt, unsigned int iteration_count_val)
{
	double deltat, deltatimedbl, currentDBLtime;
	TIMESTAMP time_passin_value, ret_value;

	//Get timestep value
	deltat = (double)dt / (double)DT_SECOND;

	if (iteration_count_val == 0) //Only update timestamp tracker on first iteration
	{
		//Get decimal timestamp value
		deltatimedbl = (double)delta_time / (double)DT_SECOND;

		//Update tracking variable
		currentDBLtime = (double)gl_globalclock + deltatimedbl;

		//Cast it back
		time_passin_value = (TIMESTAMP)currentDBLtime;

		//Just call sync with a nonsense secondary variable -- doesn't hurt anything in this case
		//Don't care about the return value either
		ret_value = sync(time_passin_value, TS_NEVER);
	}
	//PV_CURVE Model is called by the inverter, so it doesn't need to do anything in here - it's all in the sub-function

	//Solar object never drives anything, so it's always ready to leave
	return SM_EVENT;
}

//DC update function
STATUS solar::solar_dc_update(OBJECT *calling_obj, bool init_mode)
{
	gld_wlock *test_rlock = nullptr;
	STATUS temp_status = SUCCESS;
	double inv_I, inv_P;

	//General updates - theoretically happen for all runs
	//Tamb and Insolation were theoretically updated in the sync call (either as exec or in interupdate)
	update_cur_t_and_S();

	if (init_mode) //Initialization - first runs
	{
		//Pull P_In from the inverter - for now, this is singular (may need to be adjusted when multiple objects exist)
		inv_P = inverter_power_property->get_double();

		//Built on the assumption that the inverter will have a P_In set, and we'l compute the voltage from this
		double cur_p_max = get_p_max(pvc_U_m_V);
		if (cur_p_max < inv_P) //Data sanity check
		{
			GL_THROW("The inverter is requiring %f [W],"
					 " which is larger than the maximum power avialble (%f [W]) of the connected PV(s).",
					 inv_P, cur_p_max);
		}
		V_Out = get_u_from_p(pvc_U_m_V, eps_nr_ite, inv_P);

		//Push the voltage back out to the inverter - this may need different logic when there are multiple objects
		inverter_voltage_property->setp<double>(V_Out, *test_rlock);

		//Initialize our tracking variables - since we're likely to go to normal code after this
		last_DC_current = 0.0;
		last_DC_power = 0.0;
	}
	else //Standard runs
	{
		//Pull the values from the inverter
		V_Out = inverter_voltage_property->get_double();
		inv_I = inverter_current_property->get_double();
		inv_P = inverter_power_property->get_double();

		//Built on assumption that in this portion, inverter is providing just V_In and we need to compute the P and I from that
		P_Out = get_p_from_u(V_Out);
		I_Out = get_i_from_u(V_Out);

		//Already written for assumption that multiple DC objects will be on the inverter
		inv_I += I_Out - last_DC_current;
		inv_P += P_Out - last_DC_power;

		//Push the changes
		inverter_current_property->setp<double>(inv_I, *test_rlock);
		inverter_power_property->setp<double>(inv_P, *test_rlock);

		//Update trackers
		last_DC_current = I_Out;
		last_DC_power = P_Out;
	}

	//Return our status
	return temp_status;
}

/* Utility Funcs */
void solar::init_pub_vars_pvcurve_mode()
{
	OBJECT *obj = OBJECTHDR(this);

	// Init with Reference Temperature & Insolation
	pvc_cur_S_wpm2 = pvc_S_ref_wpm2;
	pvc_cur_t_cels = pvc_t_ref_cels;

	// N-R Solver
	if (max_nr_ite <= 0)
	{
		max_nr_ite = SHRT_MAX;
		gl_warning("solar:%d %s - max_nr_ite was not a valid value, set to %d.",obj->id,(obj->name?obj->name:"Unnamed"),SHRT_MAX);
	}

	if (x0_root_rt <= 0)
	{
		x0_root_rt = 0.15; //Set the initial guess at 15% extra of the absolute value of the extreme point
		gl_warning("solar:%d %s - x0_root_rt was not a valid value, set to 0.15.",obj->id,(obj->name?obj->name:"Unnamed"));
	}

	if (eps_nr_ite <= 0)
	{
		eps_nr_ite = 1e-5;
		gl_warning("solar:%d %s - eps_nr_ite was not a valid value, set to 1e-5.",obj->id,(obj->name?obj->name:"Unnamed"));
	}

	// Solar PV
	if (pvc_t_ref_cels <= 0)
	{
		pvc_t_ref_cels = 25; //Unit: Celsius
		gl_warning("solar:%d %s  -pvc_t_ref_cels was not a valid value, set to 25 degC.",obj->id,(obj->name?obj->name:"Unnamed"));
	}

	if (pvc_S_ref_wpm2 <= 0)
	{
		pvc_S_ref_wpm2 = 1e3; //Unit: w/m^2
		gl_warning("solar:%d %s - pvc_S_ref_wpm2 was not a valid value, set to 1e3 (w/m^2).",obj->id,(obj->name?obj->name:"Unnamed"));
	}

	if (pvc_a1 < 0)
	{
		pvc_a1 = 0;
		gl_warning("solar:%d %s - pvc_a1 was specified as a negative value - set to 0 (1/Celsius).",obj->id,(obj->name?obj->name:"Unnamed"));
	}

	if (pvc_b1 < 0)
	{
		pvc_b1 = 0;
		gl_warning("solar:%d %s - pvc_b1 was specified as a negative value - set to 0 (1/Celsius).",obj->id,(obj->name?obj->name:"Unnamed"));
	}

	// Data Sanity Check
	if (Max_P <= 0)
	{
		if ((pvc_U_m_V > 0) && (pvc_I_m_A > 0))
		{
			Max_P = pvc_U_m_V * pvc_I_m_A;

			if(pvc_I_sc_A <= 0)
			{
				pvc_I_sc_A = pvc_I_m_A * PV_CURVE_PARAM_RATIO;
			}
			if(pvc_U_oc_V <= 0)
			{
				pvc_U_oc_V = pvc_U_m_V * PV_CURVE_PARAM_RATIO;
			}
		}
		else
		{
			double inv_rated_power_va = inverter_rated_power_va_property->get_double();
			Max_P = inv_rated_power_va;

			double inv_rated_dc_volt_v = inverter_rated_dc_voltage->get_double();
			pvc_U_m_V = inv_rated_dc_volt_v;

			pvc_I_m_A = Max_P / pvc_U_m_V;
			
			pvc_I_sc_A = pvc_I_m_A * PV_CURVE_PARAM_RATIO;
			pvc_U_oc_V = pvc_U_m_V * PV_CURVE_PARAM_RATIO;
		}

		gl_warning("solar:%d %s - Max power not set. Using inverter defaults for pv curve parameters",obj->id,(obj->name?obj->name:"Unnamed"));
		/*  TROUBLESHOOT
		The rated_power as not set for the solar object.  The rated_power for the inverter is taken instead, and all characteristics of the
		PV curve are computed from assumed defaults.  If this is not desired, direclty populate the values.
		*/
	}
	else
	{
		if (pvc_U_m_V <= 0)
		{
			double inv_rated_dc_volt_v = inverter_rated_dc_voltage->get_double();
			pvc_U_m_V = inv_rated_dc_volt_v;
		}
		if (pvc_I_m_A <= 0)
		{
			pvc_I_m_A = Max_P / pvc_U_m_V;
		}
		if (pvc_I_sc_A <= 0)
		{
			pvc_I_sc_A = pvc_I_m_A * PV_CURVE_PARAM_RATIO;
		}
		if (pvc_U_oc_V <= 0)
		{
			pvc_U_oc_V = pvc_U_m_V * PV_CURVE_PARAM_RATIO;
		}

		gl_warning("solar:%d %s - PV curve specification incomplete - defaults calcualted",obj->id,(obj->name?obj->name:"Unnamed"));
		/*  TROUBLESHOOT
		One or more of the four PV curve characteristics were not specified, so they were computed from an assumed default.  If this is
		undesired, explicitly specify the parameters.
		*/
	}

	// Calc C1 & C2 using other PVC params
	pvc_C2 = (pvc_U_m_V / pvc_U_oc_V - 1) / log(1 - pvc_I_m_A / pvc_I_sc_A);
	pvc_C1 = (1 - pvc_I_m_A / pvc_I_sc_A) * exp(-pvc_U_m_V / pvc_C2 / pvc_U_oc_V);
}

void solar::update_cur_t_and_S()
{
	pvc_cur_t_cels = FAHR_TO_CELS(Tamb);
	pvc_cur_S_wpm2 = WPFT2_TO_WPM2(Insolation);
}

/* N-R Solver */
// Funcs added for the N-R solver
double solar::nr_ep_rt(double x)
{
	return hf_dfdU(x, pvc_cur_t_cels, pvc_cur_S_wpm2) / hf_d2fdU2(x, pvc_cur_t_cels);
}

double solar::nr_root_rt(double x, double P)
{
	return hf_f(x, pvc_cur_t_cels, pvc_cur_S_wpm2, P) / hf_dfdU(x, pvc_cur_t_cels, pvc_cur_S_wpm2);
}

double solar::nr_root_search(double x, double doa, double P)
{
	double xn_ep = newton_raphson_nr_ep_rt(x, eps_nr_ite);
	double x0_root = xn_ep + x0_root_rt * fabs(xn_ep);
	double xn_root = newton_raphson_nr_root_rt(x0_root, eps_nr_ite, P);
	return xn_root;
}

double solar::newton_raphson_nr_ep_rt(double x, double doa)
{
	int num_nr_ite = 0;
	double h = nr_ep_rt(x);
	while (fabs(h) >= doa)
	{
		x = x - h; // x(n+1) = x(n) - f{x(n)} / f'{x(n)}
		h = nr_ep_rt(x);
		num_nr_ite++;
		assert(num_nr_ite < max_nr_ite);
	}

	//cout << "The number of iterations is: " << num_nr_ite << "\n";
	return x;
}

double solar::newton_raphson_nr_root_rt(double x, double doa, double P)
{
	int num_nr_ite = 0;
	double h = nr_root_rt(x, P);
	while (fabs(h) >= doa)
	{
		x = x - h; // x(n+1) = x(n) - f{x(n)} / f'{x(n)}
		h = nr_root_rt(x, P);
		num_nr_ite++;
		assert(num_nr_ite < max_nr_ite);
	}

	//cout << "The number of iterations is: " << num_nr_ite << "\n";
	return x;
}

double solar::get_i_from_u(double u)
{
	double i = hf_I(u, pvc_cur_t_cels, pvc_cur_S_wpm2);
	return i;
}

double solar::get_p_from_u(double u)
{
	double p = u * hf_I(u, pvc_cur_t_cels, pvc_cur_S_wpm2);
	return p;
}

double solar::get_u_of_p_max(double x0)
{
	double temp_xn = newton_raphson_nr_ep_rt(x0, eps_nr_ite);
	return temp_xn;
}

double solar::get_p_max(double x0)
{
	double temp_xn = get_u_of_p_max(x0);
	return get_p_from_u(temp_xn);
}

double solar::get_u_from_p(double x, double doa, double P)
{
	return nr_root_search(x, doa, P);
}

/* Solar PV Panel Part*/
// Funcs added for the solar pv model
double solar::hf_dU(double t)
{
	return -pvc_b1 * pvc_U_oc_V * (t - pvc_t_ref_cels);
}

double solar::hf_dI(double t, double S)
{
	return pvc_I_sc_A * (pvc_a1 * S / pvc_S_ref_wpm2 * (t - pvc_t_ref_cels) + S / pvc_S_ref_wpm2 - 1);
}

double solar::hf_I(double U, double t, double S)
{
	return pvc_I_sc_A * (1 - pvc_C1 * (exp((U - hf_dU(t)) / pvc_C2 / pvc_U_oc_V) - 1)) + hf_dI(t, S);
}

double solar::hf_P(double U, double t, double S)
{
	return U * hf_I(U, t, S);
}

double solar::hf_f(double U, double t, double S, double P)
{
	return hf_P(U, t, S) - P;
}

double solar::hf_dIdU(double U, double t)
{
	return pvc_I_sc_A * (-pvc_C1) / pvc_C2 / pvc_U_oc_V * (exp((U - hf_dU(t)) / pvc_C2 / pvc_U_oc_V) - 0);
}

double solar::hf_d2IdU2(double U, double t)
{
	return pvc_I_sc_A * (-pvc_C1) / pvc_C2 / pvc_U_oc_V / pvc_C2 / pvc_U_oc_V * exp((U - hf_dU(t)) / pvc_C2 / pvc_U_oc_V);
}

double solar::hf_dfdU(double U, double t, double S)
{
	return hf_I(U, t, S) + U * hf_dIdU(U, t);
}

double solar::hf_d2fdU2(double U, double t)
{
	return hf_dIdU(U, t) + hf_dIdU(U, t) + U * hf_d2IdU2(U, t);
}

//////////////////////////////////////////////////////////////////////////
// IMPLEMENTATION OF CORE LINKAGE
//////////////////////////////////////////////////////////////////////////

EXPORT int create_solar(OBJECT **obj, OBJECT *parent)
{
	try
	{
		*obj = gl_create_object(solar::oclass);
		if (*obj != nullptr)
		{
			solar *my = OBJECTDATA(*obj, solar);
			gl_set_parent(*obj, parent);
			return my->create();
		}
		else
			return 0;
	}
	CREATE_CATCHALL(solar);
}

EXPORT int init_solar(OBJECT *obj, OBJECT *parent)
{
	try
	{
		if (obj != nullptr)
			return OBJECTDATA(obj, solar)->init(parent);
		else
			return 0;
	}
	INIT_CATCHALL(solar);
}

EXPORT TIMESTAMP sync_solar(OBJECT *obj, TIMESTAMP t1, PASSCONFIG pass)
{
	TIMESTAMP t2 = TS_NEVER;
	solar *my = OBJECTDATA(obj, solar);
	try
	{
		switch (pass)
		{
		case PC_PRETOPDOWN:
			t2 = my->presync(obj->clock, t1);
			break;
		case PC_BOTTOMUP:
			t2 = my->sync(obj->clock, t1);
			break;
		case PC_POSTTOPDOWN:
			t2 = my->postsync(obj->clock, t1);
			break;
		default:
			GL_THROW("invalid pass request (%d)", pass);
			break;
		}
		if (pass == clockpass)
			obj->clock = t1;
	}
	SYNC_CATCHALL(solar);
	return t2;
}

//DELTAMODE Linkage
EXPORT SIMULATIONMODE interupdate_solar(OBJECT *obj, unsigned int64 delta_time, unsigned long dt, unsigned int iteration_count_val)
{
	solar *my = OBJECTDATA(obj, solar);
	SIMULATIONMODE status = SM_ERROR;
	try
	{
		status = my->inter_deltaupdate(delta_time, dt, iteration_count_val);
		return status;
	}
	catch (char *msg)
	{
		gl_error("interupdate_solar(obj=%d;%s): %s", obj->id, obj->name ? obj->name : "unnamed", msg);
		return status;
	}
}

//DC Object calls from inverter linkage
EXPORT STATUS dc_object_update_solar(OBJECT *us_obj, OBJECT *calling_obj, bool init_mode)
{
	solar *me_solar = OBJECTDATA(us_obj, solar);
	STATUS temp_status;

	//Call our update function
	temp_status = me_solar->solar_dc_update(calling_obj, init_mode);

	//Return this value
	return temp_status;
}<|MERGE_RESOLUTION|>--- conflicted
+++ resolved
@@ -130,10 +130,6 @@
 			//PT_KEYWORD, "ONE_AXIS", ONE_AXIS,			//To be implemented later
 			//PT_KEYWORD, "TWO_AXIS", TWO_AXIS,			//To be implemented later
 			//PT_KEYWORD, "AZIMUTH_AXIS", AZIMUTH_AXIS,	//To be implemented later
-<<<<<<< HEAD
-
-=======
->>>>>>> e1a55d14
 			NULL) < 1)
 				GL_THROW("unable to publish properties in %s", __FILE__);
 
