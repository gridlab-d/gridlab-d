--- conflicted
+++ resolved
@@ -128,39 +128,6 @@
 			//PT_KEYWORD, "ONE_AXIS", ONE_AXIS,			//To be implemented later
 			//PT_KEYWORD, "TWO_AXIS", TWO_AXIS,			//To be implemented later
 			//PT_KEYWORD, "AZIMUTH_AXIS", AZIMUTH_AXIS,	//To be implemented later
-
-			/* DEPRECATED properties - delete in next version */
-<<<<<<< HEAD
-=======
-			PT_enumeration,"generator_mode",PADDR(gen_mode_v_deprecated),PT_DEPRECATED,	//Unused
-				PT_KEYWORD,"UNKNOWN",(enumeration)UNKNOWN,
-				PT_KEYWORD,"CONSTANT_V",(enumeration)CONSTANT_V,
-				PT_KEYWORD,"CONSTANT_PQ",(enumeration)CONSTANT_PQ,
-				PT_KEYWORD,"CONSTANT_PF",(enumeration)CONSTANT_PF,
-				PT_KEYWORD,"SUPPLY_DRIVEN",(enumeration)SUPPLY_DRIVEN,
-
-			PT_enumeration,"generator_status",PADDR(gen_status_v_deprecated), PT_DEPRECATED, //unused
-				PT_KEYWORD,"OFFLINE",(enumeration)OFFLINE,
-				PT_KEYWORD,"ONLINE",(enumeration)ONLINE,
-
-			PT_enumeration,"power_type",PADDR(power_type_v_deprecated),
-				PT_KEYWORD,"AC",(enumeration)AC,
-				PT_KEYWORD,"DC",(enumeration)DC,
-
-			PT_enumeration, "INSTALLATION_TYPE", PADDR(installation_type_v_deprecated), PT_DEPRECATED, //unused
-			   PT_KEYWORD, "ROOF_MOUNTED", (enumeration)ROOF_MOUNTED,
-               PT_KEYWORD, "GROUND_MOUNTED",(enumeration)GROUND_MOUNTED,
-
-			PT_complex, "VA_Out[VA]", PADDR(VA_Out_deprecated), PT_DEPRECATED, //unused
-
-			PT_set, "phases", PADDR(phases_deprecated), PT_DEPRECATED, //unused
-				PT_KEYWORD, "A",(set)PHASE_A,
-				PT_KEYWORD, "B",(set)PHASE_B,
-				PT_KEYWORD, "C",(set)PHASE_C,
-				PT_KEYWORD, "N",(set)PHASE_N,
-				PT_KEYWORD, "S",(set)PHASE_S,
->>>>>>> 1117c9b5
-			/* END Deprecated */
 
 			NULL) < 1)
 				GL_THROW("unable to publish properties in %s", __FILE__);
