--- conflicted
+++ resolved
@@ -64,7 +64,7 @@
 			PT_enumeration,"Turbine_implementation",PADDR(Turbine_implementation), PT_DESCRIPTION, "Type of implementation for wind turbine model",
 			PT_KEYWORD,"COEFF_OF_PERFORMANCE",(enumeration)COEFF_OF_PERFORMANCE, PT_DESCRIPTION, "Wind turbine generator implementation based on Coefficient of performance",
 			PT_KEYWORD,"POWER_CURVE",(enumeration)POWER_CURVE, PT_DESCRIPTION, "Wind turbine implementation based on Generic Power Curve",
-			
+
 			PT_enumeration,"Wind_speed_source",PADDR(Wind_speed_source), PT_DESCRIPTION, "Specifies the source of wind speed",
 			PT_KEYWORD,"DEFAULT",(enumeration)DEFAULT, PT_DESCRIPTION, "A defualt that equals either BUILT_IN or CLIMATE_DATA",
 			PT_KEYWORD,"BUILT_IN",(enumeration)BUILT_IN, PT_DESCRIPTION, "The built-in source (avg_ws) specifying the wind speed",
@@ -127,7 +127,7 @@
 
 			PT_double, "pf[pu]", PADDR(pf), PT_DESCRIPTION, "COP: Desired power factor in CONSTANTP mode (can be modified over time)",
 			PT_double, "power_factor[pu]", PADDR(pf), PT_DESCRIPTION, "COP: Desired power factor in CONSTANTP mode (can be modified over time)",
-			
+
 			PT_char1024, "power_curve_csv", PADDR(power_curve_csv), PT_DESCRIPTION, "Name of .csv file containing user defined power curve",
 			PT_bool, "power_curve_pu", PADDR(power_curve_pu), PT_DESCRIPTION, "Flag when set indicates that user provided power curve has power values in p.u. Defaults to false",
 
@@ -160,11 +160,8 @@
 			PT_KEYWORD, "N",(set)PHASE_N,
 			PT_KEYWORD, "S",(set)PHASE_S,
 			NULL)<1) GL_THROW("unable to publish properties in %s",__FILE__);
-<<<<<<< HEAD
-=======
-			if (gl_publish_function(oclass, "current_injection_update", (FUNCTIONADDR)windturb_dg_NR_current_injection_update) == NULL)
-				GL_THROW("Unable to publish wind turbine current injection update function");			
->>>>>>> d85e8c78
+            if (gl_publish_function(oclass, "current_injection_update", (FUNCTIONADDR)windturb_dg_NR_current_injection_update) == NULL)
+				GL_THROW("Unable to publish wind turbine current injection update function");
 	}
 }
 
@@ -191,13 +188,13 @@
 	std_air_temp = 0;	//IUPAC std air temp in Celsius
 	std_air_press = 100000;	//IUPAC std air pressure in Pascals
 	Turbine_Model = GENERIC_DEFAULT;	//************** Defaults specified so it doesn't crash out
-	
+
 	Gen_mode = CONSTANTP;					//************** Default specified so values actually come out
 	Gen_status = ONLINE;
-	
+
 	Turbine_implementation = POWER_CURVE;
 	Wind_speed_source = DEFAULT;
-	
+
 	power_curve_pu = false;
 
 	turbine_height = -9999;
@@ -210,21 +207,16 @@
 	ws_maxcp = -9999;
 	ws_rated = -9999;
 	CP_Data = CALCULATED;
-	
+
 	strcpy(power_curve_csv,"");      //initializing string to null
 
 	pCircuit_V[0] = pCircuit_V[1] = pCircuit_V[2] = NULL;
 	pLine_I[0] = pLine_I[1] = pLine_I[2] = NULL;
-<<<<<<< HEAD
+	pLine12 = NULL;
 	value_Circuit_V[0] = value_Circuit_V[1] = value_Circuit_V[2] = gld::complex(0.0,0.0);
 	value_Line_I[0] = value_Line_I[1] = value_Line_I[2] = gld::complex(0.0,0.0);
-=======
-	pLine12 = NULL;
-	value_Circuit_V[0] = value_Circuit_V[1] = value_Circuit_V[2] = complex(0.0,0.0);
-	value_Line_I[0] = value_Line_I[1] = value_Line_I[2] = complex(0.0,0.0);
-	value_Line12 = complex(0.0,0.0);
-	
->>>>>>> d85e8c78
+	value_Line12 = gld::complex(0.0,0.0);
+
 	parent_is_valid = false;
 	parent_is_triplex = false;
 
@@ -236,11 +228,11 @@
 	value_Temp = 0.0;
 	value_WS = 0.0;
 	climate_is_valid = false;
-	
+
 	//Current injection tracking variables
 	prev_current[0] = prev_current[1] = prev_current[2] = complex(0.0,0.0);
 	NR_first_run = false;
-	
+
 	prev_current12 = complex(0.0,0.0);
 
 	//Set default convergence
@@ -561,22 +553,22 @@
 		case GEN_TURB_POW_CURVE_2_4KW:             //2.4 kW generic turbine
 			turbine_height = 21;
 			Rated_VA = 2400;
-			
+
 			break;
 		case GEN_TURB_POW_CURVE_10KW:              //10 kW generic turbine
 			turbine_height = 37;
 			Rated_VA = 10000;
-			
+
 			break;
 		case GEN_TURB_POW_CURVE_100KW:             //100 kW generic turbine
 			turbine_height = 37;
 			Rated_VA = 100000;
-			
+
 			break;
 		case GEN_TURB_POW_CURVE_1_5MW:             //1.5 MW generic turbine
 			turbine_height = 80;
 			Rated_VA = 1500000;
-			
+
 			break;
 		case GENERIC_DEFAULT:
 			//Default turbine parameters used when user specifies no generic turbine or turbine parameters
@@ -587,19 +579,19 @@
 			Rated_V = 600;
 			pf = 0.9;
 			CP_Data = GENERAL_MID;
-			cut_in_ws = 3.5;			//lowest wind speed 
-			cut_out_ws = 25;		//highest wind speed 
+			cut_in_ws = 3.5;			//lowest wind speed
+			cut_out_ws = 25;		//highest wind speed
 			Cp_max = 0.302;			//rotor specifications for power curve
-			ws_maxcp = 7;			
-			Cp_rated = Cp_max-.05;	
+			ws_maxcp = 7;
+			Cp_rated = Cp_max-.05;
 			ws_rated = 12.5;
 			Gen_type = SYNCHRONOUS;
 			Rs = 0.05;
 			Xs = 0.200;
 			Rg = 0.000;
 			Xg = 0.000;                           //*******************Defaults specified
-			
-			
+
+
 			//Basic checks on height and capacity here
 			if (turbine_height > 400){
 				gl_warning("windturb_dg (id:%d, name:%s): Specified turbine height of %.1f m is greater than 400 m and may be unrealistically tall.", obj->id,obj->name, turbine_height);
@@ -607,14 +599,14 @@
 			if (Rated_VA > 25000000){
 				gl_warning("windturb_dg (id:%d, name:%s): Specified turbine capacity of %.1f VA is greater than 25 MW and may be unrealistically large.", obj->id,obj->name, Rated_VA);
 			}
-			
+
 			if ((turbine_height <= 0) && (turbine_height != -9999)) {      //Checks for user-specified turbine height
 				GL_THROW ("Turbine height must have a positive value.");
 			}
 			if ((Rated_VA <= 0) && (Rated_VA != -9999)){                   //Checks for user-specified turbine capacity
 				GL_THROW ("Turbine capacity must have a positive value.");
 			}
-			
+
 			//Estimating turbine capacity/height if only turbine height/capacity is specified. Uses capacity-height clusters. While estimating, upper limit of height is 400 m, upper limit of capacity is 25 MW
 			if ((turbine_height != -9999) && (Rated_VA == -9999)){                 // Case when only turbine height is specified by the user
 				gl_warning("windturb_dg (id:%d, name:%s): Turbine capacity is unspecified. Approximating turbine capacity from the height provided.", obj->id,obj->name);
@@ -627,12 +619,12 @@
 					if (Rated_VA > 25000000){
 						Rated_VA = 25000000;
 						gl_warning("windturb_dg (id:%d, name:%s): Turbine capacity is set to the inferred-capacity limit.", obj->id,obj->name);
-					} 
+					}
 				} else {
 					GL_THROW("windturb_dg Invalid input %f",turbine_height);
 				}
 				gl_warning("windturb_dg (id:%d, name:%s): Approximated turbine capacity is: %.1f VA.", obj->id,obj->name, Rated_VA);
-				
+
 			} else if ((turbine_height == -9999) && (Rated_VA != -9999)){          // Case when only turbine capacity is specified by the user
 				gl_warning("windturb_dg (id:%d, name:%s): Turbine height is unspecified. Approximating Turbine height from the capacity provided.", obj->id,obj->name);
 				if ((Rated_VA > 0) && (Rated_VA < 4500)){
@@ -649,7 +641,7 @@
 					GL_THROW("windturb_dg Invalid input %f",Rated_VA);
 				}
 				gl_warning("windturb_dg (id:%d, name:%s): Approximated turbine height is: %.1f m.", obj->id,obj->name, turbine_height);
-				
+
 			} else if ((turbine_height == -9999) && (Rated_VA == -9999)) {        // Case when none of capacity or height is specified by the user
 				turbine_height = 37;    //Setting to defaults i.e. 100 kW turbine capacity and height
 				Rated_VA = 100000;
@@ -674,30 +666,30 @@
 				}
 			}
 			break;
-			
+
 		default:
 			GL_THROW("Unknown turbine model was specified");
 			/*  TROUBLESHOOT
 			An unknown wind turbine model was selected.  Please select a Turbine_Model from the available list.
 			*/
 	}
-	
-	
+
+
 	for (int i=0;i < (sizeof (Power_Curve[0]) /sizeof (double));i++) {
 		Power_Curve[0][i] = -1;
 		Power_Curve[1][i] = -1;
 	}
-	
-	double Power_Curve_default[2][21] = {                           //Default power curve 
+
+	double Power_Curve_default[2][21] = {                           //Default power curve
 		{2.5, 3.0, 3.5, 4.0, 4.5, 5.0, 5.5, 6.0, 6.5, 7.0, 7.5, 8.0, 8.5, 9.0, 9.5, 10.0, 10.5, 11.0, 11.5, 12.0, 25.0},
 		{0.0, 0.0084725, 0.026315, 0.049903, 0.083323, 0.12564, 0.17541, 0.23191, 0.30286, 0.38807, 0.49134, 0.58717, 0.66827, 0.75071, 0.82431, 0.89813, 0.95368, 1.0013, 1.0331, 1.0602, 1.0602}
 	};
-	
+
 	if (Turbine_implementation == POWER_CURVE){
 
-        //read power curve .csv file if provided. Doing sanity checks on data format 
+        //read power curve .csv file if provided. Doing sanity checks on data format
 		if (!(hasEnding(power_curve_csv, ".csv"))){
-			// No valid .csv file name - Using default power curve	
+			// No valid .csv file name - Using default power curve
 			if (strcmp(power_curve_csv,"")==0) {
 				// .csv file name not specified - Issue warning
 				gl_warning("windturb_dg (id:%d, name:%s): No user defined power curve provided. Resorting to default power curve.", obj->id,obj->name);
@@ -705,7 +697,7 @@
 				// Invalid .csv file name specified - Issue warning
 				gl_warning("windturb_dg (id:%d, name:%s): windturb_dg: Unrecognized file type. Resorting to default power curve.", obj->id,obj->name);
 			}
-			
+
 			for (int i=0; i<sizeof(Power_Curve_default[0])/sizeof(double); i++){
 				Power_Curve[0][i] = Power_Curve_default[0][i];
 				Power_Curve[1][i] = Power_Curve_default[1][i];
@@ -713,21 +705,21 @@
 		} else {
 			// Valid .csv file name found - Attempting to load power curve data from .csv file
 			std::ifstream file(power_curve_csv);
-			
+
 			std::vector<std::vector<std::string>> csvData;
 
 			csvData = readCSV(file);
-			
+
 			if (csvData.size() == 0){
 				// Empty .csv file - Issue an error
 				GL_THROW("Unable to read power curve data from .csv file.");
 			}
-			
+
 			if (csvData.size() < 3){
 				// Too few points in .csv file - Issue an error
 				GL_THROW("Invalid data format. Provide at least 3 data points.");
 			}
-			
+
 			if (csvData.size() > (sizeof(Power_Curve[0])/sizeof(double))){
 				// Too many points in .csv file - Issue an error
 				GL_THROW ("Invalid data format. Provide up to %lu points.", (sizeof(Power_Curve[0])/sizeof(double)));
@@ -738,7 +730,7 @@
 					// Too few cloumns in .csv file row - Issue an error
 					GL_THROW ("Invalid data format. More than 2 columns in row %i of the .csv file", i+1);
 				}
-				
+
 				// Copying wind speed data from data object to power curve object
 				try
 				{
@@ -748,26 +740,26 @@
 				{
 					GL_THROW("Invalid entry in row %i and column %i of the .csv file. Please check .csv file.", i+1, 1);
 				}
-				
+
 				// Copying turbine power data from data object to power curve object
 				try
 				{
 					Power_Curve[1][i] = std::stod(csvData[i][1]);
-				} 
+				}
 				catch(...)
 				{
 					GL_THROW("Invalid entry in row %i and column %i of the .csv file. Please check .csv file.", i+1, 2);
 				}
 			}
-			
-		}
-		
+
+		}
+
 		int valid_entries = 0;
 		for (int i=0;i < (sizeof (Power_Curve[0]) /sizeof (double));i++) {
 			if ((Power_Curve[0][i] != -1) && (Power_Curve[1][i] != -1)){
 				valid_entries ++;
 			}
-		}		
+		}
 		number_of_points = valid_entries;
 	}
 
@@ -900,7 +892,7 @@
 				pLine_I[1] = map_complex_value(parent,"current_B");
 				pLine_I[2] = map_complex_value(parent,"current_C");
 			}
-			
+
 			//Null the triplex interface point, just in case
 			pLine12 = NULL;
 		}
@@ -935,12 +927,12 @@
 			{
 				NR_first_run = false;
 			}
-			
+
 			if (Turbine_implementation == COEFF_OF_PERFORMANCE){
 				GL_THROW("windturb_dg (id:%d): 3-phase coefficient of performance implementation uses a 3-phase generator and cannot be connected to a triplex meter",obj->id);
 			}
-			
-			//Set flags			
+
+			//Set flags
 			parent_is_valid = true;
 			parent_is_triplex = true;
 
@@ -993,14 +985,14 @@
 			delete temp_property_pointer;
 
 			number_of_phases_out = 1;
-	
+
 		}
 		else if (gl_object_isa(parent,"rectifier","generators"))
 		{
 			//Set the "pull flag"
 			parent_is_valid = true;
 			parent_is_triplex = false;
-			
+
 			number_of_phases_out = 3;
 
 			//Map the voltages
@@ -1092,66 +1084,33 @@
 	Rated_VA of generator must be specified so that per unit values can be calculated
 	*/
 
-<<<<<<< HEAD
-	if (Gen_type == INDUCTION)  
-	{
-		gld::complex Zrotor(Rr,Xr);
-		gld::complex Zmag = gld::complex(Rc*Xm*Xm/(Rc*Rc + Xm*Xm),Rc*Rc*Xm/(Rc*Rc + Xm*Xm));
-		gld::complex Zstator(Rst,Xst);
-
-		//Induction machine two-port matrix.
-		IndTPMat[0][0] = (Zmag + Zstator)/Zmag;
-		IndTPMat[0][1] = Zrotor + Zstator + Zrotor*Zstator/Zmag;
-		IndTPMat[1][0] = gld::complex(1,0) / Zmag;
-		IndTPMat[1][1] = (Zmag + Zrotor) / Zmag;
-	}
-
-	else if (Gen_type == SYNCHRONOUS)  
-	{
-		double Real_Rs = Rs * ZB; 
-		double Real_Xs = Xs * ZB;
-		double Real_Rg = Rg * ZB; 
-		double Real_Xg = Xg * ZB;
-		tst = gld::complex(Real_Rg,Real_Xg);
-		tst2 = gld::complex(Real_Rs,Real_Xs);
-		AMx[0][0] = tst2 + tst;			//Impedance matrix
-		AMx[1][1] = tst2 + tst;
-		AMx[2][2] = tst2 + tst;
-		AMx[0][1] = AMx[0][2] = AMx[1][0] = AMx[1][2] = AMx[2][0] = AMx[2][1] = tst;
-		tst3 = (gld::complex(1,0) + gld::complex(2,0)*tst/tst2)/(tst2 + gld::complex(3,0)*tst);
-		tst4 = (-tst/tst2)/(tst2 + tst);
-		invAMx[0][0] = tst3;			//Admittance matrix (inverse of Impedance matrix)
-		invAMx[1][1] = tst3;
-		invAMx[2][2] = tst3;
-		invAMx[0][1] = AMx[0][2] = AMx[1][0] = AMx[1][2] = AMx[2][0] = AMx[2][1] = tst4;
-=======
 	if (Turbine_implementation != POWER_CURVE){
-		if (Gen_type == INDUCTION)  
+		if (Gen_type == INDUCTION)
 		{
-			complex Zrotor(Rr,Xr);
-			complex Zmag = complex(Rc*Xm*Xm/(Rc*Rc + Xm*Xm),Rc*Rc*Xm/(Rc*Rc + Xm*Xm));
-			complex Zstator(Rst,Xst);
+			gld::complex Zrotor(Rr,Xr);
+			gld::complex Zmag = gld::complex(Rc*Xm*Xm/(Rc*Rc + Xm*Xm),Rc*Rc*Xm/(Rc*Rc + Xm*Xm));
+			gld::complex Zstator(Rst,Xst);
 
 			//Induction machine two-port matrix.
 			IndTPMat[0][0] = (Zmag + Zstator)/Zmag;
 			IndTPMat[0][1] = Zrotor + Zstator + Zrotor*Zstator/Zmag;
-			IndTPMat[1][0] = complex(1,0) / Zmag;
+			IndTPMat[1][0] = gld::complex(1,0) / Zmag;
 			IndTPMat[1][1] = (Zmag + Zrotor) / Zmag;
 		}
 
-		else if (Gen_type == SYNCHRONOUS)  
+		else if (Gen_type == SYNCHRONOUS)
 		{
-			double Real_Rs = Rs * ZB; 
+			double Real_Rs = Rs * ZB;
 			double Real_Xs = Xs * ZB;
-			double Real_Rg = Rg * ZB; 
+			double Real_Rg = Rg * ZB;
 			double Real_Xg = Xg * ZB;
-			tst = complex(Real_Rg,Real_Xg);
-			tst2 = complex(Real_Rs,Real_Xs);
+			tst = gld::complex(Real_Rg,Real_Xg);
+			tst2 = gld::complex(Real_Rs,Real_Xs);
 			AMx[0][0] = tst2 + tst;			//Impedance matrix
 			AMx[1][1] = tst2 + tst;
 			AMx[2][2] = tst2 + tst;
 			AMx[0][1] = AMx[0][2] = AMx[1][0] = AMx[1][2] = AMx[2][0] = AMx[2][1] = tst;
-			tst3 = (complex(1,0) + complex(2,0)*tst/tst2)/(tst2 + complex(3,0)*tst);
+			tst3 = (gld::complex(1,0) + gld::complex(2,0)*tst/tst2)/(tst2 + gld::complex(3,0)*tst);
 			tst4 = (-tst/tst2)/(tst2 + tst);
 			invAMx[0][0] = tst3;			//Admittance matrix (inverse of Impedance matrix)
 			invAMx[1][1] = tst3;
@@ -1160,10 +1119,9 @@
 		}
 		else
 			GL_THROW("Unknown generator type specified");
-		/* TROUBLESHOOT 
+		/* TROUBLESHOOT
 		Shouldn't have been able to specify an unknown generator type.  Please report this error to GridLAB-D support.
 		*/
->>>>>>> d85e8c78
 	}
 
 	init_climate();
@@ -1195,7 +1153,7 @@
 	double Pwind, Pmech, detCp, F, G, gearbox_eff;
 	double matCp[2][3];
 	double store_current_current, store_last_current;
-	
+
 	OBJECT *obj = OBJECTHDR(this);
 	FUNCTIONADDR test_fxn;
 	STATUS fxn_return_status;
@@ -1245,8 +1203,8 @@
 	{
 		value_Press = pPress->get_double() * 100;       // in Pa; climate is in mbar
 		value_Temp = (pTemp->get_double() - 32) * 5/9;  // in degC; climate is in degF
-	} 
-	
+	}
+
 
 	// press in Pascals and temp in Kelvins
 	air_dens = (value_Press) * Molar / (Ridealgas * ( value_Temp + 273.15) );
@@ -1255,20 +1213,20 @@
 	if(ref_height == roughness_l){
 		ref_height = roughness_l+0.001;
 	}
-	
+
 	//WSadj = value_WS * log(turbine_height/roughness_l)/log(ref_height/roughness_l); log(37/.055)/log(10/0.055) = 2.828/2.26 = 1.25
-	
+
 	switch (Wind_speed_source){
 		case WIND_SPEED:
 			//value_WS = wind_speed_hub_ht;       //new var. should also have a default vale
-			WSadj = wind_speed_hub_ht; 
-			break;
-		
+			WSadj = wind_speed_hub_ht;
+			break;
+
 		case BUILT_IN:
 			//value_WS = avg_ws;          //
-			WSadj = avg_ws * log(turbine_height/roughness_l)/log(ref_height/roughness_l); 
-			break;
-			
+			WSadj = avg_ws * log(turbine_height/roughness_l)/log(ref_height/roughness_l);
+			break;
+
 		case CLIMATE_DATA:
 			double climate_ws=0;
 			if (climate_is_valid == true){
@@ -1277,7 +1235,7 @@
 				climate_ws = avg_ws;
 				gl_warning("windturb_dg (id:%d)::sync(): no climate data found, using built in source",obj->id);
 			}
-			WSadj = climate_ws * log(turbine_height/roughness_l)/log(ref_height/roughness_l); 
+			WSadj = climate_ws * log(turbine_height/roughness_l)/log(ref_height/roughness_l);
 			break;
 	}
 	/* TODO:  import previous and future wind data 
@@ -1289,30 +1247,30 @@
 			//    Pwind error is on the order of Cp error cubed
 			Pwind = 0.5 * (air_dens) * PI * pow(blade_diam/2,2) * pow(WSadj,3);
 
-			if (CP_Data == GENERAL_LARGE || CP_Data == GENERAL_MID || CP_Data == GENERAL_SMALL)	
+			if (CP_Data == GENERAL_LARGE || CP_Data == GENERAL_MID || CP_Data == GENERAL_SMALL)
 			{
 				if (WSadj <= cut_in_ws)
-				{	
-					Cp = 0;	
+				{
+					Cp = 0;
 				}
 
 				else if (WSadj > cut_out_ws)
-				{	
-					Cp = 0;	
+				{
+					Cp = 0;
 				}
 
 				else if(WSadj > ws_rated)
 				{
-					Cp = Cp_rated * pow(ws_rated,3) / pow(WSadj,3);	
+					Cp = Cp_rated * pow(ws_rated,3) / pow(WSadj,3);
 				}
 				else
-				{   
+				{
 					if (WSadj == 0 || WSadj <= cut_in_ws || WSadj >= cut_out_ws)
 					{
 						Cp = 0;
 					}
 					else {
-						matCp[0][0] = pow((ws_maxcp/cut_in_ws - 1),2);   //Coeff of Performance found 
+						matCp[0][0] = pow((ws_maxcp/cut_in_ws - 1),2);   //Coeff of Performance found
 						matCp[0][1] = pow((ws_maxcp/cut_in_ws - 1),3);	 //by using method described in [1]
 						matCp[0][2] = 1;
 						matCp[1][0] = pow((ws_maxcp/ws_rated - 1),2);
@@ -1332,14 +1290,14 @@
 				switch (Turbine_Model)	{
 					case VESTAS_V82:
 						if (WSadj <= cut_in_ws || WSadj >= cut_out_ws)
-						{	
-							Cp = 0;	
+						{
+							Cp = 0;
 						}
 						else
-						{	  
+						{
 							//Original data [0 0 0 0 0.135 0.356 0.442 0.461 .458 .431 .397 .349 .293 .232 .186 .151 .125 .104 .087 .074 .064] from 4-20 m/s
 							double Cp_tab[21] = {0, 0, 0, 0, 0.135, 0.356, 0.442, 0.461, 0.458, 0.431, 0.397, 0.349, 0.293, 0.232, 0.186, 0.151, 0.125, 0.104, 0.087, 0.074, 0.064};
-							
+
 							// Linear interpolation on the table
 							Cp = Cp_tab[(int)WSadj] + (WSadj - (int)WSadj) * (Cp_tab[(int)WSadj+1] - Cp_tab[(int)WSadj]);
 						}
@@ -1351,7 +1309,7 @@
 			}
 			else if (CP_Data == CALCULATED)
 			{
-				matCp[0][0] = pow((ws_maxcp/cut_in_ws - 1),2);   //Coeff of Performance found 
+				matCp[0][0] = pow((ws_maxcp/cut_in_ws - 1),2);   //Coeff of Performance found
 				matCp[0][1] = pow((ws_maxcp/cut_in_ws - 1),3);	 //by using method described in [1]
 				matCp[0][2] = 1;
 				matCp[1][0] = pow((ws_maxcp/ws_rated - 1),2);
@@ -1371,30 +1329,30 @@
 
 			/// define user defined data , also catch for future cases
 
-			Pmech = Pwind * Cp; 
+			Pmech = Pwind * Cp;
 
 			if (Pmech != 0)
 			{
-				gearbox_eff = 1 - (q*.01*Rated_VA / Pmech);	 //Method described in [2].	
-
-				if (gearbox_eff < .1)		
+				gearbox_eff = 1 - (q*.01*Rated_VA / Pmech);	 //Method described in [2].
+
+				if (gearbox_eff < .1)
 				{
 					gearbox_eff = .1;	//Prevents efficiency from becoming negative at low power.
-				}							
+				}
 
 				Pmech = Pwind * Cp * gearbox_eff;
-			}	
+			}
 
 			Pconv = 1 * Pmech;  //TODO: Assuming 0% losses due to friction and miscellaneous losses
-			
-			
+
+
 			compute_current_injection();
-			
+
 			break;
 		case POWER_CURVE:
-			
+
 			compute_current_injection_pc();
-			
+
 			break;
 	}
 
@@ -1403,7 +1361,7 @@
 	store_current_current = current_A.Mag() + current_B.Mag() + current_C.Mag();
 	if ( fabs((store_current_current - store_last_current) / store_last_current) > internal_model_current_convergence )
 		t2 = t1;
-		
+
 	return t2; /* return t2>t1 on success, t2=t1 for retry, t2<t1 on failure */
 }
 /* Postsync is called when the clock needs to advance on the second top-down pass */
@@ -1423,7 +1381,7 @@
 
 	//Zero the tracker, otherwise this won't work right next round
 	prev_current[0] = prev_current[1] = prev_current[2] = complex(0.0,0.0);
-	
+
 	prev_current12 = complex(0.0,0.0);
 
 	//Push up the powerflow interface
@@ -1434,7 +1392,7 @@
 
 	//Re-zero the tracker, or the next iteration will have issues
 	prev_current[0] = prev_current[1] = prev_current[2] = complex(0.0,0.0);
-	
+
 	prev_current12 = complex(0.0,0.0);
 
 	return t2; /* return t2>t1 on success, t2=t1 for retry, t2<t1 on failure */
@@ -1714,7 +1672,7 @@
 		power_B = gld::complex(0,0);
 		power_C = gld::complex(0,0);
 	}
-	
+
 	//Update values
 	value_Line_I[0] = current_A;
 	value_Line_I[1] = current_B;
@@ -1728,15 +1686,10 @@
 
 }
 
-<<<<<<< HEAD
-	//Push up the powerflow interface
-	if (parent_is_valid)
-=======
 void windturb_dg::compute_current_injection_pc(void){
 	double Power_calc;
-						
+
 	if (parent_is_valid == true)
->>>>>>> d85e8c78
 	{
 		value_Circuit_V[0] = pCircuit_V[0]->get_complex();
 		value_Circuit_V[1] = pCircuit_V[1]->get_complex();
@@ -1746,12 +1699,12 @@
 	voltage_A = value_Circuit_V[0];	//Syncs the meter parent to the wind turbine
 	voltage_B = value_Circuit_V[1];
 	voltage_C = value_Circuit_V[2];
-	
-	if (WSadj <= Power_Curve[0][0]) {	
-		Power_calc = 0;	
+
+	if (WSadj <= Power_Curve[0][0]) {
+		Power_calc = 0;
 	} else if (WSadj >= Power_Curve[0][number_of_points-1]){
 		Power_calc = 0;
-	} else {	  
+	} else {
 		for (int i=0; i<(number_of_points-1); i++){
 			if (WSadj >= Power_Curve[0][i] && WSadj <= Power_Curve[0][i+1]){
 
@@ -1766,7 +1719,7 @@
 		QA = 0;
 		QB = 0;
 		QC = 0;
-		
+
 		if(strstr(power_curve_csv, ".csv")){  //user provided power curve .csv file
 			if (power_curve_pu == true){      //p.u. power curve provided, uses turbine capacity
 				power_A = complex((Power_calc*Rated_VA)/3,QA);
@@ -1782,9 +1735,9 @@
 			power_B = complex((Power_calc*Rated_VA)/3,QB);
 			power_C = complex((Power_calc*Rated_VA)/3,QC);
 		}
-		
+
 		Wind_Speed = WSadj;
-		
+
 		if(voltage_A.Mag() > 0.0){
 			current_A = -(~(power_A/voltage_A));
 		} else {
@@ -1800,29 +1753,29 @@
 		} else {
 			current_C = complex(0.0,0.0);
 		}
-		
+
 		PowerA = -voltage_A.Mag()*current_A.Mag()*cos(voltage_A.Arg() - current_A.Arg());
 		PowerB = -voltage_B.Mag()*current_B.Mag()*cos(voltage_B.Arg() - current_B.Arg());
 		PowerC = -voltage_C.Mag()*current_C.Mag()*cos(voltage_C.Arg() - current_C.Arg());
-		
+
 		TotalRealPow = PowerA + PowerB + PowerC;
 		TotalReacPow = QA + QB + QC;
-		
+
 		//Update values
 		value_Line_I[0] = current_A;
 		value_Line_I[1] = current_B;
 		value_Line_I[2] = current_C;
-		
+
 		//Powerflow post-it
 		if (parent_is_valid == true)
 		{
 			push_complex_powerflow_values();
 		}
 	} else if ( ((phases & PHASE_S1) == PHASE_S1) && (number_of_phases_out == 1) ) { // Split-phase
-	
+
 		double QA;  					//reactive power assumed to be zero.
 		QA = 0;
-		
+
 		if(strstr(power_curve_csv, ".csv")){       //user provided power curve .csv file
 			if (power_curve_pu == true){           //p.u. power curve provided, uses turbine capacity
 				power_A = complex((Power_calc*Rated_VA),QA);
@@ -1832,23 +1785,23 @@
 		} else {                                   //case with Default power curve (p.u.), uses capacity
 			power_A = complex((Power_calc*Rated_VA),QA);
 		}
-		
+
 		Wind_Speed = WSadj;
-		
+
 		if(voltage_A.Mag() > 0.0){
 			current_A = -(~(power_A/voltage_A));
 		} else {
 			current_A = complex(0.0,0.0);
 		}
-		
+
 		TotalRealPow = -voltage_A.Mag()*current_A.Mag()*cos(voltage_A.Arg() - current_A.Arg());
 		TotalReacPow = QA;
-		
+
 		//Update value
 		value_Line12 = current_A;
-		
+
 		//Powerflow post-it
-		if (parent_is_valid == true)
+		if (parent_is_valid)
 		{
 			push_complex_powerflow_values();
 		}
@@ -1927,13 +1880,13 @@
 
 			//Push it back up
 			pLine12->setp<complex>(temp_complex_val,*test_rlock);
-			
+
 			//Store the update value
 			prev_current12 = value_Line12;
 		}//End pLine_I valid
 		//Default else -- it's null, so skip it
 	} else //End is triplex, //Loop through the three-phases/accumulators
-	{       
+	{
 		for (indexval=0; indexval<3; indexval++)
 		{
 			//**** Current value ***/
@@ -1945,18 +1898,14 @@
 			temp_complex_val += value_Line_I[indexval] - prev_current[indexval];
 
 			//Push it back up
-			pLine_I[indexval]->setp<complex>(temp_complex_val,*test_rlock);
-			
+			pLine_I[indexval]->setp<gld::complex>(temp_complex_val,*test_rlock);
+
 			//Store the update value
 			prev_current[indexval] = value_Line_I[indexval];
 		}
 	}
 }
 
-<<<<<<< HEAD
-		//Push it back up
-		pLine_I[indexval]->setp<gld::complex>(temp_complex_val,*test_rlock);
-=======
 // Function to update current injection value
 STATUS windturb_dg::updateCurrInjection(int64 iteration_count)
 {
@@ -1965,11 +1914,10 @@
 		case COEFF_OF_PERFORMANCE:
 			compute_current_injection();
 			break;
-		
+
 		case POWER_CURVE:
 			compute_current_injection_pc();
 			break;
->>>>>>> d85e8c78
 	}
 
 	//Always succeed for now
