--- conflicted
+++ resolved
@@ -24,12 +24,9 @@
 #include "inverter_dyn.h"
 #include "sync_ctrl.h"
 #include "energy_storage.h"
-<<<<<<< HEAD
-// IBR_SKELETON_NOTE: ADD HEADER FILES OF NEW MODELS HERE
+#include "sec_control.h"
+//**** IBR_SKELETON_NOTE: ADD HEADER FILES OF NEW MODELS HERE ****//
 #include "ibr_skeleton.h"
-=======
-#include "sec_control.h"
->>>>>>> 95145d47
 
 //Define defaults, since many use them and they aren't here yet
 EXPORT CLASS *init(CALLBACKS *fntable, MODULE *module, int argc, char *argv[])
@@ -60,6 +57,8 @@
 	new sync_ctrl(module);
 	new energy_storage(module);
 	new sec_control(module);
+	//**** Would add any new objects here too ****//
+	new ibr_skeleton(module);
 
 	/* Clear the deltamode list too, just in case*/
 	delta_object.clear();
