clock {
     timezone PST+8PDT;
     timestamp '2009-01-01 00:00:00';
     stoptime '2009-01-05 00:00:00';
}

#define PF=NR

#set profiler=1;
#set double_format=%+.12lg
#set randomseed=10;
#set relax_naming_rules=1;

module tape;
module climate;
module generators;
module assert;

module powerflow {
    solver_method ${PF};
	line_limits FALSE;
	default_maximum_voltage_error 1e-9;
};

//#set savefile="test_my_turbine_${PF}.xml"

object climate {
    tmyfile "../Standard_Weather.csv";
    reader csvreader;
};

object csv_reader {
	name csvreader;
	filename "../Standard_Weather.csv";
}

object overhead_line_conductor:100 {
	geometric_mean_radius 0.0244;
	resistance 0.306;
}

object overhead_line_conductor:101 {
	geometric_mean_radius 0.00814;
	resistance 0.592;
}

object line_spacing:200 {
	distance_AB 2.5;
	distance_BC 4.5;
	distance_AC 7.0;
	distance_AN 5.656854;
	distance_BN 4.272002;
	distance_CN 5.0;
}

object line_configuration:300 {
	conductor_A overhead_line_conductor:100;
	conductor_B overhead_line_conductor:100;
	conductor_C overhead_line_conductor:100;
	conductor_N overhead_line_conductor:101;
	spacing line_spacing:200;
}

object transformer_configuration:400 {
	connect_type WYE_WYE;
	power_rating 6000;
	primary_voltage 12470;
	secondary_voltage 4160;
	resistance 0.01;
	reactance 0.06;
	install_type PADMOUNT;
}

object node:1 {
	phases "ABCN";
	bustype SWING;
	voltage_A +7199.558+0.000j;
	voltage_B -3599.779-6235.000j;
	voltage_C -3599.779+6235.000j;
	nominal_voltage 7200;
}

object overhead_line:12 {
	phases "ABCN";
	from node:1;
	to node:2;
	length 2000;
	configuration line_configuration:300;
}

object node:2 {
	phases "ABCN";
	voltage_A +7199.558+0.000j;
	voltage_B -3599.779-6235.000j;
	voltage_C -3599.779+6235.000j;
	nominal_voltage 7200;
}

object transformer:23 {
	phases "ABCN";
	from node:2;
	to node:3;
	configuration transformer_configuration:400;
	name transformer23;
	object double_assert {
		object player {
			property value;
			file ../windpower_assert_pc.player;
		};
		target power_out_real;
		// Solutions were determined from FBS - represents
		//  less than a 0.1% difference between the answers
<<<<<<< HEAD
		within 20000;
=======
		within 5;
>>>>>>> 7d2931ee
	};
	object recorder {
		property power_out_real;
		interval 900;
		file test_windpower_${PF}.csv;
	};
}

object node:3 {
	phases "ABCN";
	voltage_A +2401.777+0.000j;
	voltage_B -1200.889-2080.000j;
	voltage_C -1200.889+2080.000j;
	nominal_voltage 2400;
}

object overhead_line:34 {
	phases "ABCN";
	from node:3;
	to load:4;
	length 2500;
	configuration line_configuration:300;
}

object load:4 {
	phases "ABCN";
	voltage_A +2401.777+0.000j;
	voltage_B -1200.889-2080.000j;
	voltage_C -1200.889+2080.000j;
	constant_power_A +2275000.000+790174.031j;
	constant_power_B +2800000.000+871779.789j;
	constant_power_C +2375000.000+780624.750j;
	maximum_voltage_error 0.001;
	nominal_voltage 2400;
}

// Add Vestas wind turbine


object transformer_configuration:600 {
	connect_type WYE_WYE;
	power_rating 6000;
	primary_voltage 4160;
	secondary_voltage 690;
	resistance 0.01;
	reactance 0.06;
	install_type PADMOUNT;
}



object transformer_configuration:800 {
	connect_type SINGLE_PHASE_CENTER_TAPPED;
	power_rating 3000;
	primary_voltage 4160;
	secondary_voltage 240;
	resistance 0.01;
	reactance 0.06;
	install_type PADMOUNT;
}

object transformer {
	phases "BS";
	from load:4;
	to TrplMtr1;
	configuration transformer_configuration:800;
}

object triplex_meter {
	name TrplMtr1;
	phases BS;
	nominal_voltage 240;
}
//Tests use case where user specifies turbine capacity, height, and p.u. power curve. Also tests the triplex implementation
object windturb_dg {
	parent TrplMtr1;
	phases BS;
	name windturb1;
	Rated_VA 15600;
	turbine_height 37;
	power_curve_csv "../WT_pow_curve.csv";
	power_curve_pu true;
	
	object multi_recorder {
		file test_wind_power_${PF}1.csv;
		interval 900;
		property voltage_12, voltage_1N, voltage_2N, current_12, power_12, wind_speed,wind_speed_adjusted,Cp,TrplMtr1:measured_real_power,total_real_power;
	};
}
//----------------------------------------------------------------------
object transformer {
	phases "AS";
	from load:4;
	to TrplMtr2;
	configuration transformer_configuration:800;
}

object triplex_meter {
	name TrplMtr2;
	phases AS;
	nominal_voltage 240;
	//object multi_recorder {
	//	file test_wind_power_${PF}2_meter.csv;
	//	interval 900;
	//	property measured_voltage_1, measured_voltage_2, measured_voltage_N, measured_current_1, measured_current_2, measured_current_N, indiv_measured_power_1, indiv_measured_power_2, indiv_measured_power_N, measured_real_power, measured_reactive_power;
	//};
}
//Tests use case where user specifies turbine height and power curve in watts. Also tests the triplex implementation
object windturb_dg {
	parent TrplMtr2;
	phases AS;
	name windturb2;
	turbine_height 40;
	power_curve_csv "../WT_pow_curve_watts.csv";
	
	object multi_recorder {
		file test_wind_power_${PF}2.csv;
		interval 900;
		property voltage_12, voltage_1N, voltage_2N, current_12, power_12, wind_speed,wind_speed_adjusted,Cp,TrplMtr2:measured_real_power,total_real_power;
	};
}


//----------------------------------------------------------------------
object transformer {
	phases "ABCN";
	from load:4;
	to my_meter3;
	configuration transformer_configuration:600;
}

object meter {
	name my_meter3;
	phases ABCN;
	nominal_voltage 600;
}

//Tests use case when user specifies nothing
object windturb_dg {
	parent my_meter3;
	phases ABCN;
	name windturb3;
	
	object multi_recorder {
		file test_wind_power_${PF}3.csv;
		interval 900;
		property voltage_A, voltage_B, voltage_C, current_A, current_B, current_C, power_A, power_B, power_C, wind_speed,wind_speed_adjusted,Cp,my_meter3:measured_real_power,total_real_power;
	};
}
//----------------------------------------------------------------------
object transformer {
	phases "ABCN";
	from load:4;
	to my_meter4;
	configuration transformer_configuration:600;
}

object meter {
	name my_meter4;
	phases ABCN;
	nominal_voltage 600;
}

//Tests use case when user specifies a generic turbine
object windturb_dg {
	parent my_meter4;
	phases ABCN;
	name windturb4;
	Turbine_Model GEN_TURB_POW_CURVE_1_5MW;
	
	object multi_recorder {
		file test_wind_power_${PF}4.csv;
		interval 900;
		property voltage_A, voltage_B, voltage_C, current_A, current_B, current_C, power_A, power_B, power_C, wind_speed,wind_speed_adjusted,Cp,my_meter4:measured_real_power,total_real_power;
	};
}
//----------------------------------------------------------------------
object transformer {
	phases "ABCN";
	from load:4;
	to my_meter5;
	configuration transformer_configuration:600;
}

object meter {
	name my_meter5;
	phases ABCN;
	nominal_voltage 600;
}

//Tests use case when user specifies turbine capacity only
object windturb_dg {
	parent my_meter5;
	phases ABCN;
	name windturb5;
	Rated_VA 5000000;
	
	object multi_recorder {
		file test_wind_power_${PF}5.csv;
		interval 900;
		property voltage_A, voltage_B, voltage_C, current_A, current_B, current_C, power_A, power_B, power_C, wind_speed,wind_speed_adjusted,Cp,my_meter5:measured_real_power,total_real_power;
	};
}
//----------------------------------------------------------------------
object transformer {
	phases "ABCN";
	from load:4;
	to my_meter6;
	configuration transformer_configuration:600;
}

object meter {
	name my_meter6;
	phases ABCN;
	nominal_voltage 400;
}

//Tests use case when user specifies turbine capacity and height
object windturb_dg {
	parent my_meter6;
	phases ABCN;
	name windturb6;
	Rated_VA 10000;
	turbine_height 40;
	
	object multi_recorder {
		file test_wind_power_${PF}6.csv;
		interval 900;
		property voltage_A, voltage_B, voltage_C, current_A, current_B, current_C, power_A, power_B, power_C, wind_speed,wind_speed_adjusted,Cp,my_meter6:measured_real_power,total_real_power;
	};
}
//-------------------------------------------------------------------
<|MERGE_RESOLUTION|>--- conflicted
+++ resolved
@@ -110,11 +110,7 @@
 		target power_out_real;
 		// Solutions were determined from FBS - represents
 		//  less than a 0.1% difference between the answers
-<<<<<<< HEAD
-		within 20000;
-=======
 		within 5;
->>>>>>> 7d2931ee
 	};
 	object recorder {
 		property power_out_real;
