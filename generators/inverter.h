/** $Id: inverter.h,v 1.0 2008/07/16
	Copyright (C) 2008 Battelle Memorial Institute
	@file inverter.h
	@addtogroup inverter

 @{  
 **/

#ifndef _inverter_H
#define _inverter_H

#include <utility>		//for pair<> in Volt/VAr schedule
#include <vector>		//for list<> in Volt/VAr schedule
#include <string> //Ab add
#include <stdarg.h>

#include "generators.h"

EXPORT int isa_inverter(OBJECT *obj, char *classname);
EXPORT STATUS preupdate_inverter(OBJECT *obj,TIMESTAMP t0, unsigned int64 delta_time);
EXPORT SIMULATIONMODE interupdate_inverter(OBJECT *obj, unsigned int64 delta_time, unsigned long dt, unsigned int iteration_count_val);
EXPORT STATUS postupdate_inverter(OBJECT *obj, complex *useful_value, unsigned int mode_pass);
EXPORT STATUS inverter_NR_current_injection_update(OBJECT *obj, int64 iteration_count, bool *converged_failure);

//Alternative PI version Dynamic control Inverter state variable structure
typedef struct {
	double P_Out[3];		///< The real power output
	double Q_Out[3];		///< The reactive power output
	double ed[3];			///< The error in real power output
	double eq[3];			///< The error in reactive power output
	double ded[3];		///< The change in real power error
	double deq[3];		///< The change in reactive power error
	double md[3];			///< The d axis current modulator of the inverter
	double mq[3];			///< The q axis current modulator of the inverter
	double dmd[3];			///< The change in d axis current modulator of the inverter
	double dmq[3];			///< The change in q axis current modulator of the inverter
	gld::complex Idq[3];			///< The dq axis current output of the inverter
	gld::complex Iac[3];	///< The AC current out of the inverter terminals

	// Terminal voltage state variable for VSI isochronous mode
	double V_StateVal[3];	// Magnitude of the VSI terminal voltage
	double dV_StateVal[3];	// Change in magnitude of the VSI terminal voltage
	double e_source_mag[3];	// VSI e_source magnitude

	// Frequency state variable for f/p droop
	double f_mea_delayed; // Delay measured frequency value seen by the inverter
	double df_mea_delayed; // The change of the frequency

	// Voltage state variable for v/q droop
	double V_mea_delayed[3]; // Delay measured terminal voltage values seen by the inverter
	double dV_mea_delayed[3]; // The change of the terminal voltage values

	// Real power state variable for f/p drrop in VSI inverter
	double p_mea_delayed;
	double dp_mea_delayed;

	// Reactive power state variable for f/p drrop in VSI inverter
	double q_mea_delayed;
	double dq_mea_delayed;

	// Pmax controller stuff
    double fmax_ini_StateVal;
    double dfmax_ini_StateVal;
    double fmax_StateVal;

	// Pmin controller stuff
    double fmin_ini_StateVal;
    double dfmin_ini_StateVal;
    double fmin_StateVal;

} INV_STATE;

//Simple PID controller
typedef struct {
	gld::complex error[3];
	gld::complex mod_vals[3];
	gld::complex integrator_vals[3];
	gld::complex derror[3];
	gld::complex current_vals_ref[3];	//Reference-framed current values
	gld::complex current_vals[3];		//Unrotated "powerflow-postable" current values
	gld::complex current_set_raw[3];	//Actual current value
	gld::complex current_set[3];		//Current rotated to common reference frame
	double reference_angle[3];	//Reference angle tracking
	double max_error_val;
	double phase_Pref;
	double phase_Qref;
	double I_in;
} PID_INV_VARS;

//Inverter class
class inverter: public gld_object
{
private:
	bool deltamode_inclusive; 	//Boolean for deltamode calls - pulled from object flags
	bool first_sync_delta_enabled;
	char first_iter_counter;
	INV_STATE pred_state;	///< The predictor state of the inverter in delamode
	INV_STATE next_state;	///< The next state of the inverter in delamode
	bool first_run;

	gld_property *pIGenerated[3];				//Link to direct current injections to powerflow at bus-level
	gld::complex generator_admittance[3][3];	//Generator admittance matrix converted from sequence values
	gld::complex prev_VA_out[3];				//Previous state tracking variable for ramp-rate calculations
	gld::complex curr_VA_out[3];				//Current state tracking variable for ramp-rate calculations
	gld::complex value_IGenerated[3];		//Value/accumulator for IGenerated values
	gld::complex prev_value_IGenerated[3];	//Tracking variable for Norton-equivalent initializations
	double Pref_prev;					//Previous Pref value in the same time step for non-VSI droop mode ramp-rate calculations
	double Qref_prev[3];				//Previous Qref value in the same time step for non-VSI droop mode ramp-rate calculations

	double current_convergence_criterion;	//Convergence criterion for initialization of some Norton-equivalent models

<<<<<<< HEAD
	/* DEPRECATED: delete these - only here so old models work long enough to be yelled at */
	/* DEPRECATED END */
=======
	SIMULATIONMODE desired_simulation_mode;	//deltamode desired simulation mode after corrector pass - prevents starting iterations again
>>>>>>> e1a55d14

protected:
	/* TODO: put unpublished but inherited variables */
public:
	//Comaptibility variables - used to be in power_electronics
	int32 number_of_phases_out;	//Count for number of phases

	//General status variables
	set phases;	/**< device phases (see PHASE codes) */
    enum GENERATOR_MODE {CONSTANT_V=1, CONSTANT_PQ=2, CONSTANT_PF=4, SUPPLY_DRIVEN=5};
    enumeration gen_mode_v;  //operating mode of the generator 

	INV_STATE curr_state; ///< The current state of the inverter in deltamode
	enum INVERTER_TYPE {TWO_PULSE=0, SIX_PULSE=1, TWELVE_PULSE=2, PWM=3, FOUR_QUADRANT = 4};
	enumeration inverter_type_v;
	enum GENERATOR_STATUS {OFFLINE=1, ONLINE=2};
	enum DYNAMIC_MODE {PID_CONTROLLER=0, PI_CONTROLLER=1};
	enumeration inverter_dyn_mode;
	enumeration gen_status_v;
	//INVERTER_TYPE inverter_type_choice;
	double V_In; // V_in (DC)
	double Vdc;
	double I_In; // I_in (DC)
	double P_In; //power in (DC)

	gld::complex temp_current_val[3];

	double efficiency;

	enum PF_REG {INCLUDED=1, EXCLUDED=2, INCLUDED_ALT=3} pf_reg;
	enum PF_REG_STATUS {REGULATING = 1, IDLING = 2} pf_reg_status;
	enum LOAD_FOLLOW_STATUS {IDLE=0, DISCHARGE=1, CHARGE=2} load_follow_status;	//Status variable for what the load_following mode is doing

	gld::complex VA_Out;
	gld::complex VA_Out_past;
	double P_Out;  // P_Out and Q_Out are set by the user as set values to output in CONSTANT_PQ mode
	double Q_Out;
	double p_in; // the power into the inverter from the DC side
	double b_soc; // the SOC of the battery
	double soc_reserve; // the battery reserve in pu
	double p_rated; // the power rating of the inverter per phase
	double bp_rated; // the power rating on the DC side
	double f_nominal;
	double inv_eta; // the inverter's efficiency
	double V_Set_A;
	double V_Set_B;
	double V_Set_C;
	double margin;
	gld::complex I_out_prev;
	gld::complex I_step_max;
	double C_Storage_In;
	double power_factor;
	double P_Out_t0;
	double Q_Out_t0;
	double power_factor_t0;

	gld::complex V_In_Set_A;
	gld::complex V_In_Set_B;
	gld::complex V_In_Set_C;
	double output_frequency;
	
	double pCircuit_V_Avg;          // average value of 3 phase terminal voltage
	
	//Hidden variables for wind turbine checks
	bool WT_is_connected;

	//Deltamode PID-controller implementation
	double kpd;			///< The proportional gain for the d axis modulation
	double kpq;			///< The proportional gain for the q axis modulation
	double kid;			///< The integrator gain for the d axis modulation
	double kiq;			///< The integrator gain for the q axis modulation
	double kdd;			///< The differentiator gain for the d-axis modulation
	double kdq;			///< The differentiator gain for the q-axis modulation
	PID_INV_VARS prev_PID_state;	///< Previous timestep values
	PID_INV_VARS curr_PID_state;	///< Current timestep values

	double Pref;
	double Qref;
	double Qref_PI[3];    // Qref is set differently for each phase in PI control mode

	double Tfreq_delay;    // Time delay for feeder frequency seen by inverter
	double freq_ref; 	   // Frequency reference value
	double Pref0; 		   //The initial Pref set before entering the delta mode
	bool inverter_droop_fp;   // Boolean value indicating whether the f/p droop curve is included in the inverter or not
	double R_fp;		   // f/p droop curve parameter
	double kppmax;   //Pmax controller proportional gain
	double kipmax;  // Pmax controller integral gain
	double Pmax;  //Pmax value
	double Pmin; //Pmin value
	double Pmax_Low_Limit; //lower output limit of Pmax controller

	double Tvol_delay;    // Time delay for inverter terminal voltage seen by inverter
	double V_ref[3]; 	   // Voltage reference values for three phases
	double Qref0[3]; 		   //The initial Qref set before entering the delta mode
	bool inverter_droop_vq;   // Boolean value indicating whether the v/q droop curve is included in the inverter or not
	double R_vq;		   // f/p droop curve parameter

	// Parameters related to VSI mode
	enum VSI_MODE {VSI_ISOCHRONOUS=0, VSI_DROOP=1};
	enumeration VSI_mode;  //operating mode of the VSI
	double VSI_freq;

	double Zbase;			// Zbase of the inverter
	double Rfilter;			// Resistance of filter
	double Xfilter;			// Admittance of filter
	double V_angle_past[3];       // Voltage angle  measured at inverter voltage source behind filter before entering the delta mode
	double V_angle[3];       // Voltage angle measured at inverter voltage source beind filter after entering the delta mode
	double V_mag_ref[3]; 			// Initial voltage magnitude of VSI terminal voltage, used as reference values
	double V_mag[3]; 			// Voltage magnitude of the inverter voltage source
	gld::complex e_source[3]; 	  // Voltage source behind the filter
	double Tp_delay;	  // Time delay for feeder real power changes seen by inverter droop control
	double Tq_delay;	  // Time delay for feeder reactive power changes seen by inverter droop control

	bool checkRampRate_real;		//Flag to enable ramp rate/slew rate checking for active power
	double rampUpRate_real;		//Maximum power increase rate for active power
	double rampDownRate_real;		//Maximum power decrease rate for active power
	bool checkRampRate_reactive;	//Flag to enable ramp rate/slew rate checking for reactive power
	double rampUpRate_reactive;		//Maximum power increase rate for reactive power
	double rampDownRate_reactive;	//Maximum power decrease rate for reactive power

	gld::complex phaseA_I_Out_prev;      // current
	gld::complex phaseB_I_Out_prev;
	gld::complex phaseC_I_Out_prev;

	gld::complex phaseA_V_Out;//voltage
	gld::complex phaseB_V_Out;
	gld::complex phaseC_V_Out;
	gld::complex phaseA_I_Out;      // current
	gld::complex phaseB_I_Out;
	gld::complex phaseC_I_Out;
	gld::complex power_val[3];	//power
	gld::complex p_clip_A;
	gld::complex p_clip_B;
	gld::complex p_clip_C;
	gld::complex last_current[4];	//Previously applied power output (used to remove from parent so XML files look proper)
	gld::complex last_power[4];		//Previously applied power output (as constant power) - used to remove from parent so XML looks right
	bool islanded;			//ces/nas islanding special boolean.

	//properties for multipoint efficiency model. The model used is from Sandia National Laboratory's 2007 paper "Performance Model For Grid-Connected Photovoltaic Inverters".
	bool use_multipoint_efficiency;
	double p_max;
	double p_dco;	//The dc power at which maximum ac power is reached.(W)
	double v_dco;	//The dc voltage at which maximum ac power is reached.(V)
	double p_so;	//The minumum dc power for inversion.(W)
	double c_o;		//The parameter describing the curvature of the relationship between ac power and dc power at the reference operating condition. default is 0.
	double c_1;		//Coefficient allowing p_dco to vary linearly with dc voltage. default is 0.
	double c_2;		//Coefficient allowing p_so to vary linearly with dc voltage. default is 0.
	double c_3;		//Coefficient allowing c_o to vary linearly with dc voltage. default is 0.
	double C1;
	double C2;
	double C3;
	enum INVERTER_MANUFACTURER {NONE=0,FRONIUS=1,SMA=2,XANTREX=3};
	enumeration inverter_manufacturer; //known manufacturer to set some presets else use variables themselves for custom inverter.

	//properties for four quadrant control modes
	enum FOUR_QUADRANT_CONTROL_MODE {FQM_NONE=0,FQM_CONSTANT_PQ=1,FQM_CONSTANT_PF=2,FQM_CONSTANT_V=3,FQM_VOLT_VAR=4,FQM_LOAD_FOLLOWING=5, FQM_GENERIC_DROOP=6, FQM_GROUP_LF=7, FQM_VOLT_VAR_FREQ_PWR=8, FQM_VSI = 9, FQM_VOLT_WATT=10};
	enumeration four_quadrant_control_mode;

	double excess_input_power;		//Variable tracking excess power on the input that is not placed to the output

	//properties for four quadrant load following control mode
	OBJECT *sense_object;			//Object to sense the power level from and provide adjustments toward
	double max_charge_rate;			//Maximum rate of charge for recharging the battery
	double max_discharge_rate;		//Maximum discharge rate for extracting energy from the battery
	double charge_on_threshold;		//Threshold to enable charging of the battery
	double charge_off_threshold;	//Threshold to disable charging of the battery
	double discharge_on_threshold;	//Threshold to enable discharging of the battery
	double discharge_off_threshold;	//Threshold to disable discharging of the battery
	double charge_lockout_time;		//Time a charge operation is held before another dispatch operation is allowed
	double discharge_lockout_time;	//Time a discharge operation is held before another dispatch operation is allowed

	//properties for pf regulation mode - first control method
	double pf_reg_activate;			//Lowest acceptable power-factor level below which power-factor regulation will activate.
	double pf_reg_deactivate;		//Lowest acceptable power-factor above which no power-factor regulation is needed.
	
	//properties for pf regulation mode - second control method
	double pf_target_var;			//Desired power-factor to maintain (signed)
	double pf_reg_high;				//Upper limit for power factor regulation - if above (other side), go full opposite
	double pf_reg_low;				//Lower limit for power factor regulation - if above, just leave it be (don't regulator)
	
	double pf_reg_activate_lockout_time; //Mandatory pause between the deactivation of power-factor regulation and it reactivation

	//Properties for group load-following
	double charge_threshold;		//Level at which all inverters in the group will begin charging attached batteries. Regulated minimum load level.
	double discharge_threshold;		//Level at which all inverters in the group will begin discharging attached batteries. Regulated maximum load level.
	double group_max_charge_rate;		//Sum of the charge rates of the inverters involved in the group load-following.
	double group_max_discharge_rate;		//Sum of the discharge rates of the inverters involved in the group load-following.
	double group_rated_power;		//Sum of the inverter power ratings of the inverters involved in the group power-factor regulation.
	
	double inverter_convergence_criterion; //The convergence criteria for the dynamic inverter to exit deltamode

	TIMESTAMP inverter_start_time;
	bool inverter_first_step;
	int64 first_iteration_current_injection;	//Initialization variable - mostly so SWING_PQ buses initalize properly for deltamode

	//VoltVar Control Parameters
	double V_base;
	double V1;
	double V2;
	double V3;
	double V4;
	double Q1;
	double Q2;
	double Q3;
	double Q4;
	double m12;
	double b12;
	double m23;
	double b23;
	double m34;
	double b34;
	double getVar(double volt, double m, double b);
	double vv_lockout;
	TIMESTAMP allowed_vv_action;
	TIMESTAMP last_vv_check;
	bool vv_operation;
	
	//VoltWatt Control parameters
	double VW_V1;
	double VW_V2;
	double VW_P1;
	double VW_P2;

	//1547 variables
	bool enable_1547_compliance;	//Flag to enable IEEE 1547-2003 condition checking
	double reconnect_time;			//Time after a 1547 violation clears before we reconnect
	bool inverter_1547_status;		//Flag to indicate if we are online, or "curtailed" due to 1547 mapping

	enum IEEE_1547_STATUS {IEEE_NONE=0, IEEE1547=1, IEEE1547A=2};
	enumeration ieee_1547_version;

	//1547(a) frequency
	double over_freq_high_band_setpoint;	//OF2 set point for IEEE 1547a
	double over_freq_high_band_delay;		//OF2 clearing time for IEEE1547a
	double over_freq_high_band_viol_time;	//OF2 violation accumulator
	double over_freq_low_band_setpoint;		//OF1 set point for IEEE 1547a
	double over_freq_low_band_delay;		//OF1 clearing time for IEEE 1547a
	double over_freq_low_band_viol_time;	//OF1 violation accumulator
	double under_freq_high_band_setpoint;	//UF2 set point for IEEE 1547a
	double under_freq_high_band_delay;		//UF2 clearing time for IEEE1547a
	double under_freq_high_band_viol_time;	//UF2 violation accumulator
	double under_freq_low_band_setpoint;	//UF1 set point for IEEE 1547a
	double under_freq_low_band_delay;		//UF1 clearing time for IEEE 1547a
	double under_freq_low_band_viol_time;	//UF1 violation accumulator

	//1547 voltage(a) voltage
	double under_voltage_lowest_voltage_setpoint;	//Lowest voltage threshold for undervoltage
	double under_voltage_middle_voltage_setpoint;	//Middle-lowest voltage threshold for undervoltage
	double under_voltage_high_voltage_setpoint;		//High value of low voltage threshold for undervoltage
	double over_voltage_low_setpoint;				//Lowest voltage value for overvoltage
	double over_voltage_high_setpoint;				//High voltage value for overvoltage
	double under_voltage_lowest_delay;				//Lowest voltage clearing time for undervoltage
	double under_voltage_middle_delay;				//Middle-lowest voltage clearing time for undervoltage
	double under_voltage_high_delay;				//Highest voltage clearing time for undervoltage
	double over_voltage_low_delay;					//Lowest voltage clearing time for overvoltage
	double over_voltage_high_delay;					//Highest voltage clearing time for overvoltage
	double under_voltage_lowest_viol_time;			//Lowest low voltage threshold violation accumulator
	double under_voltage_middle_viol_time;			//Middle low voltage threshold violation accumulator
	double under_voltage_high_viol_time;			//Highest low voltage threshold violation accumulator
	double over_voltage_low_viol_time;				//Lowest high voltage threshold violation accumulator
	double over_voltage_high_viol_time;				//Highest high voltage threshold violation accumulator

	enum {
		IEEE_1547_NONE=0,		/**< No trip reason */
		IEEE_1547_HIGH_OF=1,	/**< High over-frequency level trip */
		IEEE_1547_LOW_OF=2,		/**< Low over-frequency level trip */
		IEEE_1547_HIGH_UF=3,	/**< High under-frequency level trip */
		IEEE_1547_LOW_UF=4,		/**< Low under-frequency level trip */
		IEEE_1547_LOWEST_UV=5,	/**< Lowest under-voltage level trip */
		IEEE_1547_MIDDLE_UV=6,	/**< Middle under-voltage level trip */
		IEEE_1547_HIGH_UV=7,	/**< High under-voltage level trip */
		IEEE_1547_LOW_OV=8,		/**< Low over-voltage level trip */
		IEEE_1547_HIGH_OV=9		/**< High over-voltage level trip */
	};

	enumeration ieee_1547_trip_method;

	//properties for four quadrant volt/var frequency power mode
	bool disable_volt_var_if_no_input_power;		//if true turn off Volt/VAr behavior when no input power (i.e. at night for a solar system)
	double delay_time;				//delay time time between seeing a voltage value and responding with appropiate VAr setting (seconds)
	double max_var_slew_rate;		//maximum rate at which inverter can change its VAr output (VAr/second) *not sure if this is defined anywhere else i.e. power electronics classes
	double max_pwr_slew_rate;		//maximum rate at which inverter can change its power output for frequency regulation (W/second) *not sure if this is defined anywhere else i.e. power electronics classes
	char volt_var_sched[1024];		//user input Volt/VAr Schedule
	char freq_pwr_sched[1024];		//user input freq-power Schedule
	std::vector<std::pair<double,double> > VoltVArSched;  //Volt/VAr schedule -- i realize I'm using goofball data types, what would be the GridLABD-esque way of implementing this data type? 
	std::vector<std::pair<double,double> > freq_pwrSched; //freq-power schedule -- i realize I'm using goofball data types, what would be the GridLABD-esque way of implementing this data type? 
private:
	//Comaptibility variables - used to be in power_electronics
	bool parent_is_a_meter;		//Boolean to indicate if the parent object is a meter/triplex_meter
	bool parent_is_triplex;		//Boolean to indicate if the parent object is triplex-oriented (for variable exchange)
	enumeration attached_bus_type;	//Determines attached bus type - mostly for VSI and grid-forming functionality

	FUNCTIONADDR swing_test_fxn;	//Function to map to swing testing function, if needed

	gld_property *pCircuit_V[3];					///< pointer to the three L-N voltage fields
	gld_property *pLine_I[3];						///< pointer to the three current fields
	gld_property *pLine_unrotI[3];					///< pointer to the three pre-rotated current fields
	gld_property *pPower[3];						///< pointer to power value on meter parent
	gld_property *pLine12;							//< used in triplex metering
	gld_property *pPower12;							//< used in triplex metering
	gld_property *pMeterStatus;						///< Pointer to service_status variable on meter parent
	
	//Default or "connecting point" values for powerflow interactions
	gld::complex value_Circuit_V[3];					///< value holeder for the three L-N voltage fields
	gld::complex value_Line_I[3];					///< value holeder for the three current fields
	gld::complex value_Line_unrotI[3];				///< value holeder for the three pre-rotated current fields
	gld::complex value_Power[3];						///< value holeder for power value on meter parent
	gld::complex value_Line12;						//< value holder for triplex L-L variable
	gld::complex value_Power12;						//< value holder for triplex L-L variable
	enumeration value_MeterStatus;				///< value holder for service_status variable on meter parent
	gld::complex value_Meter_I[3];					///< value holder for meter measured current on three lines

	double Max_P;//< maximum real power capacity in kW
	double Max_Q;//< maximum reactive power capacity in kVar
	double Rated_kVA; //< nominal capacity in kVA
	double Rated_kV; //< nominal line-line voltage in kV

	//load following variables
	FUNCTIONADDR powerCalc;				//Address for power_calculate in link object, if it is a link
	bool sense_is_link;					//Boolean flag for if the sense object is a link or a node
	gld_property *sense_power;			//Link to measured power value fo sense_object
	double lf_dispatch_power;			//Amount of real power to try and dispatch to meet thresholds
	TIMESTAMP next_update_time;			//TIMESTAMP of next dispatching change allowed
	bool lf_dispatch_change_allowed;	//Flag to indicate if a change in dispatch is allowed
	
	//pf regulation variables
	bool pf_reg_dispatch_change_allowed;	//Flag to indicate if a change in dispatch is allowed for power factor regulation
	double pf_reg_dispatch_VAR;		//(Reactive only?) power dispatched to meet power factor regulation threshold.
	TIMESTAMP pf_reg_next_update_time;	//TIMESTAMP of next dispatching change allowed

	TIMESTAMP prev_time;				//Tracking variable for previous "new time" run
	double prev_time_dbl;				//Tracking variable for 1547 checks and ramp rates
	double event_deltat;				//Event-driven delta-t variable

	TIMESTAMP start_time;				//Recording start time of simulation

	gld::complex last_I_Out[3];
	gld::complex I_Out[3];
	double last_I_In;

	// Volt-Watt variables
	double pa_vw_limited;
	double pb_vw_limited;
	double pc_vw_limited;
	double VW_m;

	//1547 variables
	double out_of_violation_time_total;	//Tracking variable to see how long we've been "outside of bad conditions" to re-enable the inverter
	gld_property *pFrequency;			//Pointer to frequency value for checking 1547 compliance
	double value_Frequency;				//Value storage for current frequency value
	double node_nominal_voltage;		//Nominal voltage for per-unit-izing for 1547 checks
	double ieee_1547_double;			//Deltamode tracker - made global for "off-cycle" checks

	// Feeder frequency determined by the inverters
	gld_property *mapped_freq_variable;  //Mapping to frequency variable in powerflow module - deltamode updates

	gld_property *pbus_full_Y_mat;		//Link to the full_Y bus variable -- used for Norton equivalents
	gld_property *pGenerated;			//Link to pGenerated value - used for Norton equivalents

	//VSI mode tracker - used to initialize current injection pre-deltamode
	bool VSI_esource_init;

	double ki_Vterminal;			///< The integrator gain for the VSI terminal voltage modulation
	double kp_Vterminal;			///< The proportional gain for the VSI terminal voltage modulation
	double V_set_droop;            // Voltage set point of droop control

	void update_control_references(void);
	STATUS initalize_IEEE_1547_checks(OBJECT *parent);

	//Map functions
	gld_property *map_complex_value(OBJECT *obj, const char *name);
	gld_property *map_double_value(OBJECT *obj, const char *name);
	void pull_complex_powerflow_values(void);
	void reset_complex_powerflow_accumulators(void);
	void push_complex_powerflow_values(void);

	double lin_eq_volt(double volt, double m, double b);
public:
	/* required implementations */
	inverter(MODULE *module);
	int isa(char *classname);
	int create(void);
	int init(OBJECT *parent);
	TIMESTAMP presync(TIMESTAMP t0, TIMESTAMP t1);
	TIMESTAMP sync(TIMESTAMP t0, TIMESTAMP t1);
	TIMESTAMP postsync(TIMESTAMP t0, TIMESTAMP t1);
	STATUS pre_deltaupdate(TIMESTAMP t0, unsigned int64 delta_time);
	SIMULATIONMODE inter_deltaupdate(unsigned int64 delta_time, unsigned long dt, unsigned int iteration_count_val);
	STATUS post_deltaupdate(gld::complex *useful_value, unsigned int mode_pass);
	double perform_1547_checks(double timestepvalue);
	STATUS updateCurrInjection(int64 iteration_count, bool *converged_failure);
	gld::complex check_VA_Out(gld::complex temp_VA, double p_max);
	double getEff(double val);
public:
	static CLASS *oclass;
	static inverter *defaults;
	static CLASS *plcass;
	gld::complex complex_exp(double angle);
	STATUS init_PI_dynamics(INV_STATE *curr_time);
	STATUS init_PID_dynamics(void);
#ifdef OPTIONAL
	static CLASS *pclass; /**< defines the parent class */
	TIMESTAMPP plc(TIMESTAMP t0, TIMESTAMP t1); /**< defines the default PLC code */
#endif
};

#endif

/**@}*/<|MERGE_RESOLUTION|>--- conflicted
+++ resolved
@@ -109,12 +109,7 @@
 
 	double current_convergence_criterion;	//Convergence criterion for initialization of some Norton-equivalent models
 
-<<<<<<< HEAD
-	/* DEPRECATED: delete these - only here so old models work long enough to be yelled at */
-	/* DEPRECATED END */
-=======
 	SIMULATIONMODE desired_simulation_mode;	//deltamode desired simulation mode after corrector pass - prevents starting iterations again
->>>>>>> e1a55d14
 
 protected:
 	/* TODO: put unpublished but inherited variables */
