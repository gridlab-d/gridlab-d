/** $Id: rectifier.h,v 1.0 2008/07/17
	Copyright (C) 2008 Battelle Memorial Institute
	@file rectifier.h
	@addtogroup rectifier

 @{  
 **/

#ifndef _rectifier_H
#define _rectifier_H

#include <stdarg.h>
#include "generators.h"

class rectifier: public gld_object
{

protected:
	/* TODO: put unpublished but inherited variables */
public:
	enum RECTIFIER_TYPE {ONE_PULSE=0, TWO_PULSE=1, THREE_PULSE=2, SIX_PULSE=3, TWELVE_PULSE=4};
	enumeration rectifier_type_v;

		//Comaptibility variables - used to be in power_electronics
	int number_of_phases_out;	//Count for number of phases

	//General status variables
	set phases;	/**< device phases (see PHASE codes) */
    enum GENERATOR_MODE {CONSTANT_V=1, CONSTANT_PQ=2, CONSTANT_PF=4, SUPPLY_DRIVEN=5};
    enumeration gen_mode_v;  //operating mode of the generator 

	double efficiency;

<<<<<<< HEAD
	gld::complex VA_In; //power in (DC)
	gld::complex VA_Out;  // power out (DC)
=======
	double VA_In; //power in (DC)
	double VA_Out;  // power out (DC)
>>>>>>> d85e8c78
	double P_Out;  // P_Out and Q_Out are set by the user as set values to output in CONSTANT_PQ mode
	double Q_Out;
	double V_Rated;

<<<<<<< HEAD
	gld::complex voltage_out[3]; //voltage in

	gld::complex V_Out; // only one voltage out for DC

	gld::complex current_out[3];      // current in

	gld::complex I_Out; //only one current out for DC

	gld::complex power_out[3];//power
=======
	double voltage_out[3]; //voltage in

	double V_Out; // only one voltage out for DC

	double current_out[3];      // current in

	double I_Out; //only one current out for DC

	double power_out[3];//power
>>>>>>> d85e8c78

private:
	gld_property *pCircuit_V;		//< pointer to the inverter voltage
	gld_property *pLine_I;			//< pointer to the inverter current

public:
	/* required implementations */
	rectifier(MODULE *module);
	int create(void);
	int init(OBJECT *parent);

	TIMESTAMP presync(TIMESTAMP t0, TIMESTAMP t1);
	TIMESTAMP sync(TIMESTAMP t0, TIMESTAMP t1);
	TIMESTAMP postsync(TIMESTAMP t0, TIMESTAMP t1);
public:
	static CLASS *oclass;
	static rectifier *defaults;
	static CLASS *plcass;
#ifdef OPTIONAL
	static CLASS *pclass; /**< defines the parent class */
	TIMESTAMPP plc(TIMESTAMP t0, TIMESTAMP t1); /**< defines the default PLC code */
#endif
};

#endif<|MERGE_RESOLUTION|>--- conflicted
+++ resolved
@@ -31,28 +31,12 @@
 
 	double efficiency;
 
-<<<<<<< HEAD
-	gld::complex VA_In; //power in (DC)
-	gld::complex VA_Out;  // power out (DC)
-=======
 	double VA_In; //power in (DC)
 	double VA_Out;  // power out (DC)
->>>>>>> d85e8c78
 	double P_Out;  // P_Out and Q_Out are set by the user as set values to output in CONSTANT_PQ mode
 	double Q_Out;
 	double V_Rated;
 
-<<<<<<< HEAD
-	gld::complex voltage_out[3]; //voltage in
-
-	gld::complex V_Out; // only one voltage out for DC
-
-	gld::complex current_out[3];      // current in
-
-	gld::complex I_Out; //only one current out for DC
-
-	gld::complex power_out[3];//power
-=======
 	double voltage_out[3]; //voltage in
 
 	double V_Out; // only one voltage out for DC
@@ -62,7 +46,6 @@
 	double I_Out; //only one current out for DC
 
 	double power_out[3];//power
->>>>>>> d85e8c78
 
 private:
 	gld_property *pCircuit_V;		//< pointer to the inverter voltage
