/** $Id: battery.cpp 4738 2014-07-03 00:55:39Z dchassin $
	Copyright (C) 2008 Battelle Memorial Institute
	@file battery.cpp
	@defgroup battery
	@ingroup generators

 @{
 **/

#include <cerrno>
#include <cmath>
#include <cstdio>
#include <cstdlib>

#include "battery.h"

#define HOUR 3600 * TS_SECOND

CLASS *battery::oclass = NULL;
battery *battery::defaults = NULL;

static PASSCONFIG passconfig = PC_BOTTOMUP|PC_POSTTOPDOWN;
static PASSCONFIG clockpass = PC_BOTTOMUP;

/* Class registration is only called once to register the class with the core */
battery::battery(MODULE *module)
{

	if (oclass==NULL)
	{
		oclass = gl_register_class(module,"battery",sizeof(battery),PC_PRETOPDOWN|PC_BOTTOMUP|PC_POSTTOPDOWN|PC_AUTOLOCK);
		if (oclass==NULL)
			throw "unable to register class battery";
		else
			oclass->trl = TRL_PROOF;

		if (gl_publish_variable(oclass,
			PT_enumeration,"generator_mode",PADDR(gen_mode_v), PT_DESCRIPTION, "LEGACY MODEL: Selects generator control mode when using legacy model; in non-legacy models, this should be SUPPLY_DRIVEN.",
				PT_KEYWORD,"UNKNOWN",(enumeration)GM_UNKNOWN,
				PT_KEYWORD,"CONSTANT_V",(enumeration)GM_CONSTANT_V,
				PT_KEYWORD,"CONSTANT_PQ",(enumeration)GM_CONSTANT_PQ,
				PT_KEYWORD,"CONSTANT_PF",(enumeration)GM_CONSTANT_PF,
				PT_KEYWORD,"SUPPLY_DRIVEN",(enumeration)GM_SUPPLY_DRIVEN,
				PT_KEYWORD,"POWER_DRIVEN",(enumeration)GM_POWER_DRIVEN,
				PT_KEYWORD,"VOLTAGE_CONTROLLED",(enumeration)GM_VOLTAGE_CONTROLLED,
				PT_KEYWORD,"POWER_VOLTAGE_HYBRID",(enumeration)GM_POWER_VOLTAGE_HYBRID,

			PT_enumeration,"additional_controls",PADDR(additional_controls), PT_DESCRIPTION, "LEGACY MODEL: In conjunction with POWER_DRIVEN, VOLTAGE_CONTROLLED, and POWER_VOLTAGE_HYBRID, this will activate control set points that adjust with temperature",
				PT_KEYWORD,"NONE",(enumeration)AC_NONE,
				PT_KEYWORD,"LINEAR_TEMPERATURE",(enumeration)AC_LINEAR_TEMPERATURE,

			PT_enumeration,"generator_status",PADDR(gen_status_v), PT_DESCRIPTION, "describes whether the generator is online or offline",
				PT_KEYWORD,"OFFLINE",(enumeration)OFFLINE,
				PT_KEYWORD,"ONLINE",(enumeration)ONLINE,	

			PT_enumeration,"rfb_size", PADDR(rfb_size_v), PT_DESCRIPTION, "Default settings for certain sizes of batteries",
				PT_KEYWORD, "HOUSEHOLD", (enumeration)HOUSEHOLD,
				PT_KEYWORD, "SMALL", (enumeration)SMALL, 
				PT_KEYWORD, "MED_COMMERCIAL", (enumeration)MED_COMMERCIAL,
				PT_KEYWORD, "MED_HIGH_ENERGY", (enumeration)MED_HIGH_ENERGY,
				PT_KEYWORD, "LARGE", (enumeration)LARGE,

			PT_enumeration,"power_type",PADDR(power_type_v), PT_DESCRIPTION, "LEGACY MODEL: Not currently used", //This is not used anywhere in the code. I would suggest removing it from the model.
				PT_KEYWORD,"AC",(enumeration)AC,
				PT_KEYWORD,"DC",(enumeration)DC,

			PT_enumeration,"battery_state",PADDR(battery_state), PT_DESCRIPTION, "Describes the current state of the battery",
				PT_KEYWORD,"CHARGING",(enumeration)BS_CHARGING,
				PT_KEYWORD,"DISCHARGING",(enumeration)BS_DISCHARGING,
				PT_KEYWORD,"WAITING",(enumeration)BS_WAITING,
				PT_KEYWORD,"FULL",(enumeration)BS_FULL,
				PT_KEYWORD,"EMPTY",(enumeration)BS_EMPTY,
				PT_KEYWORD,"CONFLICTED",(enumeration)BS_CONFLICTED,

			PT_double, "number_battery_state_changes", PADDR(no_of_cycles),PT_DESCRIPTION, "LEGACY MODEL: Number of times battery switches between charging and discharging", 

			// Used for linear temperature control mode
			PT_double, "monitored_power[W]", PADDR(check_power), PT_DESCRIPTION, "LEGACY MODEL: output only; power output value of parent meter when performing load following modes (POWER_DRIVEN)",
			PT_double, "power_set_high[W]", PADDR(power_set_high), PT_DESCRIPTION, "LEGACY MODEL: high set point of dead band for load following (POWER_DRIVEN)",
			PT_double, "power_set_low[W]", PADDR(power_set_low), PT_DESCRIPTION, "LEGACY MODEL: low set point of dead band for load following (POWER_DRIVEN)",
			PT_double, "power_set_high_highT[W]", PADDR(power_set_high_highT), PT_DESCRIPTION, "LEGACY MODEL: high set point of dead band for load following at higher temperatures (POWER_DRIVEN + LINEAR_TEMPERATURE)",
			PT_double, "power_set_low_highT[W]", PADDR(power_set_low_highT), PT_DESCRIPTION, "LEGACY MODEL: low set point of dead band for load following at higher temperatures (POWER_DRIVEN + LINEAR_TEMPERATURE)",
			PT_double, "check_power_low[W]", PADDR(check_power_low), PT_DESCRIPTION, "LEGACY MODEL: high set point of dead band for load following at lower temperatures (POWER_DRIVEN + LINEAR_TEMPERATURE)",
			PT_double, "check_power_high[W]", PADDR(check_power_high), PT_DESCRIPTION, "LEGACY MODEL: low set point of dead band for load following at lower temperatures (POWER_DRIVEN + LINEAR_TEMPERATURE)",
			PT_double, "voltage_set_high[V]", PADDR(voltage_set_high), PT_DESCRIPTION, "LEGACY MODEL: high set point for voltage control",
			PT_double, "voltage_set_low[V]", PADDR(voltage_set_low), PT_DESCRIPTION, "LEGACY MODEL: low set point for voltage control",
			PT_double, "deadband[V]", PADDR(deadband), PT_DESCRIPTION, "LEGACY MODEL: voltage deadband",
			PT_double, "sensitivity", PADDR(sensitivity), PT_DESCRIPTION, "LEGACY MODEL: describes how sensitive the control is to temperature excursions; defines slope of linear control",
			PT_double, "high_temperature", PADDR(high_temperature), PT_DESCRIPTION, "LEGACY MODEL: high temperature of linear control; defines slope",
			PT_double, "midpoint_temperature", PADDR(midpoint_temperature), PT_DESCRIPTION, "LEGACY MODEL: midpoint temperature of linear control; defines slope",
			PT_double, "low_temperature", PADDR(low_temperature), PT_DESCRIPTION, "LEGACY MODEL: low temperature of linear control; defines slope",

			//Used for PQ mode
			PT_double, "scheduled_power[W]", PADDR(B_scheduled_power), PT_DESCRIPTION, "LEGACY MODEL: real power output of battery/inverter system",

			PT_double, "Rinternal[Ohm]", PADDR(Rinternal), PT_DESCRIPTION, "LEGACY MODEL: the internal resistance of the battery.",
			PT_double, "V_Max[V]", PADDR(V_Max), PT_DESCRIPTION, "LEGACY MODEL: the maximum terminal voltage of the battery.",
			PT_complex, "I_Max[A]", PADDR(I_Max), PT_DESCRIPTION, "LEGACY MODEL: the maximum current output of the battery.",
			PT_double, "E_Max[Wh]", PADDR(E_Max), PT_DESCRIPTION, "LEGACY MODEL: the maximum capacity of the battery.",
			PT_double, "P_Max[W]", PADDR(Max_P), PT_DESCRIPTION, "LEGACY MODEL: the maximum power output of the battery.",
			PT_double, "power_factor", PADDR(pf), PT_DESCRIPTION, "LEGACY MODEL: the power factor output of the battery.",
			PT_double, "Energy[Wh]",PADDR(Energy), PT_DESCRIPTION, "LEGACY MODEL: the available capacity of the battery.",
			PT_double, "efficiency[unit]", PADDR(efficiency), PT_DESCRIPTION, "LEGACY MODEL: the efficiency of the battery.",
			PT_double, "base_efficiency[unit]", PADDR(base_efficiency), PT_DESCRIPTION, "LEGACY MODEL: the efficiency of the battery at rated voltaged and current.",
			PT_double, "parasitic_power_draw[W]", PADDR(parasitic_power_draw), PT_DESCRIPTION, "LEGACY MODEL: the parasytic power draw of the battery when idle.",


			//PT_int64, "generator_mode_choice", PADDR(generator_mode_choice),

			//PT_double, "Rated_kV[kV]", PADDR(Rated_kV),
			PT_complex, "V_Out[V]", PADDR(V_Out), PT_DESCRIPTION, "LEGACY MODEL: the AC voltage at the terminals of the battery.",
			PT_complex, "I_Out[A]", PADDR(I_Out), PT_DESCRIPTION, "LEGACY MODEL: the AC current output of the battery.",
			PT_complex, "VA_Out[VA]", PADDR(VA_Out), PT_DESCRIPTION, "LEGACY MODEL: the power output of the battery.",
			PT_complex, "I_In[A]", PADDR(I_In), PT_DESCRIPTION, "LEGACY MODEL: the current flowing into the battery of the battery.",
			PT_complex, "V_Internal[V]", PADDR(V_Internal), PT_DESCRIPTION, "LEGACY MODEL: the internal voltage of the battery.",
			PT_complex, "I_Internal[A]",PADDR(I_Internal), PT_DESCRIPTION, "LEGACY MODEL: the internal current of the battery.",
			PT_complex, "I_Prev[A]", PADDR(I_Prev), PT_DESCRIPTION, "LEGACY MODEL: the previous current output of the battery.",

			PT_double,"power_transferred",PADDR(power_transferred), PT_DESCRIPTION, "LEGACY MODEL: the power output of the battery.",

			//resistasnces and max P, Q

			//internal battery model parameters
			PT_bool,"use_internal_battery_model", PADDR(use_internal_battery_model), PT_DESCRIPTION, "Enables the INTERNAL BATTERY MODEL.",
			PT_enumeration,"battery_type", PADDR(battery_type), PT_DESCRIPTION, "INTERNAL BATTERY MODEL: the type of the battery. Used to determine the soc vs voltage curve.",
				PT_KEYWORD, "UNKNOWON", (enumeration)UNKNOWN,
				PT_KEYWORD, "LI_ION", (enumeration)LI_ION,
				PT_KEYWORD, "LEAD_ACID", (enumeration)LEAD_ACID,

			PT_double,"nominal_voltage[V]", PADDR(v_max), PT_DESCRIPTION, "INTERNAL BATTERY MODEL: the rated DC voltage at the terminals of the battery.",
			PT_double,"rated_power[W]", PADDR(p_max), PT_DESCRIPTION, "INTERNAL BATTERY MODEL: the rated power output of the battery.",
			PT_double,"battery_capacity[Wh]", PADDR(e_max), PT_DESCRIPTION, "INTERNAL BATTERY MODEL: the rated battery capacity of the battery.",
			PT_double,"round_trip_efficiency[pu]", PADDR(eta_rt), PT_DESCRIPTION, "INTERNAL BATTERY MODEL: the round trip efficiency of the battery according to a full discharge/charge cycle.",
			PT_double,"state_of_charge[pu]", PADDR(soc), PT_DESCRIPTION, "INTERNAL BATTERY MODEL: the current state of charge of the battery.",
			PT_double,"battery_load[W]", PADDR(bat_load), PT_DESCRIPTION, "INTERNAL BATTERY MODEL: the current power output of the battery.",
			PT_double,"reserve_state_of_charge[pu]", PADDR(b_soc_reserve), PT_DESCRIPTION, "INTERNAL BATTERY MODEL: the reserve state of charge the battery can reach.",

			NULL)<1) GL_THROW("unable to publish properties in %s",__FILE__);
		defaults = this;
		memset(this,0,sizeof(battery));

		if (gl_publish_function(oclass,	"preupdate_battery_object", (FUNCTIONADDR)preupdate_battery)==NULL)
			GL_THROW("Unable to publish battery deltamode function");
		if (gl_publish_function(oclass,	"interupdate_battery_object", (FUNCTIONADDR)interupdate_battery)==NULL)
			GL_THROW("Unable to publish battery deltamode function");
		if (gl_publish_function(oclass,	"postupdate_battery_object", (FUNCTIONADDR)postupdate_battery)==NULL)
			GL_THROW("Unable to publish battery deltamode function");


		/* TODO: set the default values of all properties here */
	}
}

/* Object creation is called once for each object that is created by the core */
int battery::create(void) 
{
	memcpy(this,defaults,sizeof(*this));
	
	gen_status_v = ONLINE;
	//rfb_size_v = SMALL;

	Rinternal = 10;
	V_Max = 0;
	I_Max = 0;
	E_Max = 0;
	Energy = -1;
	recalculate = true;
	margin = 1000;

	no_of_cycles = 0;
	deadband = 0;
	parasitic_power_draw = 0;
	additional_controls = AC_NONE;
	midpoint_temperature = 50;
	low_temperature = 0;
	high_temperature = 100;
	sensitivity = 0.5;
	
	Max_P = 0;//< maximum real power capacity in kW
	
	efficiency =  0;
	base_efficiency = 0;
	Iteration_Toggle = false;

	E_Next = 0;

	use_internal_battery_model = false;
	soc = -1;
	b_soc_reserve = 0;
	state_change_time = 0;
	
	first_run = true;
	enableDelta = false;
	state_change_time_delta = 0;
	Pout_delta =  0;
	pCircuit_V[0] = pCircuit_V[1] = pCircuit_V[2] = NULL;
	pLine_I[0] = pLine_I[1] = pLine_I[2] = NULL;
	pLine12 = NULL;
	pPower = NULL;
	pTout = NULL;
	pSoc = NULL;
	pBatteryLoad = NULL;
	pSocReserve = NULL;
	pRatedPower = NULL;
	peff = NULL;
	pinverter_VA_Out = NULL;

	value_Circuit_V[0] = value_Circuit_V[1] = value_Circuit_V[2] = gld::complex(0.0,0.0);
	value_Line_I[0] = value_Line_I[1] = value_Line_I[2] = gld::complex(0.0,0.0);
	value_Line12 = gld::complex(0.0,0.0);

	value_Tout = 0.0;

	parent_is_meter = false;
	parent_is_triplex = false;
	parent_is_inverter = false;
	climate_object_found = false;	//Use default data, by default

	/* TODO: set the context-free initial value of properties */
	return 1; /* return 1 on success, 0 on failure */
}

/* Object initialization is called once after all object have been created */
int battery::init(OBJECT *parent)
{
	OBJECT *obj = OBJECTHDR(this);
	gld_property *temp_property_pointer;
	double temp_value_SocReserve;
	enumeration temp_value_control_mode;

	if(parent != NULL){
		if((parent->flags & OF_INIT) != OF_INIT){
			char objname[256];
			gl_verbose("battery::init(): deferring initialization on %s", gl_name(parent, objname, 255));
			return 2; // defer
		}
	}

	//Set the deltamode flag, if desired
	if ((obj->flags & OF_DELTAMODE) == OF_DELTAMODE)
	{
		deltamode_inclusive = true;	//Set the flag and off we go
	}

	//See if we desire a deltamode update (module-level)
	if (deltamode_inclusive)
	{
		//Check global, for giggles
		if (enable_subsecond_models!=true)
		{
			gl_warning("battery:%s indicates it wants to run deltamode, but the module-level flag is not set!",obj->name?obj->name:"unnamed");
			/*  TROUBLESHOOT
			The diesel_dg object has the deltamode_inclusive flag set, but not the module-level enable_subsecond_models flag.  The generator
			will not simulate any dynamics this way.
			*/
		}
		else
		{
			gen_object_count++;	//Increment the counter
		}
	}//End deltamode inclusive

	else	//Not enabled for this model
	{
		if (enable_subsecond_models == true)
		{
			gl_warning("battery:%d %s - Deltamode is enabled for the module, but not this generator!",obj->id,(obj->name ? obj->name : "Unnamed"));
			/*  TROUBLESHOOT
			The diesel_dg is not flagged for deltamode operations, yet deltamode simulations are enabled for the overall system.  When deltamode
			triggers, this generator may no longer contribute to the system, until event-driven mode resumes.  This could cause issues with the simulation.
			It is recommended all objects that support deltamode enable it.
			*/
		}
	}

	if(use_internal_battery_model == FALSE)
	{
		// find parent meter, if not defined, use a default meter (using static variable 'default_meter')
		if (parent!=NULL)
		{
			if (gl_object_isa(parent, "meter", "powerflow"))
			{
				//Set the flags
				parent_is_meter = true;
				parent_is_triplex = false;
				parent_is_inverter = false;

				//Make the mappings
				pCircuit_V[0] = map_complex_value(parent,"voltage_A");
				pCircuit_V[1] = map_complex_value(parent,"voltage_B");
				pCircuit_V[2] = map_complex_value(parent,"voltage_C");

				pLine_I[0] = map_complex_value(parent,"current_A");
				pLine_I[1] = map_complex_value(parent,"current_B");
				pLine_I[2] = map_complex_value(parent,"current_C");

				pLine12 = NULL;

				pPower = map_complex_value(parent,"measured_power");

				//Map and pull the phases
				temp_property_pointer = new gld_property(parent,"phases");

				//Make sure ti worked
				if (!temp_property_pointer->is_valid() || !temp_property_pointer->is_set())
				{
					GL_THROW("Unable to map phases property - ensure the parent is a meter or triplex_meter");
					/*  TROUBLESHOOT
					While attempting to map the phases property from the parent object, an error was encountered.
					Please check and make sure your parent object is a meter or triplex_meter inside the powerflow module and try
					again.  If the error persists, please submit your code and a bug report via the Trac website.
					*/
				}

				//Pull the phase information
				phases = temp_property_pointer->get_set();

				//Clear the temporary pointer
				delete temp_property_pointer;

				if ( (phases & 0x07) == 0x07 ){ // three phase
					number_of_phases_out = 3;
				}
				else if ( ((phases & 0x03) == 0x03) || ((phases & 0x05) == 0x05) || ((phases & 0x06) == 0x06) ){ // two-phase
					number_of_phases_out = 2;
					GL_THROW("Battery %d: The battery can only be connected to a meter with all three phases. Please check parent meter's phases.",obj->id);
					/* TROUBLESHOOT
					The battery's parent is a meter. The battery can only operate correctly when the parent meter is a three-phase meter.
					*/
				}
				else if ( ((phases & 0x01) == 0x01) || ((phases & 0x02) == 0x02) || ((phases & 0x04) == 0x04) ){ // single phase
					number_of_phases_out = 1;
					GL_THROW("Battery %d: The battery can only be connected to a meter with all three phases. Please check parent meter's phases.",obj->id);
					/* TROUBLESHOOT
					The battery's parent is a meter. The battery can only operate correctly when the parent meter is a three-phase meter.
					*/
				}
				else
				{
					//Never supposed to really get here
					GL_THROW("Invalid phase configuration specified!");
					/*  TROUBLESHOOT
					An invalid phase congifuration was specified when attaching to the "parent" object.  Please report this
					error.
					*/
				}

				//Pull the initial voltages in, just to init them
				value_Circuit_V[0] = pCircuit_V[0]->get_complex();
				value_Circuit_V[1] = pCircuit_V[1]->get_complex();
				value_Circuit_V[2] = pCircuit_V[2]->get_complex();
			}
			else if (gl_object_isa(parent, "triplex_meter", "powerflow"))
			{
				//Set flags
				parent_is_meter = true;
				parent_is_triplex = true;
				parent_is_inverter = false;

				//Map the variables
				pCircuit_V[0] = map_complex_value(parent,"voltage_12");
				pCircuit_V[1] = map_complex_value(parent,"voltage_1N");
				pCircuit_V[2] = map_complex_value(parent,"voltage_2N");

				pLine_I[0] = map_complex_value(parent,"current_1");
				pLine_I[1] = map_complex_value(parent,"current_2");
				pLine_I[2] = map_complex_value(parent,"current_N");
<<<<<<< HEAD
				pLine12 = map_complex_value(parent,"current_12");

=======

				pLine12 = map_complex_value(parent,"current_12");
>>>>>>> 1117c9b5

				pPower = map_complex_value(parent,"measured_power");

				//Map and pull the phases
				temp_property_pointer = new gld_property(parent,"phases");

				//Make sure ti worked
				if (!temp_property_pointer->is_valid() || !temp_property_pointer->is_set())
				{
					GL_THROW("Unable to map phases property - ensure the parent is a meter or triplex_meter");
					//Defined above
				}

				//Pull the phase information
				phases = temp_property_pointer->get_set();

				//Clear the temporary pointer
				delete temp_property_pointer;

				number_of_phases_out = 1;

				//Pull the initial voltages in, just to init them
				value_Circuit_V[0] = pCircuit_V[0]->get_complex();
				value_Circuit_V[1] = pCircuit_V[1]->get_complex();
				value_Circuit_V[2] = pCircuit_V[2]->get_complex();
			}
			else if (gl_object_isa(parent, "inverter", "generators"))
			{
				//Set flags
				parent_is_meter = true;
				parent_is_triplex = false;
				parent_is_inverter = true;

				number_of_phases_out = 0;
				phases = 0x00;

				//Map up the two inverter variabes
				pCircuit_V[0] = map_double_value(parent,"V_In");
				pCircuit_V[1] = NULL;
				pCircuit_V[2] = NULL;

				pLine_I[0] = map_double_value(parent,"I_In");
				pLine_I[1] = NULL;
				pLine_I[2] = NULL;

				peff = map_double_value(parent,"inverter_efficiency");
				pinverter_VA_Out = map_double_value(parent,"P_Out");

				//Pull the initial voltage value, to be consistent
				value_Circuit_V[0] = complex(pCircuit_V[0]->get_double(),0.0);
			}
			else	//Not a proper parent
			{
				GL_THROW("Battery must have a meter or triplex meter or inverter as it's parent");
				/*  TROUBLESHOOT
				Check the parent object of the inverter.  The battery is only able to be childed via a meter or 
				triplex meter when connecting into powerflow systems.  You can also choose to have no parent, in which
				case the battery will be a stand-alone application using default voltage values for solving purposes.
				*/
			}
		}
		else	//No parent
		{
			parent_is_meter = false;
			parent_is_triplex = false;
			parent_is_inverter = false;

			number_of_phases_out = 3;
			phases = 0x07;

			gl_warning("Battery:%d has no parent meter object defined; using static voltages", obj->id);

			//Assumes three-phase, so just populate with the module-level value
			value_Circuit_V[0].SetPolar(default_line_voltage,0);
			value_Circuit_V[1].SetPolar(default_line_voltage,-2.0/3.0*PI);
			value_Circuit_V[2].SetPolar(default_line_voltage,2.0/3.0*PI);
		}

		if (gen_mode_v==GM_UNKNOWN)
		{
			GL_THROW("Generator (id:%d) generator_mode is not specified",obj->id);
		}
		else if (gen_mode_v == GM_VOLTAGE_CONTROLLED)
		{	
			GL_THROW("VOLTAGE_CONTROLLED generator_mode is not yet implemented.");
		}
		else if (gen_mode_v == GM_CONSTANT_PF)
		{	
			GL_THROW("CONSTANT_PF generator_mode is not yet implemented.");
		}
		else if (gen_mode_v == GM_SUPPLY_DRIVEN)
		{	
			GL_THROW("SUPPLY_DRIVEN generator_mode is not yet implemented.");
		}
			
		if (additional_controls == AC_LINEAR_TEMPERATURE)
		{
			FINDLIST *climates = NULL;

			climates = gl_find_objects(FL_NEW,FT_CLASS,SAME,"climate",FT_END);

			if (climates==NULL) 
			{
				climate_object_found = false;

				gl_warning("battery: no climate data found, using static data");

				//Assign the default from the module
				value_Tout = default_temperature_value;
			}
			if (climates!=NULL)
			{
				if (climates->hit_count==0)
				{
					climate_object_found = false;

					//Assign the default from the module
					value_Tout = default_temperature_value;
				}
				else //climate data was found
				{
					climate_object_found = true;

					OBJECT *clim = gl_find_next(climates,NULL);

					if (clim->rank<=obj->rank)
						gl_set_dependent(clim,obj);

					//Map the temperature
					pTout = map_double_value(clim,"temperature");
				}
			}
		}

		if (gen_status_v == OFFLINE)
		{
			//OBJECT *obj = OBJECTHDR(this);
			gl_warning("Generator (id:%d) is out of service!",obj->id);
		}
		else
		{
			switch(rfb_size_v)
			{
				case HOUSEHOLD:
					V_Max = 260;
					I_Max = 15;
					Max_P = V_Max.Mag()*I_Max.Mag(); 
					E_Max = 6*Max_P; //Wh		 -- 6 hours of maximum
					base_efficiency = 0.9; // roundtrip
					break;
				case SMALL:
					V_Max = 75.2; //V
					I_Max = 250; //A
					Max_P = 18800; //W
					E_Max = 160000; //Wh
					base_efficiency = 0.7; // roundtrip
					break;
				case MED_COMMERCIAL:
					V_Max = 115; //V
					I_Max = 435; //A
					Max_P = 50000; //W
					E_Max = 175000; //Wh
					base_efficiency = 0.8; // roundtrip
					break;
				case MED_HIGH_ENERGY:
					V_Max = 115; //V
					I_Max = 435; //A
					Max_P = 50000; //W
					E_Max = 400000; //Wh
					base_efficiency = 0.8; // roundtrip
					break;
				case LARGE:
					V_Max = 8000; //V  
					I_Max = 30; //A
					Max_P = V_Max.Mag()*I_Max.Mag(); 
					E_Max = 24*Max_P; //Wh		 
					base_efficiency = 0.9; // roundtrip
					break;
				default:
					if (V_Max == 0)
					{
						gl_warning("V_max was not given -- using default value (battery: %d)",obj->id);
						V_Max = 115; //V
					}
					if (I_Max == 0)
					{
						gl_warning("I_max was not given -- using default value (battery: %d)",obj->id);
						I_Max = 435; //A
					}
					if (Max_P == 0)
					{
						gl_warning("Max_P was not given -- using default value (battery: %d)",obj->id);
						Max_P = V_Max.Re()*I_Max.Re(); //W
					}
					if (E_Max == 0)
					{
						gl_warning("E_max was not given -- using default value (battery: %d)",obj->id);
						E_Max = 6*Max_P; //Wh
					}
					if (base_efficiency == 0)
					{
						gl_warning("base_efficiency was not given -- using default value (battery: %d)",obj->id);
						base_efficiency = 0.8; // roundtrip
					}
					break;
			}
		}
		if (power_set_high <= power_set_low && (gen_mode_v == GM_POWER_DRIVEN || gen_mode_v == GM_POWER_VOLTAGE_HYBRID))
			gl_warning("power_set_high is less than power_set_low -- oscillations will most likely occur");

		if (Energy < 0)
		{
			gl_warning("Initial Energy was not set, or set to a negative number.  Randomizing initial value.");
			Energy = gl_random_normal(RNGSTATE,E_Max/2,E_Max/20);
		}

		recalculate = true;
		power_transferred = 0;

		first_time_step = 0;
	}
	else	//Use the internal battery model
	{
		if (parent!=NULL)
		{
			//Promote our parent, as necessary
			gl_set_rank(parent,obj->rank+1);
		}

		// find parent inverter, if not defined, use a default meter (using static variable 'default_meter')
		if(parent == NULL)
		{
			GL_THROW("Battery must have an inverter as it's parent when using the internal battery model");
			/*  TROUBLESHOOT
			When using the internal battery model parameter option for the battery object, it must be parented
			to an inverter to work.  If this is not done, the code will fail.
			*/
		}
		else if (!gl_object_isa(parent, "inverter", "generators"))
		{
			GL_THROW("Battery must have an inverter as it's parent");
			//Defined above
		}

		switch(rfb_size_v)
		{
			case HOUSEHOLD:
				v_max = 260; //V
				p_max = 3900; //W
				e_max = 23400; //Wh		 -- 6 hours of maximum
				eta_rt = 0.9; // roundtrip
				break;
			case SMALL:
				v_max = 75.2; //V
				p_max = 18800; //W
				e_max = 160000; //Wh
				eta_rt = 0.7; // roundtrip
				break;
			case MED_COMMERCIAL:
				v_max = 115; //V
				p_max = 50000; //W
				e_max = 175000; //Wh
				eta_rt = 0.8; // roundtrip
				break;
			case MED_HIGH_ENERGY:
				v_max = 115; //V
				p_max = 50000; //W
				e_max = 400000; //Wh
				eta_rt = 0.8; // roundtrip
				break;
			case LARGE:
				v_max = 8000; //V  
				p_max = 240000; //W
				e_max = 5760000; //Wh		 
				eta_rt = 0.9; // roundtrip
				break;
			default:
				if (v_max == 0)
				{
					gl_warning("v_max was not given -- using default value (battery: %d)",obj->id);
					v_max = 115; //V
				}
				if (e_max == 0)
				{
					gl_warning("e_max was not given -- using default value (battery: %d)",obj->id);
					e_max = 400000; //Wh
				}
				if (eta_rt == 0)
				{
					gl_warning("eta_rt was not given -- using default value (battery: %d)",obj->id);
					eta_rt = 0.8; // roundtrip
				}
				break;
		}
		
		//figure out the size of the battery module
		if (battery_type == UNKNOWN){
			gl_warning("(battery: %s) the battery type is unknown. Using static voltage curve",obj->name);
		} else if (battery_type == LI_ION){
			n_series = floor(v_max/4.1);
		} else {//battery_type is LEAD_ACID
			//find lead acid cell spec
		}

		//Map up the various inverter properties for interfacing with the battery
		pSocReserve = map_double_value(parent,"soc_reserve");
		pSoc = map_double_value(parent,"battery_soc");
		pBatteryLoad = map_double_value(parent,"power_in");
		pRatedPower = map_double_value(parent,"rated_battery_power");

		//Map the control mode into the temporary variable
		temp_property_pointer = new gld_property(parent,"four_quadrant_control_mode");

		//Make sure it is proper
		if (!temp_property_pointer->is_valid() || !temp_property_pointer->is_enumeration())
		{
			GL_THROW("battery:%d - %s - Unable to map the parent inverter four_quadrant_control_mode",obj->id,(obj->name ? obj->name : "Unnamed"));
			/*  TROUBLESHOOT
			While attempting to map the four_quadrant_control_mode variable from the parent inverter, an issue occurred.  Please try again.
			If the error persists, please submit you model and description via the issue tracking system.
			*/
		}

		//Pull the value
		temp_value_control_mode = temp_property_pointer->get_enumeration();

		//Delete the property pointer
		delete temp_property_pointer;

		//Fetch the initial value of SocReserve for testing
		temp_value_SocReserve = pSocReserve->get_double();

		if(temp_value_SocReserve == 0){
			b_soc_reserve = 0;
		} else {
			b_soc_reserve = temp_value_SocReserve;
		}
		if(battery_state == BS_EMPTY && soc != b_soc_reserve){
			soc = b_soc_reserve;
		}
		if(battery_state == BS_FULL && soc != 1){
			soc = 1;
		}
		if(soc < 0){
			gl_warning("no initial state of charge given -- using default value (battery: %s)",obj->name);
			soc = 1;
			battery_state = BS_FULL;
		} else if(soc > 1){
			gl_warning("initial state of charge is greater than 1 setting to 1 (battery: %s)",obj->name);
			soc = 1;
			battery_state = BS_FULL;
		}

		// Enable battery delta mode flag if its parent control mode is FQM_CONSTANT_PQ
		if ((temp_value_control_mode == 1) || (temp_value_control_mode == 9)) {
			enableDelta = true;
		}
	}

	return 1; /* return 1 on success, 0 on failure */
}


gld::complex battery::calculate_v_terminal(gld::complex v, gld::complex i){
	return v - (i * Rinternal);
}

TIMESTAMP battery::rfb_event_time(TIMESTAMP t0, gld::complex power, double e){
	if((e < margin) && (power < 0)){
		return TS_NEVER;
	}
	if((e > E_Max - margin)&& (power > 0)){
		return TS_NEVER;
	}
	
	if(power < 0){ //dscharging
		double t1 = (e) / power.Re(); // time until depleted in hours
		t1 = t1 * 60 * 60; //time until depleted in seconds
		return t0 + (TIMESTAMP)(t1 * TS_SECOND);
	}else if(power > 0){ //charging
		double t1 = (E_Max - e) / power.Re(); // time until full in hours
		t1 = t1 * 60 * 60; //time until full in seconds
		return t0 + (TIMESTAMP)(t1 * TS_SECOND);
	}else{ //p ==0
		return TS_NEVER;
	}

}


double battery::calculate_efficiency(gld::complex voltage, gld::complex current){
	if(voltage.Mag() == 0 || current.Mag() == 0){
		return 1;
	}
	else if(current.Mag() < 5){
		return 0.95;
	}
	else if(current.Mag() < 10){
		return 0.9;
	}
	else if(current.Mag() < 20){
		return 0.8;
	}else{
		return 0.7;
	}

}

/* Presync is called when the clock needs to advance on the first top-down pass */
TIMESTAMP battery::presync(TIMESTAMP t0, TIMESTAMP t1)
{
	gld_wlock *test_rlock;

	if(use_internal_battery_model == TRUE){
			double dt;
		if(t0 != 0){

			//Update the reserve value
			b_soc_reserve = pSocReserve->get_double();
			if(battery_state == BS_DISCHARGING || battery_state == BS_CHARGING){
				dt = (double)(t1-t0);
				if(soc >= 0 && soc <= 1){
					soc += (internal_battery_load*dt/3600)/e_max;
					internal_battery_load = 0;
					if(soc <= 0){
						battery_state = BS_EMPTY;
						soc = 0;
					} else if(soc >= 1){
						battery_state = BS_FULL;
						soc = 1;
					} else if(soc <= b_soc_reserve && t1 == state_change_time){
						battery_state = BS_EMPTY;
						soc = b_soc_reserve;
					}
				}
			}
		}

		//Push the SOC up
		pSoc->setp<double>(soc,*test_rlock);
	}
	TIMESTAMP t2 = TS_NEVER;
	/* TODO: implement pre-topdown behavior */
	return t2; /* return t2>t1 on success, t2=t1 for retry, t2<t1 on failure */
}

/* Sync is called when the clock needs to advance on the bottom-up pass */
TIMESTAMP battery::sync(TIMESTAMP t0, TIMESTAMP t1) 
{
	gld::complex temp_complex_value;
	OBJECT *obj = OBJECTHDR(this);

	//First run allocation
	if (first_run == true)	//First run
	{
		//TODO: LOCKING!
		if (deltamode_inclusive && enable_subsecond_models )	//We want deltamode - see if it's populated yet
		{
			if (((gen_object_current == -1) || (delta_objects==NULL)) && (enable_subsecond_models == true))
			{
				//Call the allocation routine
				allocate_deltamode_arrays();
			}

			//Check limits of the array
			if (gen_object_current>=gen_object_count)
			{
				GL_THROW("Too many objects tried to populate deltamode objects array in the generators module!");
				/*  TROUBLESHOOT
				While attempting to populate a reference array of deltamode-enabled objects for the generator
				module, an attempt was made to write beyond the allocated array space.  Please try again.  If the
				error persists, please submit a bug report and your code via the trac website.
				*/
			}

			//Add us into the list
			delta_objects[gen_object_current] = obj;

			//Map up the function for interupdate
			delta_functions[gen_object_current] = (FUNCTIONADDR)(gl_get_function(obj,"interupdate_battery_object"));

			//Make sure it worked
			if (delta_functions[gen_object_current] == NULL)
			{
				GL_THROW("Failure to map deltamode function for device:%s",obj->name);
				/*  TROUBLESHOOT
				Attempts to map up the interupdate function of a specific device failed.  Please try again and ensure
				the object supports deltamode.  If the error persists, please submit your code and a bug report via the
				trac website.
				*/
			}

			//Map up the function for postupdate
			post_delta_functions[gen_object_current] = (FUNCTIONADDR)(gl_get_function(obj,"postupdate_battery_object"));

			//Make sure it worked
			if (post_delta_functions[gen_object_current] == NULL)
			{
				GL_THROW("Failure to map post-deltamode function for device:%s",obj->name);
				/*  TROUBLESHOOT
				Attempts to map up the postupdate function of a specific device failed.  Please try again and ensure
				the object supports deltamode.  If the error persists, please submit your code and a bug report via the
				trac website.
				*/
			}

			//Map up the function for preupdate
			delta_preupdate_functions[gen_object_current] = (FUNCTIONADDR)(gl_get_function(obj,"preupdate_battery_object"));

			//Make sure it worked
			if (delta_preupdate_functions[gen_object_current] == NULL)
			{
				GL_THROW("Failure to map pre-deltamode function for device:%s",obj->name);
				/*  TROUBLESHOOT
				Attempts to map up the preupdate function of a specific device failed.  Please try again and ensure
				the object supports deltamode.  If the error persists, please submit your code and a bug report via the
				trac website.
				*/
			}

			//Update pointer
			gen_object_current++;

		}//End deltamode specials - first pass
		//Default else - no deltamode stuff

		first_run = false;

		return t1; //Force us to reiterate one
	}//End first timestep

	if(use_internal_battery_model == FALSE){
		if (gen_mode_v == GM_POWER_DRIVEN || gen_mode_v == GM_POWER_VOLTAGE_HYBRID) 
		{
			if (number_of_phases_out == 3)
			{
				if (gen_mode_v == GM_POWER_VOLTAGE_HYBRID)
					GL_THROW("generator_mode POWER_VOLTAGE_HYBRID is not supported in 3-phase yet (only split phase is supported");

				gld::complex volt[3];
				TIMESTAMP dt,t_energy_limit;

				for (int i=0;i<3;i++)
				{
					volt[i] = pCircuit_V[i]->get_complex();
				}

				if (first_time_step == 0)
				{
					dt = 0;
				}
				else if (prev_time == 0)
				{
					prev_time = t1;
					dt = 0;
				}
				else if (prev_time < t1)
				{
					dt = t1 - prev_time;
					prev_time = t1;
				}
				else
					dt = 0;
				
				if (prev_state == -1) //discharge
				{
					Energy = Energy - (1 / base_efficiency) * power_transferred * (double)dt / 3600;
					if (Energy < 0)
						Energy = 0;
				}
				else if (prev_state == 1) //charge
					Energy = Energy + base_efficiency * power_transferred * (double)dt / 3600;

				//Pull the measured power
				temp_complex_value = pPower->get_complex();
				check_power = temp_complex_value.Mag();

				if (first_time_step > 0)
				{
					if (volt[0].Mag() > V_Max.Mag() || volt[1].Mag() > V_Max.Mag() || volt[2].Mag() > V_Max.Mag())
					{
						gl_warning("The voltages at the batteries meter are higher than rated. No power output.");
						battery_state = BS_WAITING;

						last_current[0].SetPolar(parasitic_power_draw/3/volt[0].Mag(),volt[0].Arg());
						last_current[1].SetPolar(parasitic_power_draw/3/volt[1].Mag(),volt[1].Arg());
						last_current[2].SetPolar(parasitic_power_draw/3/volt[2].Mag(),volt[2].Arg());
						
						value_Line_I[0] = last_current[0];
						value_Line_I[1] = last_current[1];
						value_Line_I[2] = last_current[2];

						//Do a powerflow update
						push_powerflow_currents();

						return TS_NEVER;
					}
					else if (check_power > power_set_high && Energy > 0) //discharge
					{
						prev_state = -1;
						battery_state = BS_DISCHARGING;

						double test_current = Max_P / (volt[0].Mag() + volt[1].Mag() + volt[2].Mag());
						if (test_current > I_Max.Mag()/3)
							test_current = I_Max.Mag()/3;

						last_current[0].SetPolar(-test_current + parasitic_power_draw/3/volt[0].Mag(),volt[0].Arg());
						last_current[1].SetPolar(-test_current + parasitic_power_draw/3/volt[1].Mag(),volt[1].Arg());
						last_current[2].SetPolar(-test_current + parasitic_power_draw/3/volt[2].Mag(),volt[2].Arg());
						
						value_Line_I[0] = last_current[0];
						value_Line_I[1] = last_current[1];
						value_Line_I[2] = last_current[2];

						//Do a powerflow update
						push_powerflow_currents();

						power_transferred = 0;

						for (int i=0;i<3;i++)
						{	
							power_transferred += last_current[i].Mag()*volt[i].Mag();
						}

						VA_Out = power_transferred;
						
						t_energy_limit = TIMESTAMP(3600 * Energy / power_transferred);
						if (t_energy_limit == 0)
							t_energy_limit = 1;

						return -(t1 + t_energy_limit);
					}
					else if (check_power < power_set_low && Energy < E_Max) //charge
					{
						prev_state = 1;
						battery_state = BS_CHARGING;

						double test_current = Max_P / (volt[0].Mag() + volt[1].Mag() + volt[2].Mag());
						if (test_current > I_Max.Mag()/3)
							test_current = I_Max.Mag()/3;

						last_current[0].SetPolar(test_current + parasitic_power_draw/3/volt[0].Mag(),volt[0].Arg());
						last_current[1].SetPolar(test_current + parasitic_power_draw/3/volt[1].Mag(),volt[1].Arg());
						last_current[2].SetPolar(test_current + parasitic_power_draw/3/volt[2].Mag(),volt[2].Arg());
						
						value_Line_I[0] = last_current[0];
						value_Line_I[1] = last_current[1];
						value_Line_I[2] = last_current[2];

						//Do a powerflow update
						push_powerflow_currents();

						power_transferred = 0;

						for (int i=0;i<3;i++)
						{	
							power_transferred += last_current[i].Mag()*volt[i].Mag();
						}
						
						VA_Out = power_transferred;

						t_energy_limit = TIMESTAMP(3600 * (E_Max - Energy) / power_transferred);
						if (t_energy_limit == 0)
							t_energy_limit = 1;

						return -(t1 + t_energy_limit);
					}
					else if ( (check_power < power_set_high - Max_P) && (prev_state == 1) && (Energy < E_Max) ) //keep charging until out of "deadband"
					{
						prev_state = 1; //charging
						battery_state = BS_CHARGING;

						double test_current = Max_P / (volt[0].Mag() + volt[1].Mag() + volt[2].Mag());
						if (test_current > I_Max.Mag()/3)
							test_current = I_Max.Mag()/3;

						last_current[0].SetPolar(test_current + parasitic_power_draw/3/volt[0].Mag(),volt[0].Arg());
						last_current[1].SetPolar(test_current + parasitic_power_draw/3/volt[1].Mag(),volt[1].Arg());
						last_current[2].SetPolar(test_current + parasitic_power_draw/3/volt[2].Mag(),volt[2].Arg());
						
						value_Line_I[0] = last_current[0];
						value_Line_I[1] = last_current[1];
						value_Line_I[2] = last_current[2];

						//Do a powerflow update
						push_powerflow_currents();

						power_transferred = 0;

						for (int i=0;i<3;i++)
						{	
							power_transferred += last_current[i].Mag()*volt[i].Mag();
						}
						
						VA_Out = power_transferred;

						t_energy_limit = TIMESTAMP(3600 * (E_Max - Energy) / power_transferred);
						if (t_energy_limit == 0)
							t_energy_limit = 1;

						return -(t1 + t_energy_limit);
					}
					else if ( (check_power > power_set_low + Max_P) && (prev_state == -1) && (Energy > 0) ) //keep discharging until out of "deadband"
					{
						prev_state = -1;
						battery_state = BS_DISCHARGING;
						
						double test_current = Max_P / (volt[0].Mag() + volt[1].Mag() + volt[2].Mag());
						if (test_current > I_Max.Mag()/3)
							test_current = I_Max.Mag()/3;

						last_current[0].SetPolar(-test_current + parasitic_power_draw/3/volt[0].Mag(),volt[0].Arg());
						last_current[1].SetPolar(-test_current + parasitic_power_draw/3/volt[1].Mag(),volt[1].Arg());
						last_current[2].SetPolar(-test_current + parasitic_power_draw/3/volt[2].Mag(),volt[2].Arg());
						
						value_Line_I[0] = last_current[0];
						value_Line_I[1] = last_current[1];
						value_Line_I[2] = last_current[2];

						//Do a powerflow update
						push_powerflow_currents();

						power_transferred = 0;

						for (int i=0;i<3;i++)
						{	
							power_transferred += last_current[i].Mag()*volt[i].Mag();
						}

						VA_Out = -power_transferred;
						
						t_energy_limit = TIMESTAMP(3600 * Energy / power_transferred);

						if (t_energy_limit == 0)
							t_energy_limit = 1;

						return -(t1 + t_energy_limit);
					}
					else
					{
						if (Energy <= 0)
							battery_state = BS_EMPTY;
						else if (Energy >= E_Max)
							battery_state = BS_FULL;
						else
							battery_state = BS_WAITING;

						last_current[0].SetPolar(parasitic_power_draw/3/volt[0].Mag(),volt[0].Arg());
						last_current[1].SetPolar(parasitic_power_draw/3/volt[1].Mag(),volt[1].Arg());
						last_current[2].SetPolar(parasitic_power_draw/3/volt[2].Mag(),volt[2].Arg());

						value_Line_I[0] = last_current[0];
						value_Line_I[1] = last_current[1];
						value_Line_I[2] = last_current[2];

						//Do a powerflow update
						push_powerflow_currents();

						prev_state = 0;
						power_transferred = 0;
						VA_Out = power_transferred;
						return TS_NEVER;
					}
				}
				else
				{
					if (Energy <= 0)
						battery_state = BS_EMPTY;
					else if (Energy >= E_Max)
						battery_state = BS_FULL;
					else
						battery_state = BS_WAITING;

					first_time_step = 1;
					return TS_NEVER;
				}
			} //End three phase GM_POWER_DRIVEN and HYBRID
			else if ( ((phases & 0x0010) == 0x0010) && (number_of_phases_out == 1) ) // Split-phase
			{
				gld::complex volt;
				TIMESTAMP dt,t_energy_limit;

				volt = pCircuit_V[0]->get_complex(); // 240-V circuit (we're assuming it can only be hooked here now

				if (first_time_step == 0)
				{
					dt = 0;
				}
				else if (prev_time == 0)
				{
					prev_time = t1;
					dt = 0;
				}
				else if (prev_time < t1)
				{
					dt = t1 - prev_time;
					prev_time = t1;
				}
				else
					dt = 0;
				
				if (prev_state == -1) //discharge
				{
					Energy = Energy - (1 / base_efficiency) * power_transferred * (double)dt / 3600;
					if (Energy < 0)
						Energy = 0;
				}
				else if (prev_state == 1) //charge
				{
					Energy = Energy + base_efficiency * power_transferred * (double)dt / 3600;
					if (Energy > E_Max)
						Energy = E_Max;
				}

				//Pull the power value
				temp_complex_value = pPower->get_complex();
				check_power = temp_complex_value.Mag();

				if (additional_controls == AC_LINEAR_TEMPERATURE)
				{
					double sens2 = (1 - sensitivity)/(-sensitivity);

					// high setpoint - high temperature
					double slope1_hi = power_set_high_highT / (high_temperature - midpoint_temperature * sens2);
					double yint1_hi = -midpoint_temperature * sens2 * slope1_hi;

					// high setpoint - low temperature
					double slope1_lo = (power_set_high - (slope1_hi * midpoint_temperature + yint1_hi)) / (low_temperature - midpoint_temperature);
					double yint1_lo = power_set_high - low_temperature * slope1_lo;

					// low setpoint - high temperature
					double slope2_hi = power_set_low_highT / (high_temperature - midpoint_temperature * sens2);
					double yint2_hi = -midpoint_temperature * sens2 * slope2_hi;

					// low setpoint - low temperature
					double slope2_lo = (power_set_low - (slope2_hi * midpoint_temperature + yint2_hi)) / (low_temperature - midpoint_temperature);
					double yint2_lo = power_set_low - low_temperature * slope2_lo;
				
					//Fetch the temperature
					if (climate_object_found == true)
					{
						value_Tout = pTout->get_double();
					}

					if (value_Tout > midpoint_temperature)
					{
						check_power_high = slope1_hi * value_Tout + yint1_hi;
						check_power_low = slope2_hi * value_Tout + yint2_hi;
					}
					else
					{
						check_power_high = slope1_lo * value_Tout + yint1_lo;
						check_power_low = slope2_lo * value_Tout + yint2_lo;
					}
				}
				else
				{
					check_power_high = power_set_high;
					check_power_low = power_set_low;
				}

				if (first_time_step > 0)
				{
					if (volt.Mag() > V_Max.Mag() || volt.Mag()/240 < 0.9 || volt.Mag()/240 > 1.1)
					{
						gl_verbose("The voltages at the batteries meter are higher than rated, or outside of ANSI emergency specifications. No power output.");
						battery_state = BS_WAITING;

						last_current[0].SetPolar(parasitic_power_draw/volt.Mag(),volt.Arg());
						value_Line12 = last_current[0];

						//Do a powerflow update
						push_powerflow_currents();

						return TS_NEVER;
					}
					// if the power flowing through the transformer has exceeded our setpoint, or the voltage has dropped below
					// our setpoint (if in HYBRID mode), then start discharging to help out
					else if ((check_power > check_power_high || (volt.Mag() < voltage_set_low && gen_mode_v == GM_POWER_VOLTAGE_HYBRID)) && Energy > 0) //start discharging
					{
						if (volt.Mag() > voltage_set_high) // conflicting states between power and voltage control
						{
							if (prev_state != 0)
								no_of_cycles += 1;

							last_current[0].SetPolar(parasitic_power_draw/volt.Mag(),volt.Arg());
							value_Line12 = last_current[0];
							
							//Do a powerflow update
							push_powerflow_currents();

							VA_Out = power_transferred = 0;
							battery_state = BS_CONFLICTED;

							return TS_NEVER;
						}
						else
						{
							if (prev_state != -1)
								no_of_cycles +=1;

							prev_state = -1;  //discharging
							battery_state = BS_DISCHARGING;
							double power_desired = check_power - check_power_high;
							if (power_desired <= 0) // we're in voltage support mode
							{
								last_current[0].SetPolar(-I_Max.Mag(),volt.Arg());
								value_Line12 = last_current[0]; //generation, pure real power
								
							}
							else // We're load following
							{
								if (power_desired >= Max_P)
									power_desired = Max_P;

								double current_desired = -power_desired/volt.Mag();
								last_current[0].SetPolar(current_desired,volt.Arg());
								value_Line12 = last_current[0];
							}

							//Do a powerflow update
							push_powerflow_currents();
							
							power_transferred = last_current[0].Mag()*volt.Mag();

							VA_Out = power_transferred;
							
							t_energy_limit = TIMESTAMP(3600 * Energy / power_transferred);
							if (t_energy_limit == 0)
								t_energy_limit = 1;

							return -(t1 + t_energy_limit);
						}
					}
					// If the power has dropped below our setpoint, or voltage has risen to above our setpoint,
					// then start charging to help lower voltage and/or increase power through the transformer
					else if ((check_power < check_power_low || (gen_mode_v == GM_POWER_VOLTAGE_HYBRID && volt.Mag() > voltage_set_high)) && Energy < E_Max) //charge
					{
						if (volt.Mag() < voltage_set_low) // conflicting states between power and voltage control
						{
							if (prev_state != 0)
								no_of_cycles += 1;
							last_current[0].SetPolar(parasitic_power_draw/volt.Mag(),volt.Arg());
							value_Line12 = last_current[0];

							//Do a powerflow update
							push_powerflow_currents();

							VA_Out = power_transferred = 0;
							battery_state = BS_CONFLICTED;

							return TS_NEVER;
						}
						else
						{
							if (prev_state != 1)
								no_of_cycles +=1;

							prev_state = 1;  //charging
							battery_state = BS_CHARGING;
							double power_desired = check_power_low - check_power;

							if (power_desired <= 0) // We're in voltage management mode
							{
								last_current[0].SetPolar(I_Max.Mag(),volt.Arg());
								value_Line12 = last_current[0]; //load, pure real power
								
							}
							else // We're in load tracking mode
							{
								if (power_desired >= Max_P)
									power_desired = Max_P;

								double current_desired = power_desired/volt.Mag();
								last_current[0].SetPolar(current_desired,volt.Arg());
								value_Line12 = last_current[0];
							}
			
							//Do a powerflow update
							push_powerflow_currents();

							power_transferred = last_current[0].Mag()*volt.Mag();
							
							VA_Out = power_transferred;

							t_energy_limit = TIMESTAMP(3600 * (E_Max - Energy) / power_transferred);
							if (t_energy_limit == 0)
								t_energy_limit = 1;

							return -(t1 + t_energy_limit);
						}
					}
					//keep charging until out of "deadband"
					else if ((check_power < check_power_low || (gen_mode_v == GM_POWER_VOLTAGE_HYBRID && volt.Mag() > voltage_set_high - deadband))&& prev_state == 1 && Energy < E_Max) 
					{
						if (volt.Mag() < voltage_set_low) // conflicting states between power and voltage control
						{
							if (prev_state != 0)
								no_of_cycles += 1;

							last_current[0].SetPolar(parasitic_power_draw/volt.Mag(),volt.Arg());
							value_Line12 = last_current[0];

							//Do a powerflow update
							push_powerflow_currents();

							VA_Out = power_transferred = 0;
							battery_state = BS_CONFLICTED;

							return TS_NEVER;
						}
						else
						{
							if (prev_state != 1)
								no_of_cycles +=1;

							prev_state = 1; //charging
							battery_state = BS_CHARGING;

							double power_desired = check_power_low - check_power;

							if (power_desired <= 0) // We're in voltage management mode
							{
								last_current[0].SetPolar(I_Max.Mag(),volt.Arg());
								value_Line12 = last_current[0]; //load, pure real power
								
							}
							else // We're in load tracking mode
							{
								if (power_desired >= Max_P)
									power_desired = Max_P;

								double current_desired = power_desired/volt.Mag();
								last_current[0].SetPolar(current_desired, volt.Arg());
								value_Line12 = last_current[0];
							}
			
							//Do a powerflow update
							push_powerflow_currents();

							power_transferred = last_current[0].Mag()*volt.Mag();
							
							VA_Out = power_transferred;

							t_energy_limit = TIMESTAMP(3600 * (E_Max - Energy) / power_transferred);
							if (t_energy_limit == 0)
								t_energy_limit = 1;

							return -(t1 + t_energy_limit);
						}
					}
					//keep discharging until out of "deadband"
					else if ((check_power > check_power_high || (gen_mode_v == GM_POWER_VOLTAGE_HYBRID && volt.Mag() < voltage_set_low + deadband)) && prev_state == -1 && Energy > 0) 
					{
						if (volt.Mag() > voltage_set_high) // conflicting states between power and voltage control
						{
							if (prev_state != 0)
								no_of_cycles += 1;

							last_current[0].SetPolar(parasitic_power_draw/volt.Mag(),volt.Arg());
							value_Line12 = last_current[0];

							//Do a powerflow update
							push_powerflow_currents();

							VA_Out = power_transferred = 0;
							battery_state = BS_CONFLICTED;

							return TS_NEVER;
						}
						else
						{
							if (prev_state != -1)
								no_of_cycles +=1;

							prev_state = -1; //discharging
							battery_state = BS_DISCHARGING;

							double power_desired = check_power - check_power_high;
							if (power_desired <= 0) // we're in voltage support mode
							{
								last_current[0].SetPolar(-I_Max.Mag(),volt.Arg());
								value_Line12 = last_current[0]; //generation, pure real power
								
							}
							else // We're load following
							{
								if (power_desired >= Max_P)
									power_desired = Max_P;

								double current_desired = -power_desired/volt.Mag();
								last_current[0].SetPolar(current_desired,volt.Arg());
								value_Line12 = last_current[0];						
							}

							//Do a powerflow update
							push_powerflow_currents();

							power_transferred = last_current[0].Mag()*volt.Mag();

							VA_Out = power_transferred;
							
							t_energy_limit = TIMESTAMP(3600 * Energy / power_transferred);

							if (t_energy_limit == 0)
								t_energy_limit = 1;

							return -(t1 + t_energy_limit);
						}
					}
					else
					{
						if (prev_state != 0)
							no_of_cycles +=1;

						last_current[0].SetPolar(parasitic_power_draw/volt.Mag(),volt.Arg());
						value_Line12 = last_current[0];

						//Do a powerflow update
						push_powerflow_currents();

						prev_state = 0;
						if (Energy <= 0)
							battery_state = BS_EMPTY;
						else if (Energy >= E_Max)
							battery_state = BS_FULL;
						else
							battery_state = BS_WAITING;

						power_transferred = 0;
						VA_Out = power_transferred;
						return TS_NEVER;
					}
				}
				else
				{
					if (Energy <= 0)
						battery_state = BS_EMPTY;
					else if (Energy >= E_Max)
						battery_state = BS_FULL;
					else
						battery_state = BS_WAITING;

					first_time_step = 1;
					return TS_NEVER;
				}
			} //End split phase GM_POWER_DRIVEN and HYBRID
		}// End GM_POWER_DRIVEN and HYBRID controls
		else if (gen_mode_v == GM_CONSTANT_PQ)
		{
			if (number_of_phases_out == 3) //Three phase meter
			{
				gld::complex volt[3];
				double high_voltage = 0, low_voltage = 999999999;
				TIMESTAMP dt,t_energy_limit;

				for (int jj=0; jj<3; jj++)
				{
					if (parent_is_meter == true)
					{
						value_Circuit_V[jj] = pCircuit_V[jj]->get_complex();
					}

					volt[jj] = value_Circuit_V[jj]; // 240-V circuit (we're assuming it can only be hooked here now)
					if (volt[jj].Mag() > high_voltage)
						high_voltage = volt[jj].Mag();
					if (volt[jj].Mag() < low_voltage)
						low_voltage = volt[jj].Mag();
				}
				if (first_time_step == 0)
				{
					dt = 0;
				}
				else if (prev_time == 0)
				{
					prev_time = t1;
					dt = 0;
				}
				else if (prev_time < t1)
				{
					dt = t1 - prev_time;
					prev_time = t1;
				}
				else
					dt = 0;
				
				if (prev_state == -1) //discharge
				{
					Energy = Energy - (1 / base_efficiency) * power_transferred * (double)dt / 3600;
					if (Energy < 0)
						Energy = 0;
				}
				else if (prev_state == 1) //charge
				{
					Energy = Energy + base_efficiency * power_transferred * (double)dt / 3600;
					if (Energy > E_Max)
						Energy = E_Max;
				}

				if (first_time_step > 0)
				{
					if (high_voltage > V_Max.Mag())
					{
						gl_verbose("The voltages at the battery meter are higher than rated. No power output.");
						battery_state = BS_WAITING;
						prev_state = 0;

						for (int jj=0; jj<3; jj++)
						{
							last_current[jj].SetPolar(parasitic_power_draw/3/volt[jj].Mag(),volt[jj].Arg());
							value_Line_I[jj] = last_current[jj];
						}

						//Do a powerflow update
						push_powerflow_currents();
						
						return TS_NEVER;
					}
					else // We're within the voltage limits, so follow the schedule
					{
						double power_desired;
						if (fabs(B_scheduled_power) < fabs(Max_P))
							 power_desired = B_scheduled_power;
						else
							power_desired = Max_P;

						if (power_desired < 0.0 && Energy < E_Max)
						{
							battery_state = BS_CHARGING;
							prev_state = 1;

							VA_Out = power_transferred = 0;
							for (int jj=0; jj<3; jj++)
							{
								last_current[jj].SetPolar((-power_desired + parasitic_power_draw)/3/volt[jj].Mag(),volt[jj].Arg());
								value_Line_I[jj] = last_current[jj];
								VA_Out += last_current[jj].Mag()*volt[jj].Mag();
							}					

							//Do a powerflow update
							push_powerflow_currents();

							power_transferred = VA_Out.Mag();

							t_energy_limit = TIMESTAMP(3600 * (E_Max - Energy) / power_transferred);

							if (t_energy_limit == 0)
								t_energy_limit = 1;

							return -(t1 + t_energy_limit);
						}
						else if (power_desired > 0.0 && Energy > 0.0)
						{
							battery_state = BS_DISCHARGING;
							prev_state = -1;

							VA_Out = power_transferred = 0;
							for (int jj=0; jj<3; jj++)
							{
								last_current[jj].SetPolar((-power_desired + parasitic_power_draw)/3/volt[jj].Mag(),volt[jj].Arg());
								value_Line_I[jj] = last_current[jj];
								VA_Out += last_current[jj].Mag()*volt[jj].Mag();
							}					
							
							//Do a powerflow update
							push_powerflow_currents();

							power_transferred = VA_Out.Mag();

							t_energy_limit = TIMESTAMP(3600 * Energy / power_transferred);

							if (t_energy_limit == 0)
								t_energy_limit = 1;

							return -(t1 + t_energy_limit);
						}
						else if (Energy <= 0.0)
						{
							battery_state = BS_EMPTY;
							prev_state = 0;

							VA_Out = power_transferred = 0.0;
							last_current[0] = last_current[1] = last_current[2] = gld::complex(0,0);
							return TS_NEVER;
						}
						else if (Energy >= E_Max)
						{
							battery_state = BS_FULL;
							prev_state = -1;

							VA_Out = power_transferred = 0;
							for (int jj=0; jj<3; jj++)
							{
								last_current[jj].SetPolar((parasitic_power_draw)/3/volt[jj].Mag(),volt[jj].Arg());
								value_Line_I[jj] = last_current[jj];
								VA_Out += last_current[jj].Mag()*volt[jj].Mag();
							}					
							
							//Do a powerflow update
							push_powerflow_currents();

							power_transferred = VA_Out.Mag();
							t_energy_limit = TIMESTAMP(3600 * Energy / power_transferred);

							if (t_energy_limit == 0)
								t_energy_limit = 1;

							return -(t1 + t_energy_limit);
						}
						else
						{
							battery_state = BS_WAITING;
							prev_state = -1;

							VA_Out = power_transferred = 0;
							for (int jj=0; jj<3; jj++)
							{
								last_current[jj].SetPolar((parasitic_power_draw)/3/volt[jj].Mag(),volt[jj].Arg());
								value_Line_I[jj] = last_current[jj];
								VA_Out += last_current[jj].Mag()*volt[jj].Mag();
							}					
							
							//Do a powerflow update
							push_powerflow_currents();

							power_transferred = VA_Out.Mag();

							t_energy_limit = TIMESTAMP(3600 * Energy / power_transferred);

							if (t_energy_limit == 0)
								t_energy_limit = 1;

							return -(t1 + t_energy_limit);
						}
					}
				}
				else
				{
					if (Energy <= 0)
					{
						battery_state = BS_EMPTY;
						prev_state = 0;
					}
					else if (Energy >= E_Max)
					{
						battery_state = BS_FULL;
						prev_state = -1;
					}
					else
					{
						battery_state = BS_WAITING;
						prev_state = 0;
					}

					first_time_step = 1;
					return TS_NEVER;
				}
			}// End 3-phase meter
			else if ( ((phases & 0x0010) == 0x0010) && (number_of_phases_out == 1) ) // Split-phase
			{
				gld::complex volt;
				TIMESTAMP dt,t_energy_limit;

				if ((parent_is_meter == true) && (parent_is_triplex == true))
				{
					value_Circuit_V[0] = pCircuit_V[0]->get_complex();
				}

				volt = value_Circuit_V[0]; // 240-V circuit (we're assuming it can only be hooked here now)

				if (first_time_step == 0)
				{
					dt = 0;
				}
				else if (prev_time == 0)
				{
					prev_time = t1;
					dt = 0;
				}
				else if (prev_time < t1)
				{
					dt = t1 - prev_time;
					prev_time = t1;
				}
				else
					dt = 0;
				
				if (prev_state == -1) //discharge
				{
					Energy = Energy - (1 / base_efficiency) * power_transferred * (double)dt / 3600;
					if (Energy < 0)
						Energy = 0;
				}
				else if (prev_state == 1) //charge
				{
					Energy = Energy + base_efficiency * power_transferred * (double)dt / 3600;
					if (Energy > E_Max)
						Energy = E_Max;
				}

				if (first_time_step > 0)
				{
					if (volt.Mag() > V_Max.Mag() || volt.Mag()/240 < 0.9 || volt.Mag()/240 > 1.1)
					{
						gl_verbose("The voltages at the battery meter are higher than rated, or outside of ANSI emergency specifications. No power output.");
						battery_state = BS_WAITING;
						prev_state = -1;

						last_current[0].SetPolar(parasitic_power_draw/volt.Mag(),volt.Arg());
						value_Line12 = last_current[0];

						//Do a powerflow update
						push_powerflow_currents();

						return TS_NEVER;
					}
					else 
					{
						double power_desired;
						if (fabs(B_scheduled_power) < fabs(Max_P))
							 power_desired = B_scheduled_power;
						else
							power_desired = Max_P;

						if (power_desired < 0.0 && Energy < E_Max)
						{
							battery_state = BS_CHARGING;
							prev_state = 1;

							double current_desired = -(power_desired - parasitic_power_draw) / volt.Mag();
							last_current[0].SetPolar(current_desired,volt.Arg());
							value_Line12 = last_current[0];

							//Do a powerflow update
							push_powerflow_currents();

							VA_Out = power_transferred = last_current[0].Mag()*volt.Mag();

							t_energy_limit = TIMESTAMP(3600 * (E_Max - Energy) / power_transferred);

							if (t_energy_limit == 0)
								t_energy_limit = 1;

							return -(t1 + t_energy_limit);
						}
						else if (power_desired > 0.0 && Energy > 0.0)
						{
							battery_state = BS_DISCHARGING;
							prev_state = -1;

							double current_desired = -(power_desired - parasitic_power_draw) / volt.Mag();
							last_current[0].SetPolar(current_desired,volt.Arg());
							value_Line12 = last_current[0];

							//Do a powerflow update
							push_powerflow_currents();

							VA_Out = power_transferred = last_current[0].Mag()*volt.Mag();

							t_energy_limit = TIMESTAMP(3600 * Energy / power_transferred);

							if (t_energy_limit == 0)
								t_energy_limit = 1;

							return -(t1 + t_energy_limit);
						}
						else if (Energy <= 0.0)
						{
							battery_state = BS_EMPTY;
							prev_state = 0;

							VA_Out = power_transferred = 0.0;
							last_current[0] = gld::complex(0,0);
							return TS_NEVER;
						}
						else if (Energy >= E_Max)
						{
							battery_state = BS_FULL;
							prev_state = -1;

							double current_desired = (parasitic_power_draw) / volt.Mag();
							last_current[0].SetPolar(current_desired,volt.Arg());
							value_Line12 = last_current[0];

							//Do a powerflow update
							push_powerflow_currents();

							VA_Out = power_transferred = last_current[0].Mag()*volt.Mag();

							t_energy_limit = TIMESTAMP(3600 * Energy / power_transferred);

							if (t_energy_limit == 0)
								t_energy_limit = 1;

							return -(t1 + t_energy_limit);
						}
						else
						{
							battery_state = BS_WAITING;
							prev_state = -1;

							double current_desired = (parasitic_power_draw) / volt.Mag();
							last_current[0].SetPolar(current_desired,volt.Arg());
							value_Line12 = last_current[0];

							//Do a powerflow update
							push_powerflow_currents();

							VA_Out = power_transferred = last_current[0].Mag()*volt.Mag();

							t_energy_limit = TIMESTAMP(3600 * Energy / power_transferred);

							if (t_energy_limit == 0)
								t_energy_limit = 1;

							return -(t1 + t_energy_limit);
						}
					}
				}
				else
				{
					if (Energy <= 0)
					{
						battery_state = BS_EMPTY;
						prev_state = 0;
					}
					else if (Energy >= E_Max)
					{
						battery_state = BS_FULL;
						prev_state = -1;
					}
					else
					{
						battery_state = BS_WAITING;
						prev_state = 0;
					}

					first_time_step = 1;
					return TS_NEVER;
				}
			}// End Split-phase
		}// End Constant_PQ
		else
		{
			//gather V_Out
			//gather I_Out
			//gather P_Out
			////gl_verbose("battery sync: entered");

			//See if the property was valid (since not sure what we are here -- meter or inverter)
			if (pCircuit_V[0] != NULL)
			{
				if (parent_is_inverter == true)
				{
					value_Circuit_V[0] = complex(pCircuit_V[0]->get_double(), 0.0);
				}
				else
				{
					value_Circuit_V[0] = pCircuit_V[0]->get_complex();
				}
			}

			if (pLine_I[0] != NULL)
			{
				if (parent_is_inverter == true)
				{
					value_Line_I[0] = complex(pLine_I[0]->get_double(), 0.0);
				}
				else
				{
					value_Line_I[0] = pLine_I[0]->get_complex();
				}
			}

			V_Out = value_Circuit_V[0];
			I_Out = value_Line_I[0];

			//gl_verbose("battery sync: V_Out from parent is: (%f , %f)", V_Out.Re(), V_Out.Im());
			//gl_verbose("battery sync: I_Out from parent is: (%f , %f)", I_Out.Re(), V_Out.Im());

			V_Internal = calculate_v_terminal(V_Out, I_Out);
			//V_Out = V_internal;

			//finds the CURRENT efficiency
			efficiency = base_efficiency * calculate_efficiency(V_Out, I_Out);

			//gl_verbose("battery sync: base_efficiency is: %f", base_efficiency);
			//gl_verbose("battery sync: efficiency is: %f", efficiency);

			if (I_Out > 0){ // charging
				I_Internal = I_Out * efficiency; //actual stored current is less than what was put in
			}

			if(I_Out < 0){ // discharging
				I_Internal = I_Out / efficiency; //actual released current is more than what is obtained by parent
			}


			//gl_verbose("battery sync: V_In to push is: (%f , %f)", V_In.Re(), V_In.Im());
			//gl_verbose("battery sync: V_Internal to push is: (%f , %f)", V_Internal.Re(), V_Internal.Im());
			//gl_verbose("battery sync: I_Internal to push is: (%f , %f)", I_Internal.Re(), I_Internal.Im());

			VA_Out = V_Out * (~I_Out);
			VA_Internal = V_Internal * I_Internal;  // charging rate is slower than termainl voltage suggests, similarly,
												//discharge rate is faster than the terminal voltage suggests
				
			//gl_verbose("battery sync: VA_Out from parent is: (%f , %f)", VA_Out.Re(), VA_Out.Im());
			//gl_verbose("battery sync: VA_Internal calculated is: (%f , %f)", VA_Internal.Re(), VA_Internal.Im());
			

			if(!recalculate){//if forced recalculate is false, check where the time is
			//gl_verbose("battery sync: don't recalculate");
				if(t0 == prev_time){
					//gl_verbose("battery sync: reached expected time, set energy and don't recalculate");
					Energy = E_Next; // we're all set this time around, just set the energy level onward
					//gl_verbose("battery sync: Energy level is %f", Energy);
					//gl_verbose("battery sync: V_In to push is: (%f , %f)", V_In.Re(), V_In.Im());
					//gl_verbose("battery sync: I_In to push is: (%f , %f)", I_In.Re(), I_In.Im());
					recalculate = true; //recalculate the next time around
					
					return battery::sync(t0, t1);
				}else{
					//gl_verbose("battery sync: Didn't reach expected time, force recalculate");
					//gl_verbose("battery sync: V_In to push is: (%f , %f)", V_In.Re(), V_In.Im());
					//gl_verbose("battery sync: I_In to push is: (%f , %f)", I_In.Re(), I_In.Im());
					Energy = E_Next;
					//TIMESTAMP prev_time2 = prev_time;
					//prev_time = t0;
					recalculate = true; //set forced recalculate to true becuase we've reached an unexpected time
					//return battery::sync(prev_time2, t0);
					return battery::sync(prev_time, t1);
				}
				
			}else{
				//////////////////// need this in hours //////////////////
				//TIMESTAMP t2 = t1 - t0;
				//gl_verbose("battery sync: recalculate!");
				//gl_verbose("battery sync: energy level pre changes is: %f", Energy);
				//gl_verbose("battery sync: energy level to go to next is: %f", E_Next);

				///need to use timestamp_to_hours from the core, not here, how to reference core?
				//double t2 = (timestamp_to_hours((TIMESTAMP)t1) - timestamp_to_hours((TIMESTAMP)t0));
				double t2 = (gl_tohours((TIMESTAMP)t1) - gl_tohours((TIMESTAMP)t0));

				if(fabs((double)V_Out.Re()) > fabs((double)V_Max.Re())){
					//gl_verbose("battery sync: V_Out exceeded allowable V_Out, setting to max");
					V_Out = V_Max;
					V_Internal = V_Out - (I_Out * Rinternal);
				}

				if(fabs((double)I_Out.Re()) > fabs((double)I_Max.Re())){
					//gl_verbose("battery sync: I_Out exceeded allowable I_Out, setting to max");
					I_Out = I_Max;
				}

				if(fabs((double)VA_Out.Re()) > fabs((double)Max_P)){
					//gl_verbose("battery sync: VA_Out exceeded allowable VA_Out, setting to max");
					VA_Out = gld::complex(Max_P , 0);
					VA_Internal = VA_Out - (I_Out * I_Out * Rinternal);
				}



			prev_time = t1;

			if(VA_Out < 0){ //discharging
				//gl_verbose("battery sync: discharging");
				if(Energy == 0 || Energy <= margin){ 
					//gl_verbose("battery sync: battery is empty!");
					// if(connected){//Connected was always true
						//gl_verbose("battery sync: empty BUT it is connected, passing request onward");
						I_In = I_Max + gld::complex(fabs(I_Out.Re()), fabs(I_Out.Im())); //power was asked for to discharge but battery is empty, forward request along the line
						I_Prev = I_Max / efficiency;
						//Get as much as you can from the microturbine --> the load asked for as well as the max
						recalculate = false;
						E_Next = Energy + (((I_In - gld::complex(fabs(I_Out.Re()), fabs(I_Out.Im()))) * V_Internal / efficiency) * t2).Re();  // the energy level at t1
						TIMESTAMP t3 = rfb_event_time(t0, (I_In - gld::complex(fabs(I_Out.Re()), fabs(I_Out.Im()))) * V_Internal / efficiency, Energy);
						return t3;
					// }
					// else{
					// 	//gl_verbose("battery sync: battery is empty with nothing connected!  drop request!");
					// 	I_In = 0;
					// 	I_Prev = 0;
					// 	V_In = V_Out;
					// 	VA_Out = 0;
					// 	E_Next = 0;
					// 	recalculate = false;
					// 	return TS_NEVER;
					// }
				}

				if((Energy + (V_Internal * I_Prev.Re()).Re() * t2) <= margin){ //headed to empty
					//gl_verbose("battery sync: battery is headed to empty");
					// if(connected){//Connected was always true
						//gl_verbose("battery sync: BUT battery is connected, so pass request onward");
						I_In = I_Max + gld::complex(fabs(I_Out.Re()), fabs(I_Out.Im())); //this won't let the battery go empty... change course
						I_Prev = I_Max / efficiency;
						//if the battery is connected to something which serves the load and charges the battery
						E_Next = margin;
						recalculate = false;
						TIMESTAMP t3 = rfb_event_time(t0, (I_In - gld::complex(fabs(I_Out.Re()), fabs(I_Out.Im()))) * V_Internal / efficiency, Energy);
						return t3;
					// }else{
					// 	//gl_verbose("battery sync: battery is about to be empty with nothing connected!!");
					// 	TIMESTAMP t3 = rfb_event_time(t0, VA_Internal, Energy);
					// 	E_Next = 0; //expecting return when time is empty
					// 	I_In = 0;
					// 	I_Prev = 0;
					// 	recalculate = false;
					// 	return t3;
					// }
				}else{ // doing fine
					//gl_verbose("battery sync: battery is not empty, demand supplied from the battery");
					E_Next = Energy + (VA_Internal.Re() * t2);
					I_In = 0; //nothign asked for
					I_Prev = 0;
					recalculate = false;
					TIMESTAMP t3 = rfb_event_time(t0, VA_Internal, Energy);
					return t3;
				}
			}else if (VA_Out > 0){ //charging
				if(Energy >= (E_Max - margin)){
					//gl_verbose("battery sync: battery is full!");
					// if(connected){//Connected was always true
						//attempt to let other items serve the load if the battery is full instead of draining the battery
						//gl_verbose("battery sync: battery is full and connected, passing the power request onward");
						E_Next = Energy;
						I_In = I_Out = 0; //drop the request to charge
						I_Prev = 0;
						recalculate = false;
						return TS_NEVER;
					// }else{
					// 	//gl_verbose("battery sync: battery is full, and charging");
					// 	I_In = I_Out = 0; //can't charge any more... drop the current somehow?
					// 	I_Prev = 0;
					// 	V_Out = V_Out; // don't drop V_Out in this case
					// 	VA_Out = 0;
					// 	E_Next = Energy;
					// 	return TS_NEVER;
					// }
				}

				if(Energy + ((V_Internal * I_Prev.Re()) * efficiency * t2).Re() >= (E_Max - margin)){ //if it is this far, it is charging at max
					//gl_verbose("battery sync: battery is about to be full");
					TIMESTAMP t3 = rfb_event_time(t0, VA_Internal, Energy);
					I_In = 0;
					I_Prev = 0;
					E_Next = E_Max - margin;
					recalculate = false;
					return t3;
				}else{
					// if(connected){	//Connected was always true
						//gl_verbose("battery sync: battery is charging but not yet full, connected");
						//if it is connected, use whatever is connected to help it charge;
						I_In = I_Max - I_Out; // total current in is now I_Max
						I_Prev = I_Max * efficiency;
						E_Next = Energy + ((I_Max * V_Internal) * efficiency * t2).Re();
						recalculate = false;
						TIMESTAMP t3 = rfb_event_time(t0, (I_Max * V_Internal * efficiency), Energy);
						return t3;
					// }else{
					// 	//gl_verbose("battery sync: battery is charging but not yet full, not connected");
					// 	I_In = 0;
					// 	I_Prev = 0;
					// 	E_Next = Energy + (VA_Internal * t2).Re();
					// 	recalculate = false;
					// 	TIMESTAMP t3 = rfb_event_time(t0, VA_Internal, Energy);
					// 	return t3;
					// }
				}
			}else{// VA_Out = 0
				//gl_verbose("battery sync: battery is not charging or discharging");
				recalculate = false;
				I_In = 0;
				I_Prev = 0;
				E_Next = Energy;
				return TS_NEVER;
			}

			}
		}
	}
	return TS_NEVER;
}

/* Postsync is called when the clock needs to advance on the second top-down pass */
TIMESTAMP battery::postsync(TIMESTAMP t0, TIMESTAMP t1)
{
	double temp_double_value;

	if(use_internal_battery_model == FALSE){
		TIMESTAMP result;

		Iteration_Toggle = !Iteration_Toggle;
		if (number_of_phases_out == 3)//has all three phases
		{
			value_Line_I[0] = -last_current[0];
			value_Line_I[1] = -last_current[1];
			value_Line_I[2] = -last_current[2];
		}
		else if ( ((phases & 0x0010) == 0x0010) && (number_of_phases_out == 1) )
		{
			value_Line12 = -last_current[0];
		}
		result = TS_NEVER;

		//Do a powerflow update
		push_powerflow_currents();

		if (Iteration_Toggle == true)
			return result;
		else
			return TS_NEVER;
	} else {//use_internal_battery_model is TRUE
		//Pull the load
		temp_double_value = pBatteryLoad->get_double();
		bat_load = -temp_double_value;
		p_max = pRatedPower->get_double();
		//figure out the the actual power coming out of the battery due to the battery load and the battery efficiency
		if(t0 != 0 && bat_load != 0){
			if(bat_load < 0 && battery_state != BS_EMPTY){
				if(bat_load < -p_max){
					gl_warning("battery_load is greater than rated. Setting to plate rating.");
					bat_load = -p_max;
				}
				battery_state = BS_DISCHARGING;
				p_br = p_max/pow(eta_rt,0.5);
			} else if(bat_load > 0 && battery_state != BS_FULL){
				if(bat_load > p_max){
					gl_warning("battery_load is greater than rated. Setting to plate rating.");
					bat_load = p_max;
				}
				battery_state = BS_CHARGING;
				p_br = p_max*pow(eta_rt,0.5);
			} else {
				return TS_NEVER;
			}
			if(battery_type == LI_ION){
				if(soc <= 1 && soc > 0.1){
					v_oc = n_series*(((4.1-3.6)/0.9)*soc + (4.1-((4.1-3.6)/0.9)));//voltage curve for sony
				} else if(soc <= 0.1 && soc >= 0){
					v_oc = n_series*(((3.6-3.2)/0.1)*soc + 3.2);
				}
			} else if(battery_type == LEAD_ACID){
				v_oc = v_max;// no voltage curve for LEAD_ACID using static voltage
			} else {//unknown battery type
				v_oc = v_max;
			}
			r_in = v_oc*v_oc*fabs(p_br-p_max)/(p_br*p_br);
			v_t = (v_oc+pow((v_oc*v_oc+(4*bat_load*r_in)),0.5))/2;
			internal_battery_load = v_oc*bat_load/v_t;

			//Pull the value
			b_soc_reserve = pSocReserve->get_double();
			if(internal_battery_load < 0){
				state_change_time = t1 + (TIMESTAMP)ceil((b_soc_reserve-soc)*e_max*3600/internal_battery_load);
			} else if(internal_battery_load > 0){
				state_change_time = t1 + (TIMESTAMP)ceil((1-soc)*e_max*3600/internal_battery_load);
			}
			return state_change_time;
		}
		return TS_NEVER;
	}
}

//Map Complex value
gld_property *battery::map_complex_value(OBJECT *obj, const char *name)
{
	gld_property *pQuantity;
	OBJECT *objhdr = OBJECTHDR(this);

	//Map to the property of interest
	pQuantity = new gld_property(obj,name);

	//Make sure it worked
	if ((pQuantity->is_valid() != true) || (pQuantity->is_complex() != true))
	{
		GL_THROW("battery:%d %s - Unable to map property %s from object:%d %s",objhdr->id,(objhdr->name ? objhdr->name : "Unnamed"),name,obj->id,(obj->name ? obj->name : "Unnamed"));
		/*  TROUBLESHOOT
		While attempting to map a quantity from another object, an error occurred in battery.  Please try again.
		If the error persists, please submit your system and a bug report via the ticketing system.
		*/
	}

	//return the pointer
	return pQuantity;
}

//Map double value
gld_property *battery::map_double_value(OBJECT *obj, const char *name)
{
	gld_property *pQuantity;
	OBJECT *objhdr = OBJECTHDR(this);

	//Map to the property of interest
	pQuantity = new gld_property(obj,name);

	//Make sure it worked
	if ((pQuantity->is_valid() != true) || (pQuantity->is_double() != true))
	{
		GL_THROW("battery:%d %s - Unable to map property %s from object:%d %s",objhdr->id,(objhdr->name ? objhdr->name : "Unnamed"),name,obj->id,(obj->name ? obj->name : "Unnamed"));
		/*  TROUBLESHOOT
		While attempting to map a quantity from another object, an error occurred in battery.  Please try again.
		If the error persists, please submit your system and a bug report via the ticketing system.
		*/
	}

	//return the pointer
	return pQuantity;
}

//Function to resynch the various current accumulators
//Unlike other objects, meter checks are inside (mostly for copy-paste laziness above)
void battery::push_powerflow_currents(void)
{
	gld::complex temp_complex_val;
	gld_wlock *test_rlock;
	int indexval;

	if (parent_is_meter==true)
	{
		//See if it is triplex
		if (parent_is_triplex == true)	//It is
		{
			//Shouldn't need to NULL check this one, but do it anyways, for consistency
			if (pLine12 != NULL)
			{
				//**** Current value ***/
				//Pull current value again, just in case
				temp_complex_val = pLine12->get_complex();

				//Add the difference
				temp_complex_val += value_Line12;

				//Push it back up
				pLine12->setp<gld::complex>(temp_complex_val,*test_rlock);
			}//End pLine_I valid
			//Default else -- it's null, so skip it
		}//End is triplex
		else	//Three-phase, or a variant...theoretically
		{
			for (indexval=0; indexval<3; indexval++)
			{
				//Null check them, out of paranoia
				if (pLine_I[indexval] != NULL)
				{
					//**** Current value ***/
					//Pull current value again, just in case
					temp_complex_val = pLine_I[indexval]->get_complex();

					//Add the difference
					temp_complex_val += value_Line_I[indexval];

					//Push it back up
					pLine_I[indexval]->setp<gld::complex>(temp_complex_val,*test_rlock);
				}//End pLine_I valid
				//Default else -- it's null, so skip it
			}
		}//End not-triplex
	}//End is meter
	//Not a meter, so do nothing?
}
//////////////////////////////////////////////////////////////////////////
// IMPLEMENTATION OF DELTA MODE
//////////////////////////////////////////////////////////////////////////

//Preupdate
STATUS battery::pre_deltaupdate(TIMESTAMP t0, unsigned int64 delta_time)
{
	STATUS stat_val;
	OBJECT *obj = OBJECTHDR(this);

	// Battery delta mode operation is only when enableDelta is true
	if (enableDelta == true) {

	}
	else {
		// Do nothing for battery during delta mode - soc is not changed
		gl_warning("battery:%s does not use internal_battery_model, or its parent inverter is not FQM_CONSTANT_PQ. No actions executed for this battery during delta mode",obj->name?obj->name:"unnamed");

	}
	//Just return a pass - not sure how we'd fail
	return SUCCESS;
}

//Module-level call
SIMULATIONMODE battery::inter_deltaupdate(unsigned int64 delta_time, unsigned long dt, unsigned int iteration_count_val)
{
	SIMULATIONMODE simmode_return_value = SM_EVENT;

	//Get timestep value
	deltat = (double)dt/(double)DT_SECOND;

	if(enableDelta == TRUE){

		// Initialization - update the soc based on inverter output before entering the delta mode
		if ((delta_time==0) && (iteration_count_val==0))	//First run of new delta call
		{
			// Update soc based on internal_battery_load value obtained before entering the delta mode
			update_soc(delta_time);

			// Then have to check the delta time step that the soc will be out of limit && update internal_battery_load
			state_change_time_delta = check_state_change_time_delta(delta_time, dt);

			simmode_return_value =  SM_DELTA_ITER; // iterate since inverter is doing so
		}
		// Need to update soc at iteration_count_val == 0, so that later at iteration_count_val == 1, inverter can check this soc value
		else if ((delta_time != 0) && (iteration_count_val == 0)) {

			// Update soc based on internal_battery_load value obtained previously
			update_soc(delta_time);

			simmode_return_value =  SM_DELTA_ITER;
		}

		// Based on the inverter output calculated at iteration_count_val == 1, update internal_battery_load value
		else if ((delta_time != 0) && (iteration_count_val == 1)) {

			// Check the delta time step that the soc will be out of limit && update internal_battery_load
			state_change_time_delta = check_state_change_time_delta(delta_time, dt);

			simmode_return_value = SM_EVENT; // Just return event-driven mode - inverter/other will drive it forward

		}

	} // End if enableDelta == true

	// else: Do nothing for the battery during delta mode if it is not use_internal_battery_mode and its parent inverter is not PQ_CONSTANT

	return simmode_return_value;

}

void battery::update_soc(unsigned int64 delta_time)
{
	gld_wlock *test_rlock;

	b_soc_reserve = pSocReserve->get_double();
	if(battery_state == BS_DISCHARGING || battery_state == BS_CHARGING){
		if(soc >= 0 && soc <= 1){
			soc += (internal_battery_load*deltat/3600)/e_max;
			internal_battery_load = 0;
			if(soc <= 0){
				battery_state = BS_EMPTY;
				soc = 0;
			} else if(soc >= 1){
				battery_state = BS_FULL;
				soc = 1;
			} else if(soc <= b_soc_reserve && delta_time >= state_change_time_delta){
				battery_state = BS_EMPTY;
				soc = b_soc_reserve;
			}
		}
	}
	pre_soc = soc;
	//Push the SOC up
	pSoc->setp<double>(soc,*test_rlock);
}

double battery::check_state_change_time_delta(unsigned int64 delta_time, unsigned long dt)
{
	double time_return;
	gld::complex inv_VA_out_value;
	double inv_eff_value;

	//Retrieve the inverter properties
	if (parent_is_inverter == true)
	{
		inv_VA_out_value = complex(pinverter_VA_Out->get_double(), 0.0);
		inv_eff_value = peff->get_double();
	}

	// Update battery output based on true inverter output
	if (inv_VA_out_value.Re() > 0.0)	//Discharging
	{
		Pout_delta = inv_VA_out_value.Re()/inv_eff_value;
	}
	else if (inv_VA_out_value.Re() == 0.0)	//Idle
	{
		Pout_delta = 0.0;
	}
	else	//Must be positive, so charging
	{
		Pout_delta = inv_VA_out_value.Re()*inv_eff_value;
	}

	// Use the battery output to calculate expected time reaching soc limit && update internal_battery_load
	bat_load = -(Pout_delta);
	p_max = pRatedPower->get_double();
	//figure out the the actual power coming out of the battery due to the battery load and the battery efficiency
	if(bat_load != 0){
		if(bat_load < 0 && battery_state != BS_EMPTY){
			if(bat_load < -p_max){
				gl_warning("battery_load is greater than rated. Setting to plate rating.");
				bat_load = -p_max;
			}
			battery_state = BS_DISCHARGING;
			p_br = p_max/pow(eta_rt,0.5);
		} else if(bat_load > 0 && battery_state != BS_FULL){
			if(bat_load > p_max){
				gl_warning("battery_load is greater than rated. Setting to plate rating.");
				bat_load = p_max;
			}
			battery_state = BS_CHARGING;
			p_br = p_max*pow(eta_rt,0.5);
		} else {
			return TS_NEVER;
		}
		if(battery_type == LI_ION){
			if(soc <= 1 && soc > 0.1){
				v_oc = n_series*(((4.1-3.6)/0.9)*soc + (4.1-((4.1-3.6)/0.9)));//voltage curve for sony
			} else if(soc <= 0.1 && soc >= 0){
				v_oc = n_series*(((3.6-3.2)/0.1)*soc + 3.2);
			}
		} else if(battery_type == LEAD_ACID){
			v_oc = v_max;// no voltage curve for LEAD_ACID using static voltage
		} else {//unknown battery type
			v_oc = v_max;
		}
		r_in = v_oc*v_oc*fabs(p_br-p_max)/(p_br*p_br);
		v_t = (v_oc+pow((v_oc*v_oc+(4*bat_load*r_in)),0.5))/2;
		internal_battery_load = v_oc*bat_load/v_t;
		b_soc_reserve = pSocReserve->get_double();
		if(internal_battery_load < 0){
			time_return = (delta_time) + (TIMESTAMP)ceil((b_soc_reserve-soc)*e_max*3600/internal_battery_load);
		} else if(internal_battery_load > 0){
			time_return = (delta_time) + (TIMESTAMP)ceil((1-soc)*e_max*3600/internal_battery_load);
		}
		return time_return;
	}

	return TS_NEVER;

}

STATUS battery::post_deltaupdate(gld::complex *useful_value, unsigned int mode_pass)
{
	return SUCCESS;	//Always succeeds right now
}

//////////////////////////////////////////////////////////////////////////
// IMPLEMENTATION OF CORE LINKAGE
//////////////////////////////////////////////////////////////////////////

EXPORT int create_battery(OBJECT **obj, OBJECT *parent) 
{
	try 
	{
		*obj = gl_create_object(battery::oclass);
		if (*obj!=NULL)
		{
			battery *my = OBJECTDATA(*obj,battery);
			gl_set_parent(*obj,parent);
			return my->create();
		}
		else
			return 0;
	} 
	CREATE_CATCHALL(battery);
}

EXPORT int init_battery(OBJECT *obj, OBJECT *parent) 
{
	try 
	{
		if (obj!=NULL)
			return OBJECTDATA(obj,battery)->init(parent);
		else
			return 0;
	}
	INIT_CATCHALL(battery);
}

EXPORT TIMESTAMP sync_battery(OBJECT *obj, TIMESTAMP t1, PASSCONFIG pass)
{
	TIMESTAMP t2 = TS_NEVER;
	battery *my = OBJECTDATA(obj,battery);
	try
	{
		switch (pass) {
		case PC_PRETOPDOWN:
			t2 = my->presync(obj->clock,t1);
			break;
		case PC_BOTTOMUP:
			t2 = my->sync(obj->clock,t1);
			break;
		case PC_POSTTOPDOWN:
			t2 = my->postsync(obj->clock,t1);
			break;
		default:
			GL_THROW("invalid pass request (%d)", pass);
			break;
		}
		if (pass==clockpass)
			obj->clock = t1;		
	}
	SYNC_CATCHALL(battery);
	return t2;
}

EXPORT STATUS preupdate_battery(OBJECT *obj, TIMESTAMP t0, unsigned int64 delta_time)
{
	battery *my = OBJECTDATA(obj,battery);
	STATUS status_output = FAILED;

	try
	{
		status_output = my->pre_deltaupdate(t0,delta_time);
		return status_output;
	}
	catch (char *msg)
	{
		gl_error("preupdate_battery(obj=%d;%s): %s",obj->id, (obj->name ? obj->name : "unnamed"), msg);
		return status_output;
	}
}

EXPORT SIMULATIONMODE interupdate_battery(OBJECT *obj, unsigned int64 delta_time, unsigned long dt, unsigned int iteration_count_val)
{
	battery *my = OBJECTDATA(obj,battery);
	SIMULATIONMODE status = SM_ERROR;
	try
	{
		status = my->inter_deltaupdate(delta_time,dt,iteration_count_val);
		return status;
	}
	catch (char *msg)
	{
		gl_error("interupdate_battery(obj=%d;%s): %s", obj->id, obj->name?obj->name:"unnamed", msg);
		return status;
	}
}

EXPORT STATUS postupdate_battery(OBJECT *obj, gld::complex *useful_value, unsigned int mode_pass)
{
	battery *my = OBJECTDATA(obj,battery);
	STATUS status = FAILED;
	try
	{
		status = my->post_deltaupdate(useful_value, mode_pass);
		return status;
	}
	catch (char *msg)
	{
		gl_error("postupdate_battery(obj=%d;%s): %s", obj->id, obj->name?obj->name:"unnamed", msg);
		return status;
	}
}<|MERGE_RESOLUTION|>--- conflicted
+++ resolved
@@ -365,13 +365,7 @@
 				pLine_I[0] = map_complex_value(parent,"current_1");
 				pLine_I[1] = map_complex_value(parent,"current_2");
 				pLine_I[2] = map_complex_value(parent,"current_N");
-<<<<<<< HEAD
 				pLine12 = map_complex_value(parent,"current_12");
-
-=======
-
-				pLine12 = map_complex_value(parent,"current_12");
->>>>>>> 1117c9b5
 
 				pPower = map_complex_value(parent,"measured_power");
 
