/** $Id: battery.cpp 4738 2014-07-03 00:55:39Z dchassin $
	Copyright (C) 2008 Battelle Memorial Institute
	@file battery.cpp
	@defgroup battery
	@ingroup generators

 @{
 **/

#include <stdlib.h>
#include <stdio.h>
#include <errno.h>
#include <math.h>

#include "battery.h"

#define HOUR 3600 * TS_SECOND

CLASS *battery::oclass = NULL;
battery *battery::defaults = NULL;

static PASSCONFIG passconfig = PC_BOTTOMUP|PC_POSTTOPDOWN;
static PASSCONFIG clockpass = PC_BOTTOMUP;

/* Class registration is only called once to register the class with the core */
battery::battery(MODULE *module)
{
	if (oclass==NULL)
	{
		oclass = gl_register_class(module,"battery",sizeof(battery),PC_PRETOPDOWN|PC_BOTTOMUP|PC_POSTTOPDOWN|PC_AUTOLOCK);
		if (oclass==NULL)
			throw "unable to register class battery";
		else
			oclass->trl = TRL_PROOF;

		if (gl_publish_variable(oclass,
			PT_enumeration,"generator_mode",PADDR(gen_mode_v), PT_DESCRIPTION, "LEGACY MODEL: Selects generator control mode when using legacy model; in non-legacy models, this should be SUPPLY_DRIVEN.",
				PT_KEYWORD,"UNKNOWN",(enumeration)GM_UNKNOWN,
				PT_KEYWORD,"CONSTANT_V",(enumeration)GM_CONSTANT_V,
				PT_KEYWORD,"CONSTANT_PQ",(enumeration)GM_CONSTANT_PQ,
				PT_KEYWORD,"CONSTANT_PF",(enumeration)GM_CONSTANT_PF,
				PT_KEYWORD,"SUPPLY_DRIVEN",(enumeration)GM_SUPPLY_DRIVEN,
				PT_KEYWORD,"POWER_DRIVEN",(enumeration)GM_POWER_DRIVEN,
				PT_KEYWORD,"VOLTAGE_CONTROLLED",(enumeration)GM_VOLTAGE_CONTROLLED,
				PT_KEYWORD,"POWER_VOLTAGE_HYBRID",(enumeration)GM_POWER_VOLTAGE_HYBRID,

			PT_enumeration,"additional_controls",PADDR(additional_controls), PT_DESCRIPTION, "LEGACY MODEL: In conjunction with POWER_DRIVEN, VOLTAGE_CONTROLLED, and POWER_VOLTAGE_HYBRID, this will activate control set points that adjust with temperature",
				PT_KEYWORD,"NONE",(enumeration)AC_NONE,
				PT_KEYWORD,"LINEAR_TEMPERATURE",(enumeration)AC_LINEAR_TEMPERATURE,

			PT_enumeration,"generator_status",PADDR(gen_status_v), PT_DESCRIPTION, "describes whether the generator is online or offline",
				PT_KEYWORD,"OFFLINE",(enumeration)OFFLINE,
				PT_KEYWORD,"ONLINE",(enumeration)ONLINE,	

			PT_enumeration,"rfb_size", PADDR(rfb_size_v), PT_DESCRIPTION, "Default settings for certain sizes of batteries",
				PT_KEYWORD, "HOUSEHOLD", (enumeration)HOUSEHOLD,
				PT_KEYWORD, "SMALL", (enumeration)SMALL, 
				PT_KEYWORD, "MED_COMMERCIAL", (enumeration)MED_COMMERCIAL,
				PT_KEYWORD, "MED_HIGH_ENERGY", (enumeration)MED_HIGH_ENERGY,
				PT_KEYWORD, "LARGE", (enumeration)LARGE,

			PT_enumeration,"power_type",PADDR(power_type_v), PT_DESCRIPTION, "LEGACY MODEL: Not currently used", //This is not used anywhere in the code. I would suggest removing it from the model.
				PT_KEYWORD,"AC",(enumeration)AC,
				PT_KEYWORD,"DC",(enumeration)DC,

			PT_enumeration,"battery_state",PADDR(battery_state), PT_DESCRIPTION, "Describes the current state of the battery",
				PT_KEYWORD,"CHARGING",(enumeration)BS_CHARGING,
				PT_KEYWORD,"DISCHARGING",(enumeration)BS_DISCHARGING,
				PT_KEYWORD,"WAITING",(enumeration)BS_WAITING,
				PT_KEYWORD,"FULL",(enumeration)BS_FULL,
				PT_KEYWORD,"EMPTY",(enumeration)BS_EMPTY,
				PT_KEYWORD,"CONFLICTED",(enumeration)BS_CONFLICTED,

			PT_double, "number_battery_state_changes", PADDR(no_of_cycles),PT_DESCRIPTION, "LEGACY MODEL: Number of times battery switches between charging and discharging", 

			// Used for linear temperature control mode
			PT_double, "monitored_power[W]", PADDR(check_power), PT_DESCRIPTION, "LEGACY MODEL: output only; power output value of parent meter when performing load following modes (POWER_DRIVEN)",
			PT_double, "power_set_high[W]", PADDR(power_set_high), PT_DESCRIPTION, "LEGACY MODEL: high set point of dead band for load following (POWER_DRIVEN)",
			PT_double, "power_set_low[W]", PADDR(power_set_low), PT_DESCRIPTION, "LEGACY MODEL: low set point of dead band for load following (POWER_DRIVEN)",
			PT_double, "power_set_high_highT[W]", PADDR(power_set_high_highT), PT_DESCRIPTION, "LEGACY MODEL: high set point of dead band for load following at higher temperatures (POWER_DRIVEN + LINEAR_TEMPERATURE)",
			PT_double, "power_set_low_highT[W]", PADDR(power_set_low_highT), PT_DESCRIPTION, "LEGACY MODEL: low set point of dead band for load following at higher temperatures (POWER_DRIVEN + LINEAR_TEMPERATURE)",
			PT_double, "check_power_low[W]", PADDR(check_power_low), PT_DESCRIPTION, "LEGACY MODEL: high set point of dead band for load following at lower temperatures (POWER_DRIVEN + LINEAR_TEMPERATURE)",
			PT_double, "check_power_high[W]", PADDR(check_power_high), PT_DESCRIPTION, "LEGACY MODEL: low set point of dead band for load following at lower temperatures (POWER_DRIVEN + LINEAR_TEMPERATURE)",
			PT_double, "voltage_set_high[V]", PADDR(voltage_set_high), PT_DESCRIPTION, "LEGACY MODEL: high set point for voltage control",
			PT_double, "voltage_set_low[V]", PADDR(voltage_set_low), PT_DESCRIPTION, "LEGACY MODEL: low set point for voltage control",
			PT_double, "deadband[V]", PADDR(deadband), PT_DESCRIPTION, "LEGACY MODEL: voltage deadband",
			PT_double, "sensitivity", PADDR(sensitivity), PT_DESCRIPTION, "LEGACY MODEL: describes how sensitive the control is to temperature excursions; defines slope of linear control",
			PT_double, "high_temperature", PADDR(high_temperature), PT_DESCRIPTION, "LEGACY MODEL: high temperature of linear control; defines slope",
			PT_double, "midpoint_temperature", PADDR(midpoint_temperature), PT_DESCRIPTION, "LEGACY MODEL: midpoint temperature of linear control; defines slope",
			PT_double, "low_temperature", PADDR(low_temperature), PT_DESCRIPTION, "LEGACY MODEL: low temperature of linear control; defines slope",

			//Used for PQ mode
			PT_double, "scheduled_power[W]", PADDR(B_scheduled_power), PT_DESCRIPTION, "LEGACY MODEL: real power output of battery/inverter system",

			PT_double, "Rinternal[Ohm]", PADDR(Rinternal), PT_DESCRIPTION, "LEGACY MODEL: the internal resistance of the battery.",
			PT_double, "V_Max[V]", PADDR(V_Max), PT_DESCRIPTION, "LEGACY MODEL: the maximum terminal voltage of the battery.",
			PT_complex, "I_Max[A]", PADDR(I_Max), PT_DESCRIPTION, "LEGACY MODEL: the maximum current output of the battery.",
			PT_double, "E_Max[Wh]", PADDR(E_Max), PT_DESCRIPTION, "LEGACY MODEL: the maximum capacity of the battery.",
			PT_double, "P_Max[W]", PADDR(Max_P), PT_DESCRIPTION, "LEGACY MODEL: the maximum power output of the battery.",
			PT_double, "power_factor", PADDR(pf), PT_DESCRIPTION, "LEGACY MODEL: the power factor output of the battery.",
			PT_double, "Energy[Wh]",PADDR(Energy), PT_DESCRIPTION, "LEGACY MODEL: the available capacity of the battery.",
			PT_double, "efficiency[unit]", PADDR(efficiency), PT_DESCRIPTION, "LEGACY MODEL: the efficiency of the battery.",
			PT_double, "base_efficiency[unit]", PADDR(base_efficiency), PT_DESCRIPTION, "LEGACY MODEL: the efficiency of the battery at rated voltaged and current.",
			PT_double, "parasitic_power_draw[W]", PADDR(parasitic_power_draw), PT_DESCRIPTION, "LEGACY MODEL: the parasytic power draw of the battery when idle.",


			//PT_int64, "generator_mode_choice", PADDR(generator_mode_choice),

			PT_double, "Rated_kVA[kVA]", PADDR(Rated_kVA), PT_DESCRIPTION, "LEGACY MODEL: the rated power of the battery.",
			//PT_double, "Rated_kV[kV]", PADDR(Rated_kV),
			PT_complex, "V_Out[V]", PADDR(V_Out), PT_DESCRIPTION, "LEGACY MODEL: the AC voltage at the terminals of the battery.",
			PT_complex, "I_Out[A]", PADDR(I_Out), PT_DESCRIPTION, "LEGACY MODEL: the AC current output of the battery.",
			PT_complex, "VA_Out[VA]", PADDR(VA_Out), PT_DESCRIPTION, "LEGACY MODEL: the power output of the battery.",
			PT_complex, "V_In[V]", PADDR(V_In), PT_DESCRIPTION, "LEGACY MODEL: the voltage at the terminals of the battery.",
			PT_complex, "I_In[A]", PADDR(I_In), PT_DESCRIPTION, "LEGACY MODEL: the current flowing into the battery of the battery.",
			PT_complex, "V_Internal[V]", PADDR(V_Internal), PT_DESCRIPTION, "LEGACY MODEL: the internal voltage of the battery.",
			PT_complex, "I_Internal[A]",PADDR(I_Internal), PT_DESCRIPTION, "LEGACY MODEL: the internal current of the battery.",
			PT_complex, "I_Prev[A]", PADDR(I_Prev), PT_DESCRIPTION, "LEGACY MODEL: the previous current output of the battery.",

			PT_double,"power_transferred",PADDR(power_transferred), PT_DESCRIPTION, "LEGACY MODEL: the power output of the battery.",

			//resistasnces and max P, Q

			//internal battery model parameters
			PT_bool,"use_internal_battery_model", PADDR(use_internal_battery_model), PT_DESCRIPTION, "Enables the INTERNAL BATTERY MODEL.",
			PT_enumeration,"battery_type", PADDR(battery_type), PT_DESCRIPTION, "INTERNAL BATTERY MODEL: the type of the battery. Used to determine the soc vs voltage curve.",
				PT_KEYWORD, "UNKNOWON", (enumeration)UNKNOWN,
				PT_KEYWORD, "LI_ION", (enumeration)LI_ION,
				PT_KEYWORD, "LEAD_ACID", (enumeration)LEAD_ACID,

			PT_double,"nominal_voltage[V]", PADDR(v_max), PT_DESCRIPTION, "INTERNAL BATTERY MODEL: the rated DC voltage at the terminals of the battery.",
			PT_double,"rated_power[W]", PADDR(p_max), PT_DESCRIPTION, "INTERNAL BATTERY MODEL: the rated power output of the battery.",
			PT_double,"battery_capacity[Wh]", PADDR(e_max), PT_DESCRIPTION, "INTERNAL BATTERY MODEL: the rated battery capacity of the battery.",
			PT_double,"round_trip_efficiency[pu]", PADDR(eta_rt), PT_DESCRIPTION, "INTERNAL BATTERY MODEL: the round trip efficiency of the battery according to a full discharge/charge cycle.",
			PT_double,"state_of_charge[pu]", PADDR(soc), PT_DESCRIPTION, "INTERNAL BATTERY MODEL: the current state of charge of the battery.",
			PT_double,"battery_load[W]", PADDR(bat_load), PT_DESCRIPTION, "INTERNAL BATTERY MODEL: the current power output of the battery.",
			PT_double,"reserve_state_of_charge[pu]", PADDR(b_soc_reserve), PT_DESCRIPTION, "INTERNAL BATTERY MODEL: the reserve state of charge the battery can reach.",
			NULL)<1) GL_THROW("unable to publish properties in %s",__FILE__);
		defaults = this;
		memset(this,0,sizeof(battery));

		if (gl_publish_function(oclass,	"preupdate_battery_object", (FUNCTIONADDR)preupdate_battery)==NULL)
			GL_THROW("Unable to publish battery deltamode function");
		if (gl_publish_function(oclass,	"interupdate_battery_object", (FUNCTIONADDR)interupdate_battery)==NULL)
			GL_THROW("Unable to publish battery deltamode function");
		if (gl_publish_function(oclass,	"postupdate_battery_object", (FUNCTIONADDR)postupdate_battery)==NULL)
			GL_THROW("Unable to publish battery deltamode function");


		/* TODO: set the default values of all properties here */
	}
}

/* Object creation is called once for each object that is created by the core */
int battery::create(void) 
{
	memcpy(this,defaults,sizeof(*this));
	
	gen_status_v = ONLINE;
	//rfb_size_v = SMALL;

	Rinternal = 10;
	V_Max = 0;
	I_Max = 0;
	E_Max = 0;
	Energy = -1;
	recalculate = true;
	margin = 1000;

	no_of_cycles = 0;
	deadband = 0;
	parasitic_power_draw = 0;
	additional_controls = AC_NONE;
	midpoint_temperature = 50;
	low_temperature = 0;
	high_temperature = 100;
	sensitivity = 0.5;
	
	Max_P = 0;//< maximum real power capacity in kW
    Min_P = 0;//< minimus real power capacity in kW
	
	Rated_kVA = 1; //< nominal capacity in kVA
	
	efficiency =  0;
	base_efficiency = 0;
	Iteration_Toggle = false;

	E_Next = 0;
	connected = true;
	complex VA_Internal;

	use_internal_battery_model = false;
	soc = -1;
	b_soc_reserve = 0;
	state_change_time = 0;
	
<<<<<<< HEAD
	first_run = true;
	enableDelta = false;
	state_change_time_delta = 0;
	Pout_delta =  0;
=======
	pCircuit_V[0] = pCircuit_V[1] = pCircuit_V[2] = NULL;
	pLine_I[0] = pLine_I[1] = pLine_I[2] = NULL;
	pLine12 = NULL;
	pPower = NULL;
	pTout = NULL;
	pSoc = NULL;
	pBatteryLoad = NULL;
	pSocReserve = NULL;
	pRatedPower = NULL;

	value_Circuit_V[0] = value_Circuit_V[1] = value_Circuit_V[2] = complex(0.0,0.0);
	value_Line_I[0] = value_Line_I[1] = value_Line_I[2] = complex(0.0,0.0);
	value_Line12 = complex(0.0,0.0);

	value_Tout = 0.0;

	parent_is_meter = false;
	parent_is_triplex = false;
	parent_is_inverter = false;
	climate_object_found = false;	//Use default data, by default
>>>>>>> b8722c81

	/* TODO: set the context-free initial value of properties */
	return 1; /* return 1 on success, 0 on failure */
}

<<<<<<< HEAD
void battery::fetch_double(double **prop, char *name, OBJECT *parent){
	OBJECT *hdr = OBJECTHDR(this);
	*prop = gl_get_double_by_name(parent, name);
	if(*prop == NULL){
		char tname[32];
		char *namestr = (hdr->name ? hdr->name : tname);
		char msg[256];
		sprintf(tname, "battery:%i", hdr->id);
		if(*name == NULL)
			sprintf(msg, "%s: battery unable to find property: name is NULL", namestr);
		else
			sprintf(msg, "%s: battery unable to find %s", namestr, name);
		throw(msg);
	}
}

void battery::fetch_enumeration(enumeration **prop, char *name, OBJECT *parent){
	OBJECT *hdr = OBJECTHDR(this);
	*prop = gl_get_enum_by_name(parent, name);
	if(*prop == NULL){
		char tname[32];
		char *namestr = (hdr->name ? hdr->name : tname);
		char msg[256];
		sprintf(tname, "battery:%i", hdr->id);
		if(*name == NULL)
			sprintf(msg, "%s: battery unable to find property: name is NULL", namestr);
		else
			sprintf(msg, "%s: battery unable to find %s", namestr, name);
		throw(msg);
	}
}

void battery::fetch_complex(complex **prop, char *name, OBJECT *parent){
	OBJECT *hdr = OBJECTHDR(this);
	*prop = gl_get_complex_by_name(parent, name);
	if(*prop == NULL){
		char tname[32];
		char *namestr = (hdr->name ? hdr->name : tname);
		char msg[256];
		sprintf(tname, "battery:%i", hdr->id);
		if(*name == NULL)
			sprintf(msg, "%s: battery unable to find property: name is NULL", namestr);
		else
			sprintf(msg, "%s: battery unable to find %s", namestr, name);
		throw(msg);
	}
}


=======
>>>>>>> b8722c81
/* Object initialization is called once after all object have been created */
int battery::init(OBJECT *parent)
{
	OBJECT *obj = OBJECTHDR(this);
<<<<<<< HEAD
=======
	gld_property *temp_property_pointer;
	double temp_value_SocReserve;
>>>>>>> b8722c81

	if(parent != NULL){
		if((parent->flags & OF_INIT) != OF_INIT){
			char objname[256];
			gl_verbose("battery::init(): deferring initialization on %s", gl_name(parent, objname, 255));
			return 2; // defer
		}
	}
<<<<<<< HEAD

	//Set the deltamode flag, if desired
	if ((obj->flags & OF_DELTAMODE) == OF_DELTAMODE)
	{
		deltamode_inclusive = true;	//Set the flag and off we go
	}

	//See if we desire a deltamode update (module-level)
	if (deltamode_inclusive)
	{
		//Check global, for giggles
		if (enable_subsecond_models!=true)
		{
			gl_warning("battery:%s indicates it wants to run deltamode, but the module-level flag is not set!",obj->name?obj->name:"unnamed");
			/*  TROUBLESHOOT
			The diesel_dg object has the deltamode_inclusive flag set, but not the module-level enable_subsecond_models flag.  The generator
			will not simulate any dynamics this way.
			*/
		}
		else
		{
			gen_object_count++;	//Increment the counter
		}
	}//End deltamode inclusive

	else	//Not enabled for this model
	{
		if (enable_subsecond_models == true)
		{
			gl_warning("battery:%d %s - Deltamode is enabled for the module, but not this generator!",obj->id,(obj->name ? obj->name : "Unnamed"));
			/*  TROUBLESHOOT
			The diesel_dg is not flagged for deltamode operations, yet deltamode simulations are enabled for the overall system.  When deltamode
			triggers, this generator may no longer contribute to the system, until event-driven mode resumes.  This could cause issues with the simulation.
			It is recommended all objects that support deltamode enable it.
			*/
		}
	}

	extern complex default_line_current[3];
	extern complex default_line_voltage[3];
	if(use_internal_battery_model == FALSE){
		int i;
=======
>>>>>>> b8722c81

	if(use_internal_battery_model == FALSE)
	{
		// find parent meter, if not defined, use a default meter (using static variable 'default_meter')
		if (parent!=NULL)
		{
			if (gl_object_isa(parent,"meter","powerflow") == true)
			{
				//Set the flags
				parent_is_meter = true;
				parent_is_triplex = false;
				parent_is_inverter = false;

				//Make the mappings
				pCircuit_V[0] = map_complex_value(parent,"voltage_A");
				pCircuit_V[1] = map_complex_value(parent,"voltage_B");
				pCircuit_V[2] = map_complex_value(parent,"voltage_C");

				pLine_I[0] = map_complex_value(parent,"current_A");
				pLine_I[1] = map_complex_value(parent,"current_B");
				pLine_I[2] = map_complex_value(parent,"current_C");

				pLine12 = NULL;

				pPower = map_complex_value(parent,"measured_power");

				//Map and pull the phases
				temp_property_pointer = new gld_property(parent,"phases");

				//Make sure ti worked
				if ((temp_property_pointer->is_valid() != true) || (temp_property_pointer->is_set() != true))
				{
					GL_THROW("Unable to map phases property - ensure the parent is a meter or triplex_meter");
					/*  TROUBLESHOOT
					While attempting to map the phases property from the parent object, an error was encountered.
					Please check and make sure your parent object is a meter or triplex_meter inside the powerflow module and try
					again.  If the error persists, please submit your code and a bug report via the Trac website.
					*/
				}

				//Pull the phase information
				phases = temp_property_pointer->get_set();

				//Clear the temporary pointer
				delete temp_property_pointer;

				if ( (phases & 0x07) == 0x07 ){ // three phase
					number_of_phases_out = 3;
				}
				else if ( ((phases & 0x03) == 0x03) || ((phases & 0x05) == 0x05) || ((phases & 0x06) == 0x06) ){ // two-phase
					number_of_phases_out = 2;
					GL_THROW("Battery %d: The battery can only be connected to a meter with all three phases. Please check parent meter's phases.");
					/* TROUBLESHOOT
					The battery's parent is a meter. The battery can only operate correctly when the parent meter is a three-phase meter.
					*/
				}
				else if ( ((phases & 0x01) == 0x01) || ((phases & 0x02) == 0x02) || ((phases & 0x04) == 0x04) ){ // single phase
					number_of_phases_out = 1;
					GL_THROW("Battery %d: The battery can only be connected to a meter with all three phases. Please check parent meter's phases.");
					/* TROUBLESHOOT
					The battery's parent is a meter. The battery can only operate correctly when the parent meter is a three-phase meter.
					*/
				}
				else
				{
					//Never supposed to really get here
					GL_THROW("Invalid phase configuration specified!");
					/*  TROUBLESHOOT
					An invalid phase congifuration was specified when attaching to the "parent" object.  Please report this
					error.
					*/
				}

				//Pull the initial voltages in, just to init them
				value_Circuit_V[0] = pCircuit_V[0]->get_complex();
				value_Circuit_V[1] = pCircuit_V[1]->get_complex();
				value_Circuit_V[2] = pCircuit_V[2]->get_complex();
			}
			else if (gl_object_isa(parent,"triplex_meter","powerflow") == true)
			{
				//Set flags
				parent_is_meter = true;
				parent_is_triplex = true;
				parent_is_inverter = false;

				//Map the variables
				pCircuit_V[0] = map_complex_value(parent,"voltage_12");
				pCircuit_V[1] = map_complex_value(parent,"voltage_1N");
				pCircuit_V[2] = map_complex_value(parent,"voltage_2N");

				pLine_I[0] = map_complex_value(parent,"current_1");
				pLine_I[1] = map_complex_value(parent,"current_2");
				pLine_I[2] = map_complex_value(parent,"current_N");

				pLine12 = map_complex_value(parent,"current_12");

				pPower = map_complex_value(parent,"measured_power");

				//Map and pull the phases
				temp_property_pointer = new gld_property(parent,"phases");

				//Make sure ti worked
				if ((temp_property_pointer->is_valid() != true) || (temp_property_pointer->is_set() != true))
				{
					GL_THROW("Unable to map phases property - ensure the parent is a meter or triplex_meter");
					//Defined above
				}

				//Pull the phase information
				phases = temp_property_pointer->get_set();

				//Clear the temporary pointer
				delete temp_property_pointer;

				number_of_phases_out = 1;

				//Pull the initial voltages in, just to init them
				value_Circuit_V[0] = pCircuit_V[0]->get_complex();
				value_Circuit_V[1] = pCircuit_V[1]->get_complex();
				value_Circuit_V[2] = pCircuit_V[2]->get_complex();
			}
			else if (gl_object_isa(parent,"inverter","generators") == true)
			{
				//Set flags
				parent_is_meter = true;
				parent_is_triplex = false;
				parent_is_inverter = true;

				number_of_phases_out = 0;
				phases = 0x00;

				//Map up the two inverter variabes
				pCircuit_V[0] = map_complex_value(parent,"V_In");
				pCircuit_V[1] = NULL;
				pCircuit_V[2] = NULL;

				pLine_I[0] = map_complex_value(parent,"I_In");
				pLine_I[1] = NULL;
				pLine_I[2] = NULL;

				//Pull the initial voltage value, to be consistent
				value_Circuit_V[0] = pCircuit_V[0]->get_complex();
			}
			else	//Not a proper parent
			{
				GL_THROW("Battery must have a meter or triplex meter or inverter as it's parent");
				/*  TROUBLESHOOT
				Check the parent object of the inverter.  The battery is only able to be childed via a meter or 
				triplex meter when connecting into powerflow systems.  You can also choose to have no parent, in which
				case the battery will be a stand-alone application using default voltage values for solving purposes.
				*/
			}
		}
		else	//No parent
		{
			parent_is_meter = false;
			parent_is_triplex = false;
			parent_is_inverter = false;

			number_of_phases_out = 3;
			phases = 0x07;

			gl_warning("Battery:%d has no parent meter object defined; using static voltages", obj->id);

			//Assumes three-phase, so just populate with the module-level value
			value_Circuit_V[0].SetPolar(default_line_voltage,0);
			value_Circuit_V[1].SetPolar(default_line_voltage,-2.0/3.0*PI);
			value_Circuit_V[2].SetPolar(default_line_voltage,2.0/3.0*PI);
		}

		if (gen_mode_v==GM_UNKNOWN)
		{
			GL_THROW("Generator (id:%d) generator_mode is not specified",obj->id);
		}
		else if (gen_mode_v == GM_VOLTAGE_CONTROLLED)
		{	
			GL_THROW("VOLTAGE_CONTROLLED generator_mode is not yet implemented.");
		}
		else if (gen_mode_v == GM_CONSTANT_PF)
		{	
			GL_THROW("CONSTANT_PF generator_mode is not yet implemented.");
		}
		else if (gen_mode_v == GM_SUPPLY_DRIVEN)
		{	
			GL_THROW("SUPPLY_DRIVEN generator_mode is not yet implemented.");
		}
			
		if (additional_controls == AC_LINEAR_TEMPERATURE)
		{
			FINDLIST *climates = NULL;

			climates = gl_find_objects(FL_NEW,FT_CLASS,SAME,"climate",FT_END);

			if (climates==NULL) 
			{
				climate_object_found = false;

				gl_warning("battery: no climate data found, using static data");

				//Assign the default from the module
				value_Tout = default_temperature_value;
			}
			if (climates!=NULL)
			{
				if (climates->hit_count==0)
				{
					climate_object_found = false;

					//Assign the default from the module
					value_Tout = default_temperature_value;
				}
				else //climate data was found
				{
					climate_object_found = true;

					OBJECT *clim = gl_find_next(climates,NULL);

					if (clim->rank<=obj->rank)
						gl_set_dependent(clim,obj);

					//Map the temperature
					pTout = map_double_value(clim,"temperature");
				}
			}
		}

		if (gen_status_v == OFFLINE)
		{
			//OBJECT *obj = OBJECTHDR(this);
			gl_warning("Generator (id:%d) is out of service!",obj->id);
		}
		else
		{
			switch(rfb_size_v)
			{
				case HOUSEHOLD:
					V_Max = 260;
					I_Max = 15;
					Max_P = V_Max.Mag()*I_Max.Mag(); 
					E_Max = 6*Max_P; //Wh		 -- 6 hours of maximum
					base_efficiency = 0.9; // roundtrip
					break;
				case SMALL:
					V_Max = 75.2; //V
					I_Max = 250; //A
					Max_P = 18800; //W
					E_Max = 160000; //Wh
					base_efficiency = 0.7; // roundtrip
					break;
				case MED_COMMERCIAL:
					V_Max = 115; //V
					I_Max = 435; //A
					Max_P = 50000; //W
					E_Max = 175000; //Wh
					base_efficiency = 0.8; // roundtrip
					break;
				case MED_HIGH_ENERGY:
					V_Max = 115; //V
					I_Max = 435; //A
					Max_P = 50000; //W
					E_Max = 400000; //Wh
					base_efficiency = 0.8; // roundtrip
					break;
				case LARGE:
					V_Max = 8000; //V  
					I_Max = 30; //A
					Max_P = V_Max.Mag()*I_Max.Mag(); 
					E_Max = 24*Max_P; //Wh		 
					base_efficiency = 0.9; // roundtrip
					break;
				default:
					if (V_Max == 0)
					{
						gl_warning("V_max was not given -- using default value (battery: %d)",obj->id);
						V_Max = 115; //V
					}
					if (I_Max == 0)
					{
						gl_warning("I_max was not given -- using default value (battery: %d)",obj->id);
						I_Max = 435; //A
					}
					if (Max_P == 0)
					{
						gl_warning("Max_P was not given -- using default value (battery: %d)",obj->id);
						Max_P = V_Max.Re()*I_Max.Re(); //W
					}
					if (E_Max == 0)
					{
						gl_warning("E_max was not given -- using default value (battery: %d)",obj->id);
						E_Max = 6*Max_P; //Wh
					}
					if (base_efficiency == 0)
					{
						gl_warning("base_efficiency was not given -- using default value (battery: %d)",obj->id);
						base_efficiency = 0.8; // roundtrip
					}
					break;
			}
		}
		if (power_set_high <= power_set_low && (gen_mode_v == GM_POWER_DRIVEN || gen_mode_v == GM_POWER_VOLTAGE_HYBRID))
			gl_warning("power_set_high is less than power_set_low -- oscillations will most likely occur");

		if (Energy < 0)
		{
			gl_warning("Initial Energy was not set, or set to a negative number.  Randomizing initial value.");
			Energy = gl_random_normal(RNGSTATE,E_Max/2,E_Max/20);
		}

		recalculate = true;
		power_transferred = 0;

		first_time_step = 0;
	}
	else	//Use the internal battery model
	{
		if (parent!=NULL)
		{
			//Promote our parent, as necessary
			gl_set_rank(parent,obj->rank+1);
		}

		// find parent inverter, if not defined, use a default meter (using static variable 'default_meter')
		if(parent == NULL)
		{
			GL_THROW("Battery must have an inverter as it's parent");
			/*  TROUBLESHOOT
			Check the parent object of battery. It must be an inverter.
			*/
		}
		else if (gl_object_isa(parent,"inverter","generators") == false)
		{
			GL_THROW("Battery must have an inverter as it's parent");
			//Defined above
		}

		switch(rfb_size_v)
		{
			case HOUSEHOLD:
				v_max = 260; //V
				p_max = 3900; //W
				e_max = 23400; //Wh		 -- 6 hours of maximum
				eta_rt = 0.9; // roundtrip
				break;
			case SMALL:
				v_max = 75.2; //V
				p_max = 18800; //W
				e_max = 160000; //Wh
				eta_rt = 0.7; // roundtrip
				break;
			case MED_COMMERCIAL:
				v_max = 115; //V
				p_max = 50000; //W
				e_max = 175000; //Wh
				eta_rt = 0.8; // roundtrip
				break;
			case MED_HIGH_ENERGY:
				v_max = 115; //V
				p_max = 50000; //W
				e_max = 400000; //Wh
				eta_rt = 0.8; // roundtrip
				break;
			case LARGE:
				v_max = 8000; //V  
				p_max = 240000; //W
				e_max = 5760000; //Wh		 
				eta_rt = 0.9; // roundtrip
				break;
			default:
				if (v_max == 0)
				{
					gl_warning("v_max was not given -- using default value (battery: %d)",obj->id);
					v_max = 115; //V
				}
				if (e_max == 0)
				{
					gl_warning("e_max was not given -- using default value (battery: %d)",obj->id);
					e_max = 400000; //Wh
				}
				if (eta_rt == 0)
				{
					gl_warning("eta_rt was not given -- using default value (battery: %d)",obj->id);
					eta_rt = 0.8; // roundtrip
				}
				break;
		}
		
		//figure out the size of the battery module
		if (battery_type == UNKNOWN){
			gl_warning("(battery: %s) the battery type is unknown. Using static voltage curve",obj->name);
		} else if (battery_type == LI_ION){
			n_series = floor(v_max/4.1);
		} else {//battery_type is LEAD_ACID
			//find lead acid cell spec
		}

		//Map up the various inverter properties for interfacing with the battery
		pSocReserve = map_double_value(parent,"soc_reserve");
		pSoc = map_double_value(parent,"battery_soc");
		pBatteryLoad = map_double_value(parent,"power_in");
		pRatedPower = map_double_value(parent,"rated_battery_power");

		//Fetch the initial value of SocReserve for testing
		temp_value_SocReserve = pSocReserve->get_double();

		if(temp_value_SocReserve == 0){
			b_soc_reserve = 0;
		} else {
			b_soc_reserve = temp_value_SocReserve;
		}
		if(battery_state == BS_EMPTY && soc != b_soc_reserve){
			soc = b_soc_reserve;
		}
		if(battery_state == BS_FULL && soc != 1){
			soc = 1;
		}
		if(soc < 0){
			gl_warning("no initial state of charge given -- using default value (battery: %s)",obj->name);
			soc = 1;
			battery_state = BS_FULL;
		} else if(soc > 1){
			gl_warning("initial state of charge is greater than 1 setting to 1 (battery: %s)",obj->name);
			soc = 1;
			battery_state = BS_FULL;
		}
<<<<<<< HEAD
		fetch_double(&pSoc,"battery_soc",parent);
		fetch_double(&pBatteryLoad,"power_in",parent);
		fetch_double(&pRatedPower,"rated_battery_power",parent);

		// parent pointers that help delta mode implementation
		fetch_enumeration(&pControlMode,"four_quadrant_control_mode",parent);
		fetch_complex(&inverter_VA_Out,"VA_Out",parent);
		fetch_double(&peff,"inverter_efficiency",parent);

		// Enable battery delta mode flag if its parent control mode is FQM_CONSTANT_PQ
		if (*pControlMode == 1 || *pControlMode == 9) {
			enableDelta = true;
		}

=======
>>>>>>> b8722c81
	}

	return 1; /* return 1 on success, 0 on failure */
}


complex battery::calculate_v_terminal(complex v, complex i){
	return v - (i * Rinternal);
}

TIMESTAMP battery::rfb_event_time(TIMESTAMP t0, complex power, double e){
	if((e < margin) && (power < 0)){
		return TS_NEVER;
	}
	if((e > E_Max - margin)&& (power > 0)){
		return TS_NEVER;
	}
	
	if(power < 0){ //dscharging
		double t1 = (e) / power.Re(); // time until depleted in hours
		t1 = t1 * 60 * 60; //time until depleted in seconds
		return t0 + (TIMESTAMP)(t1 * TS_SECOND);
	}else if(power > 0){ //charging
		double t1 = (E_Max - e) / power.Re(); // time until full in hours
		t1 = t1 * 60 * 60; //time until full in seconds
		return t0 + (TIMESTAMP)(t1 * TS_SECOND);
	}else{ //p ==0
		return TS_NEVER;
	}

}


double battery::calculate_efficiency(complex voltage, complex current){
	if(voltage.Mag() == 0 || current.Mag() == 0){
		return 1;
	}
	else if(current.Mag() < 5){
		return 0.95;
	}
	else if(current.Mag() < 10){
		return 0.9;
	}
	else if(current.Mag() < 20){
		return 0.8;
	}else{
		return 0.7;
	}

}

/* Presync is called when the clock needs to advance on the first top-down pass */
TIMESTAMP battery::presync(TIMESTAMP t0, TIMESTAMP t1)
{
	gld_wlock *test_rlock;

	if(use_internal_battery_model == TRUE){
			double dt;
		if(t0 != 0){

			//Update the reserve value
			b_soc_reserve = pSocReserve->get_double();
			if(battery_state == BS_DISCHARGING || battery_state == BS_CHARGING){
				dt = (double)(t1-t0);
				if(soc >= 0 && soc <= 1){
					soc += (internal_battery_load*dt/3600)/e_max;
					internal_battery_load = 0;
					if(soc <= 0){
						battery_state = BS_EMPTY;
						soc = 0;
					} else if(soc >= 1){
						battery_state = BS_FULL;
						soc = 1;
					} else if(soc <= b_soc_reserve && t1 == state_change_time){
						battery_state = BS_EMPTY;
						soc = b_soc_reserve;
					}
				}
			}
		}

		//Push the SOC up
		pSoc->setp<double>(soc,*test_rlock);
	}
	TIMESTAMP t2 = TS_NEVER;
	/* TODO: implement pre-topdown behavior */
	return t2; /* return t2>t1 on success, t2=t1 for retry, t2<t1 on failure */
}

/* Sync is called when the clock needs to advance on the bottom-up pass */
TIMESTAMP battery::sync(TIMESTAMP t0, TIMESTAMP t1) 
{
<<<<<<< HEAD

	OBJECT *obj = OBJECTHDR(this);

	//First run allocation
	if (first_run == true)	//First run
	{
		//TODO: LOCKING!
		if (deltamode_inclusive && enable_subsecond_models )	//We want deltamode - see if it's populated yet
		{
			if (((gen_object_current == -1) || (delta_objects==NULL)) && (enable_subsecond_models == true))
			{
				//Call the allocation routine
				allocate_deltamode_arrays();
			}

			//Check limits of the array
			if (gen_object_current>=gen_object_count)
			{
				GL_THROW("Too many objects tried to populate deltamode objects array in the generators module!");
				/*  TROUBLESHOOT
				While attempting to populate a reference array of deltamode-enabled objects for the generator
				module, an attempt was made to write beyond the allocated array space.  Please try again.  If the
				error persists, please submit a bug report and your code via the trac website.
				*/
			}

			//Add us into the list
			delta_objects[gen_object_current] = obj;

			//Map up the function for interupdate
			delta_functions[gen_object_current] = (FUNCTIONADDR)(gl_get_function(obj,"interupdate_battery_object"));

			//Make sure it worked
			if (delta_functions[gen_object_current] == NULL)
			{
				GL_THROW("Failure to map deltamode function for device:%s",obj->name);
				/*  TROUBLESHOOT
				Attempts to map up the interupdate function of a specific device failed.  Please try again and ensure
				the object supports deltamode.  If the error persists, please submit your code and a bug report via the
				trac website.
				*/
			}

			//Map up the function for postupdate
			post_delta_functions[gen_object_current] = (FUNCTIONADDR)(gl_get_function(obj,"postupdate_battery_object"));

			//Make sure it worked
			if (post_delta_functions[gen_object_current] == NULL)
			{
				GL_THROW("Failure to map post-deltamode function for device:%s",obj->name);
				/*  TROUBLESHOOT
				Attempts to map up the postupdate function of a specific device failed.  Please try again and ensure
				the object supports deltamode.  If the error persists, please submit your code and a bug report via the
				trac website.
				*/
			}

			//Map up the function for preupdate
			delta_preupdate_functions[gen_object_current] = (FUNCTIONADDR)(gl_get_function(obj,"preupdate_battery_object"));

			//Make sure it worked
			if (delta_preupdate_functions[gen_object_current] == NULL)
			{
				GL_THROW("Failure to map pre-deltamode function for device:%s",obj->name);
				/*  TROUBLESHOOT
				Attempts to map up the preupdate function of a specific device failed.  Please try again and ensure
				the object supports deltamode.  If the error persists, please submit your code and a bug report via the
				trac website.
				*/
			}

			//Update pointer
			gen_object_current++;

		}//End deltamode specials - first pass
		//Default else - no deltamode stuff

		first_run = false;

		return t1; //Force us to reiterate one
	}//End first timestep
=======
	complex temp_complex_value;
>>>>>>> b8722c81

	if(use_internal_battery_model == FALSE){
		if (gen_mode_v == GM_POWER_DRIVEN || gen_mode_v == GM_POWER_VOLTAGE_HYBRID) 
		{
			if (number_of_phases_out == 3)
			{
				if (gen_mode_v == GM_POWER_VOLTAGE_HYBRID)
					GL_THROW("generator_mode POWER_VOLTAGE_HYBRID is not supported in 3-phase yet (only split phase is supported");

				complex volt[3];
				TIMESTAMP dt,t_energy_limit;

				for (int i=0;i<3;i++)
				{
					volt[i] = pCircuit_V[i]->get_complex();
				}

				if (first_time_step == 0)
				{
					dt = 0;
				}
				else if (prev_time == 0)
				{
					prev_time = t1;
					dt = 0;
				}
				else if (prev_time < t1)
				{
					dt = t1 - prev_time;
					prev_time = t1;
				}
				else
					dt = 0;
				
				if (prev_state == -1) //discharge
				{
					Energy = Energy - (1 / base_efficiency) * power_transferred * (double)dt / 3600;
					if (Energy < 0)
						Energy = 0;
				}
				else if (prev_state == 1) //charge
					Energy = Energy + base_efficiency * power_transferred * (double)dt / 3600;

				//Pull the measured power
				temp_complex_value = pPower->get_complex();
				check_power = temp_complex_value.Mag();

				if (first_time_step > 0)
				{
					if (volt[0].Mag() > V_Max.Mag() || volt[1].Mag() > V_Max.Mag() || volt[2].Mag() > V_Max.Mag())
					{
						gl_warning("The voltages at the batteries meter are higher than rated. No power output.");
						battery_state = BS_WAITING;

						last_current[0].SetPolar(parasitic_power_draw/3/volt[0].Mag(),volt[0].Arg());
						last_current[1].SetPolar(parasitic_power_draw/3/volt[1].Mag(),volt[1].Arg());
						last_current[2].SetPolar(parasitic_power_draw/3/volt[2].Mag(),volt[2].Arg());
						
						value_Line_I[0] = last_current[0];
						value_Line_I[1] = last_current[1];
						value_Line_I[2] = last_current[2];

						//Do a powerflow update
						push_powerflow_currents();

						return TS_NEVER;
					}
					else if (check_power > power_set_high && Energy > 0) //discharge
					{
						prev_state = -1;
						battery_state = BS_DISCHARGING;

						double test_current = Max_P / (volt[0].Mag() + volt[1].Mag() + volt[2].Mag());
						if (test_current > I_Max.Mag()/3)
							test_current = I_Max.Mag()/3;

						last_current[0].SetPolar(-test_current + parasitic_power_draw/3/volt[0].Mag(),volt[0].Arg());
						last_current[1].SetPolar(-test_current + parasitic_power_draw/3/volt[1].Mag(),volt[1].Arg());
						last_current[2].SetPolar(-test_current + parasitic_power_draw/3/volt[2].Mag(),volt[2].Arg());
						
						value_Line_I[0] = last_current[0];
						value_Line_I[1] = last_current[1];
						value_Line_I[2] = last_current[2];

						//Do a powerflow update
						push_powerflow_currents();

						power_transferred = 0;

						for (int i=0;i<3;i++)
						{	
							power_transferred += last_current[i].Mag()*volt[i].Mag();
						}

						VA_Out = power_transferred;
						
						t_energy_limit = TIMESTAMP(3600 * Energy / power_transferred);
						if (t_energy_limit == 0)
							t_energy_limit = 1;

						return -(t1 + t_energy_limit);
					}
					else if (check_power < power_set_low && Energy < E_Max) //charge
					{
						prev_state = 1;
						battery_state = BS_CHARGING;

						double test_current = Max_P / (volt[0].Mag() + volt[1].Mag() + volt[2].Mag());
						if (test_current > I_Max.Mag()/3)
							test_current = I_Max.Mag()/3;

						last_current[0].SetPolar(test_current + parasitic_power_draw/3/volt[0].Mag(),volt[0].Arg());
						last_current[1].SetPolar(test_current + parasitic_power_draw/3/volt[1].Mag(),volt[1].Arg());
						last_current[2].SetPolar(test_current + parasitic_power_draw/3/volt[2].Mag(),volt[2].Arg());
						
						value_Line_I[0] = last_current[0];
						value_Line_I[1] = last_current[1];
						value_Line_I[2] = last_current[2];

						//Do a powerflow update
						push_powerflow_currents();

						power_transferred = 0;

						for (int i=0;i<3;i++)
						{	
							power_transferred += last_current[i].Mag()*volt[i].Mag();
						}
						
						VA_Out = power_transferred;

						t_energy_limit = TIMESTAMP(3600 * (E_Max - Energy) / power_transferred);
						if (t_energy_limit == 0)
							t_energy_limit = 1;

						return -(t1 + t_energy_limit);
					}
					else if ( (check_power < power_set_high - Max_P) && (prev_state == 1) && (Energy < E_Max) ) //keep charging until out of "deadband"
					{
						prev_state = 1; //charging
						battery_state = BS_CHARGING;

						double test_current = Max_P / (volt[0].Mag() + volt[1].Mag() + volt[2].Mag());
						if (test_current > I_Max.Mag()/3)
							test_current = I_Max.Mag()/3;

						last_current[0].SetPolar(test_current + parasitic_power_draw/3/volt[0].Mag(),volt[0].Arg());
						last_current[1].SetPolar(test_current + parasitic_power_draw/3/volt[1].Mag(),volt[1].Arg());
						last_current[2].SetPolar(test_current + parasitic_power_draw/3/volt[2].Mag(),volt[2].Arg());
						
						value_Line_I[0] = last_current[0];
						value_Line_I[1] = last_current[1];
						value_Line_I[2] = last_current[2];

						//Do a powerflow update
						push_powerflow_currents();

						power_transferred = 0;

						for (int i=0;i<3;i++)
						{	
							power_transferred += last_current[i].Mag()*volt[i].Mag();
						}
						
						VA_Out = power_transferred;

						t_energy_limit = TIMESTAMP(3600 * (E_Max - Energy) / power_transferred);
						if (t_energy_limit == 0)
							t_energy_limit = 1;

						return -(t1 + t_energy_limit);
					}
					else if ( (check_power > power_set_low + Max_P) && (prev_state == -1) && (Energy > 0) ) //keep discharging until out of "deadband"
					{
						prev_state = -1;
						battery_state = BS_DISCHARGING;
						
						double test_current = Max_P / (volt[0].Mag() + volt[1].Mag() + volt[2].Mag());
						if (test_current > I_Max.Mag()/3)
							test_current = I_Max.Mag()/3;

						last_current[0].SetPolar(-test_current + parasitic_power_draw/3/volt[0].Mag(),volt[0].Arg());
						last_current[1].SetPolar(-test_current + parasitic_power_draw/3/volt[1].Mag(),volt[1].Arg());
						last_current[2].SetPolar(-test_current + parasitic_power_draw/3/volt[2].Mag(),volt[2].Arg());
						
						value_Line_I[0] = last_current[0];
						value_Line_I[1] = last_current[1];
						value_Line_I[2] = last_current[2];

						//Do a powerflow update
						push_powerflow_currents();

						power_transferred = 0;

						for (int i=0;i<3;i++)
						{	
							power_transferred += last_current[i].Mag()*volt[i].Mag();
						}

						VA_Out = -power_transferred;
						
						t_energy_limit = TIMESTAMP(3600 * Energy / power_transferred);

						if (t_energy_limit == 0)
							t_energy_limit = 1;

						return -(t1 + t_energy_limit);
					}
					else
					{
						if (Energy <= 0)
							battery_state = BS_EMPTY;
						else if (Energy >= E_Max)
							battery_state = BS_FULL;
						else
							battery_state = BS_WAITING;

						last_current[0].SetPolar(parasitic_power_draw/3/volt[0].Mag(),volt[0].Arg());
						last_current[1].SetPolar(parasitic_power_draw/3/volt[1].Mag(),volt[1].Arg());
						last_current[2].SetPolar(parasitic_power_draw/3/volt[2].Mag(),volt[2].Arg());

						value_Line_I[0] = last_current[0];
						value_Line_I[1] = last_current[1];
						value_Line_I[2] = last_current[2];

						//Do a powerflow update
						push_powerflow_currents();

						prev_state = 0;
						power_transferred = 0;
						VA_Out = power_transferred;
						return TS_NEVER;
					}
				}
				else
				{
					if (Energy <= 0)
						battery_state = BS_EMPTY;
					else if (Energy >= E_Max)
						battery_state = BS_FULL;
					else
						battery_state = BS_WAITING;

					first_time_step = 1;
					return TS_NEVER;
				}
			} //End three phase GM_POWER_DRIVEN and HYBRID
			else if ( ((phases & 0x0010) == 0x0010) && (number_of_phases_out == 1) ) // Split-phase
			{
				complex volt;
				TIMESTAMP dt,t_energy_limit;

				volt = pCircuit_V[0]->get_complex(); // 240-V circuit (we're assuming it can only be hooked here now

				if (first_time_step == 0)
				{
					dt = 0;
				}
				else if (prev_time == 0)
				{
					prev_time = t1;
					dt = 0;
				}
				else if (prev_time < t1)
				{
					dt = t1 - prev_time;
					prev_time = t1;
				}
				else
					dt = 0;
				
				if (prev_state == -1) //discharge
				{
					Energy = Energy - (1 / base_efficiency) * power_transferred * (double)dt / 3600;
					if (Energy < 0)
						Energy = 0;
				}
				else if (prev_state == 1) //charge
				{
					Energy = Energy + base_efficiency * power_transferred * (double)dt / 3600;
					if (Energy > E_Max)
						Energy = E_Max;
				}

				//Pull the power value
				temp_complex_value = pPower->get_complex();
				check_power = temp_complex_value.Mag();

				if (additional_controls == AC_LINEAR_TEMPERATURE)
				{
					double sens2 = (1 - sensitivity)/(-sensitivity);

					// high setpoint - high temperature
					double slope1_hi = power_set_high_highT / (high_temperature - midpoint_temperature * sens2);
					double yint1_hi = -midpoint_temperature * sens2 * slope1_hi;

					// high setpoint - low temperature
					double slope1_lo = (power_set_high - (slope1_hi * midpoint_temperature + yint1_hi)) / (low_temperature - midpoint_temperature);
					double yint1_lo = power_set_high - low_temperature * slope1_lo;

					// low setpoint - high temperature
					double slope2_hi = power_set_low_highT / (high_temperature - midpoint_temperature * sens2);
					double yint2_hi = -midpoint_temperature * sens2 * slope2_hi;

					// low setpoint - low temperature
					double slope2_lo = (power_set_low - (slope2_hi * midpoint_temperature + yint2_hi)) / (low_temperature - midpoint_temperature);
					double yint2_lo = power_set_low - low_temperature * slope2_lo;
				
					//Fetch the temperature
					if (climate_object_found == true)
					{
						value_Tout = pTout->get_double();
					}

					if (value_Tout > midpoint_temperature)
					{
						check_power_high = slope1_hi * value_Tout + yint1_hi;
						check_power_low = slope2_hi * value_Tout + yint2_hi;
					}
					else
					{
						check_power_high = slope1_lo * value_Tout + yint1_lo;
						check_power_low = slope2_lo * value_Tout + yint2_lo;
					}
				}
				else
				{
					check_power_high = power_set_high;
					check_power_low = power_set_low;
				}

				if (first_time_step > 0)
				{
					if (volt.Mag() > V_Max.Mag() || volt.Mag()/240 < 0.9 || volt.Mag()/240 > 1.1)
					{
						gl_verbose("The voltages at the batteries meter are higher than rated, or outside of ANSI emergency specifications. No power output.");
						battery_state = BS_WAITING;

						last_current[0].SetPolar(parasitic_power_draw/volt.Mag(),volt.Arg());
						value_Line12 = last_current[0];

						//Do a powerflow update
						push_powerflow_currents();

						return TS_NEVER;
					}
					// if the power flowing through the transformer has exceeded our setpoint, or the voltage has dropped below
					// our setpoint (if in HYBRID mode), then start discharging to help out
					else if ((check_power > check_power_high || (volt.Mag() < voltage_set_low && gen_mode_v == GM_POWER_VOLTAGE_HYBRID)) && Energy > 0) //start discharging
					{
						if (volt.Mag() > voltage_set_high) // conflicting states between power and voltage control
						{
							if (prev_state != 0)
								no_of_cycles += 1;

							last_current[0].SetPolar(parasitic_power_draw/volt.Mag(),volt.Arg());
							value_Line12 = last_current[0];
							
							//Do a powerflow update
							push_powerflow_currents();

							VA_Out = power_transferred = 0;
							battery_state = BS_CONFLICTED;

							return TS_NEVER;
						}
						else
						{
							if (prev_state != -1)
								no_of_cycles +=1;

							prev_state = -1;  //discharging
							battery_state = BS_DISCHARGING;
							double power_desired = check_power - check_power_high;
							if (power_desired <= 0) // we're in voltage support mode
							{
								last_current[0].SetPolar(-I_Max.Mag(),volt.Arg());
								value_Line12 = last_current[0]; //generation, pure real power
								
							}
							else // We're load following
							{
								if (power_desired >= Max_P)
									power_desired = Max_P;

								double current_desired = -power_desired/volt.Mag();
								last_current[0].SetPolar(current_desired,volt.Arg());
								value_Line12 = last_current[0];
							}

							//Do a powerflow update
							push_powerflow_currents();
							
							power_transferred = last_current[0].Mag()*volt.Mag();

							VA_Out = power_transferred;
							
							t_energy_limit = TIMESTAMP(3600 * Energy / power_transferred);
							if (t_energy_limit == 0)
								t_energy_limit = 1;

							return -(t1 + t_energy_limit);
						}
					}
					// If the power has dropped below our setpoint, or voltage has risen to above our setpoint,
					// then start charging to help lower voltage and/or increase power through the transformer
					else if ((check_power < check_power_low || (gen_mode_v == GM_POWER_VOLTAGE_HYBRID && volt.Mag() > voltage_set_high)) && Energy < E_Max) //charge
					{
						if (volt.Mag() < voltage_set_low) // conflicting states between power and voltage control
						{
							if (prev_state != 0)
								no_of_cycles += 1;
							last_current[0].SetPolar(parasitic_power_draw/volt.Mag(),volt.Arg());
							value_Line12 = last_current[0];

							//Do a powerflow update
							push_powerflow_currents();

							VA_Out = power_transferred = 0;
							battery_state = BS_CONFLICTED;

							return TS_NEVER;
						}
						else
						{
							if (prev_state != 1)
								no_of_cycles +=1;

							prev_state = 1;  //charging
							battery_state = BS_CHARGING;
							double power_desired = check_power_low - check_power;

							if (power_desired <= 0) // We're in voltage management mode
							{
								last_current[0].SetPolar(I_Max.Mag(),volt.Arg());
								value_Line12 = last_current[0]; //load, pure real power
								
							}
							else // We're in load tracking mode
							{
								if (power_desired >= Max_P)
									power_desired = Max_P;

								double current_desired = power_desired/volt.Mag();
								last_current[0].SetPolar(current_desired,volt.Arg());
								value_Line12 = last_current[0];
							}
			
							//Do a powerflow update
							push_powerflow_currents();

							power_transferred = last_current[0].Mag()*volt.Mag();
							
							VA_Out = power_transferred;

							t_energy_limit = TIMESTAMP(3600 * (E_Max - Energy) / power_transferred);
							if (t_energy_limit == 0)
								t_energy_limit = 1;

							return -(t1 + t_energy_limit);
						}
					}
					//keep charging until out of "deadband"
					else if ((check_power < check_power_low || (gen_mode_v == GM_POWER_VOLTAGE_HYBRID && volt.Mag() > voltage_set_high - deadband))&& prev_state == 1 && Energy < E_Max) 
					{
						if (volt.Mag() < voltage_set_low) // conflicting states between power and voltage control
						{
							if (prev_state != 0)
								no_of_cycles += 1;

							last_current[0].SetPolar(parasitic_power_draw/volt.Mag(),volt.Arg());
							value_Line12 = last_current[0];

							//Do a powerflow update
							push_powerflow_currents();

							VA_Out = power_transferred = 0;
							battery_state = BS_CONFLICTED;

							return TS_NEVER;
						}
						else
						{
							if (prev_state != 1)
								no_of_cycles +=1;

							prev_state = 1; //charging
							battery_state = BS_CHARGING;

							double power_desired = check_power_low - check_power;

							if (power_desired <= 0) // We're in voltage management mode
							{
								last_current[0].SetPolar(I_Max.Mag(),volt.Arg());
								value_Line12 = last_current[0]; //load, pure real power
								
							}
							else // We're in load tracking mode
							{
								if (power_desired >= Max_P)
									power_desired = Max_P;

								double current_desired = power_desired/volt.Mag();
								last_current[0].SetPolar(current_desired, volt.Arg());
								value_Line12 = last_current[0];
							}
			
							//Do a powerflow update
							push_powerflow_currents();

							power_transferred = last_current[0].Mag()*volt.Mag();
							
							VA_Out = power_transferred;

							t_energy_limit = TIMESTAMP(3600 * (E_Max - Energy) / power_transferred);
							if (t_energy_limit == 0)
								t_energy_limit = 1;

							return -(t1 + t_energy_limit);
						}
					}
					//keep discharging until out of "deadband"
					else if ((check_power > check_power_high || (gen_mode_v == GM_POWER_VOLTAGE_HYBRID && volt.Mag() < voltage_set_low + deadband)) && prev_state == -1 && Energy > 0) 
					{
						if (volt.Mag() > voltage_set_high) // conflicting states between power and voltage control
						{
							if (prev_state != 0)
								no_of_cycles += 1;

							last_current[0].SetPolar(parasitic_power_draw/volt.Mag(),volt.Arg());
							value_Line12 = last_current[0];

							//Do a powerflow update
							push_powerflow_currents();

							VA_Out = power_transferred = 0;
							battery_state = BS_CONFLICTED;

							return TS_NEVER;
						}
						else
						{
							if (prev_state != -1)
								no_of_cycles +=1;

							prev_state = -1; //discharging
							battery_state = BS_DISCHARGING;

							double power_desired = check_power - check_power_high;
							if (power_desired <= 0) // we're in voltage support mode
							{
								last_current[0].SetPolar(-I_Max.Mag(),volt.Arg());
								value_Line12 = last_current[0]; //generation, pure real power
								
							}
							else // We're load following
							{
								if (power_desired >= Max_P)
									power_desired = Max_P;

								double current_desired = -power_desired/volt.Mag();
								last_current[0].SetPolar(current_desired,volt.Arg());
								value_Line12 = last_current[0];						
							}

							//Do a powerflow update
							push_powerflow_currents();

							power_transferred = last_current[0].Mag()*volt.Mag();

							VA_Out = power_transferred;
							
							t_energy_limit = TIMESTAMP(3600 * Energy / power_transferred);

							if (t_energy_limit == 0)
								t_energy_limit = 1;

							return -(t1 + t_energy_limit);
						}
					}
					else
					{
						if (prev_state != 0)
							no_of_cycles +=1;

						last_current[0].SetPolar(parasitic_power_draw/volt.Mag(),volt.Arg());
						value_Line12 = last_current[0];

						//Do a powerflow update
						push_powerflow_currents();

						prev_state = 0;
						if (Energy <= 0)
							battery_state = BS_EMPTY;
						else if (Energy >= E_Max)
							battery_state = BS_FULL;
						else
							battery_state = BS_WAITING;

						power_transferred = 0;
						VA_Out = power_transferred;
						return TS_NEVER;
					}
				}
				else
				{
					if (Energy <= 0)
						battery_state = BS_EMPTY;
					else if (Energy >= E_Max)
						battery_state = BS_FULL;
					else
						battery_state = BS_WAITING;

					first_time_step = 1;
					return TS_NEVER;
				}
			} //End split phase GM_POWER_DRIVEN and HYBRID
		}// End GM_POWER_DRIVEN and HYBRID controls
		else if (gen_mode_v == GM_CONSTANT_PQ)
		{
			if (number_of_phases_out == 3) //Three phase meter
			{
				complex volt[3];
				double high_voltage = 0, low_voltage = 999999999;
				TIMESTAMP dt,t_energy_limit;

				for (int jj=0; jj<3; jj++)
				{
					if (parent_is_meter == true)
					{
						value_Circuit_V[jj] = pCircuit_V[jj]->get_complex();
					}

					volt[jj] = value_Circuit_V[jj]; // 240-V circuit (we're assuming it can only be hooked here now)
					if (volt[jj].Mag() > high_voltage)
						high_voltage = volt[jj].Mag();
					if (volt[jj].Mag() < low_voltage)
						low_voltage = volt[jj].Mag();
				}
				if (first_time_step == 0)
				{
					dt = 0;
				}
				else if (prev_time == 0)
				{
					prev_time = t1;
					dt = 0;
				}
				else if (prev_time < t1)
				{
					dt = t1 - prev_time;
					prev_time = t1;
				}
				else
					dt = 0;
				
				if (prev_state == -1) //discharge
				{
					Energy = Energy - (1 / base_efficiency) * power_transferred * (double)dt / 3600;
					if (Energy < 0)
						Energy = 0;
				}
				else if (prev_state == 1) //charge
				{
					Energy = Energy + base_efficiency * power_transferred * (double)dt / 3600;
					if (Energy > E_Max)
						Energy = E_Max;
				}

				if (first_time_step > 0)
				{
					if (high_voltage > V_Max.Mag())
					{
						gl_verbose("The voltages at the battery meter are higher than rated. No power output.");
						battery_state = BS_WAITING;
						prev_state = 0;

						for (int jj=0; jj<3; jj++)
						{
							last_current[jj].SetPolar(parasitic_power_draw/3/volt[jj].Mag(),volt[jj].Arg());
							value_Line_I[jj] = last_current[jj];
						}

						//Do a powerflow update
						push_powerflow_currents();
						
						return TS_NEVER;
					}
					else // We're within the voltage limits, so follow the schedule
					{
						double power_desired;
						if (fabs(B_scheduled_power) < fabs(Max_P))
							 power_desired = B_scheduled_power;
						else
							power_desired = Max_P;

						if (power_desired < 0.0 && Energy < E_Max)
						{
							battery_state = BS_CHARGING;
							prev_state = 1;

							VA_Out = power_transferred = 0;
							for (int jj=0; jj<3; jj++)
							{
								last_current[jj].SetPolar((-power_desired + parasitic_power_draw)/3/volt[jj].Mag(),volt[jj].Arg());
								value_Line_I[jj] = last_current[jj];
								VA_Out += last_current[jj].Mag()*volt[jj].Mag();
							}					

							//Do a powerflow update
							push_powerflow_currents();

							power_transferred = VA_Out.Mag();

							t_energy_limit = TIMESTAMP(3600 * (E_Max - Energy) / power_transferred);

							if (t_energy_limit == 0)
								t_energy_limit = 1;

							return -(t1 + t_energy_limit);
						}
						else if (power_desired > 0.0 && Energy > 0.0)
						{
							battery_state = BS_DISCHARGING;
							prev_state = -1;

							VA_Out = power_transferred = 0;
							for (int jj=0; jj<3; jj++)
							{
								last_current[jj].SetPolar((-power_desired + parasitic_power_draw)/3/volt[jj].Mag(),volt[jj].Arg());
								value_Line_I[jj] = last_current[jj];
								VA_Out += last_current[jj].Mag()*volt[jj].Mag();
							}					
							
							//Do a powerflow update
							push_powerflow_currents();

							power_transferred = VA_Out.Mag();

							t_energy_limit = TIMESTAMP(3600 * Energy / power_transferred);

							if (t_energy_limit == 0)
								t_energy_limit = 1;

							return -(t1 + t_energy_limit);
						}
						else if (Energy <= 0.0)
						{
							battery_state = BS_EMPTY;
							prev_state = 0;

							VA_Out = power_transferred = 0.0;
							last_current[0] = last_current[1] = last_current[2] = complex(0,0);
							return TS_NEVER;
						}
						else if (Energy >= E_Max)
						{
							battery_state = BS_FULL;
							prev_state = -1;

							VA_Out = power_transferred = 0;
							for (int jj=0; jj<3; jj++)
							{
								last_current[jj].SetPolar((parasitic_power_draw)/3/volt[jj].Mag(),volt[jj].Arg());
								value_Line_I[jj] = last_current[jj];
								VA_Out += last_current[jj].Mag()*volt[jj].Mag();
							}					
							
							//Do a powerflow update
							push_powerflow_currents();

							power_transferred = VA_Out.Mag();
							t_energy_limit = TIMESTAMP(3600 * Energy / power_transferred);

							if (t_energy_limit == 0)
								t_energy_limit = 1;

							return -(t1 + t_energy_limit);
						}
						else
						{
							battery_state = BS_WAITING;
							prev_state = -1;

							VA_Out = power_transferred = 0;
							for (int jj=0; jj<3; jj++)
							{
								last_current[jj].SetPolar((parasitic_power_draw)/3/volt[jj].Mag(),volt[jj].Arg());
								value_Line_I[jj] = last_current[jj];
								VA_Out += last_current[jj].Mag()*volt[jj].Mag();
							}					
							
							//Do a powerflow update
							push_powerflow_currents();

							power_transferred = VA_Out.Mag();

							t_energy_limit = TIMESTAMP(3600 * Energy / power_transferred);

							if (t_energy_limit == 0)
								t_energy_limit = 1;

							return -(t1 + t_energy_limit);
						}
					}
				}
				else
				{
					if (Energy <= 0)
					{
						battery_state = BS_EMPTY;
						prev_state = 0;
					}
					else if (Energy >= E_Max)
					{
						battery_state = BS_FULL;
						prev_state = -1;
					}
					else
					{
						battery_state = BS_WAITING;
						prev_state = 0;
					}

					first_time_step = 1;
					return TS_NEVER;
				}
			}// End 3-phase meter
			else if ( ((phases & 0x0010) == 0x0010) && (number_of_phases_out == 1) ) // Split-phase
			{
				complex volt;
				TIMESTAMP dt,t_energy_limit;

				if ((parent_is_meter == true) && (parent_is_triplex == true))
				{
					value_Circuit_V[0] = pCircuit_V[0]->get_complex();
				}

				volt = value_Circuit_V[0]; // 240-V circuit (we're assuming it can only be hooked here now)

				if (first_time_step == 0)
				{
					dt = 0;
				}
				else if (prev_time == 0)
				{
					prev_time = t1;
					dt = 0;
				}
				else if (prev_time < t1)
				{
					dt = t1 - prev_time;
					prev_time = t1;
				}
				else
					dt = 0;
				
				if (prev_state == -1) //discharge
				{
					Energy = Energy - (1 / base_efficiency) * power_transferred * (double)dt / 3600;
					if (Energy < 0)
						Energy = 0;
				}
				else if (prev_state == 1) //charge
				{
					Energy = Energy + base_efficiency * power_transferred * (double)dt / 3600;
					if (Energy > E_Max)
						Energy = E_Max;
				}

				if (first_time_step > 0)
				{
					if (volt.Mag() > V_Max.Mag() || volt.Mag()/240 < 0.9 || volt.Mag()/240 > 1.1)
					{
						gl_verbose("The voltages at the battery meter are higher than rated, or outside of ANSI emergency specifications. No power output.");
						battery_state = BS_WAITING;
						prev_state = -1;

						last_current[0].SetPolar(parasitic_power_draw/volt.Mag(),volt.Arg());
						value_Line12 = last_current[0];

						//Do a powerflow update
						push_powerflow_currents();

						return TS_NEVER;
					}
					else 
					{
						double power_desired;
						if (fabs(B_scheduled_power) < fabs(Max_P))
							 power_desired = B_scheduled_power;
						else
							power_desired = Max_P;

						if (power_desired < 0.0 && Energy < E_Max)
						{
							battery_state = BS_CHARGING;
							prev_state = 1;

							double current_desired = -(power_desired - parasitic_power_draw) / volt.Mag();
							last_current[0].SetPolar(current_desired,volt.Arg());
							value_Line12 = last_current[0];

							//Do a powerflow update
							push_powerflow_currents();

							VA_Out = power_transferred = last_current[0].Mag()*volt.Mag();

							t_energy_limit = TIMESTAMP(3600 * (E_Max - Energy) / power_transferred);

							if (t_energy_limit == 0)
								t_energy_limit = 1;

							return -(t1 + t_energy_limit);
						}
						else if (power_desired > 0.0 && Energy > 0.0)
						{
							battery_state = BS_DISCHARGING;
							prev_state = -1;

							double current_desired = -(power_desired - parasitic_power_draw) / volt.Mag();
							last_current[0].SetPolar(current_desired,volt.Arg());
							value_Line12 = last_current[0];

							//Do a powerflow update
							push_powerflow_currents();

							VA_Out = power_transferred = last_current[0].Mag()*volt.Mag();

							t_energy_limit = TIMESTAMP(3600 * Energy / power_transferred);

							if (t_energy_limit == 0)
								t_energy_limit = 1;

							return -(t1 + t_energy_limit);
						}
						else if (Energy <= 0.0)
						{
							battery_state = BS_EMPTY;
							prev_state = 0;

							VA_Out = power_transferred = 0.0;
							last_current[0] = complex(0,0);
							return TS_NEVER;
						}
						else if (Energy >= E_Max)
						{
							battery_state = BS_FULL;
							prev_state = -1;

							double current_desired = (parasitic_power_draw) / volt.Mag();
							last_current[0].SetPolar(current_desired,volt.Arg());
							value_Line12 = last_current[0];

							//Do a powerflow update
							push_powerflow_currents();

							VA_Out = power_transferred = last_current[0].Mag()*volt.Mag();

							t_energy_limit = TIMESTAMP(3600 * Energy / power_transferred);

							if (t_energy_limit == 0)
								t_energy_limit = 1;

							return -(t1 + t_energy_limit);
						}
						else
						{
							battery_state = BS_WAITING;
							prev_state = -1;

							double current_desired = (parasitic_power_draw) / volt.Mag();
							last_current[0].SetPolar(current_desired,volt.Arg());
							value_Line12 = last_current[0];

							//Do a powerflow update
							push_powerflow_currents();

							VA_Out = power_transferred = last_current[0].Mag()*volt.Mag();

							t_energy_limit = TIMESTAMP(3600 * Energy / power_transferred);

							if (t_energy_limit == 0)
								t_energy_limit = 1;

							return -(t1 + t_energy_limit);
						}
					}
				}
				else
				{
					if (Energy <= 0)
					{
						battery_state = BS_EMPTY;
						prev_state = 0;
					}
					else if (Energy >= E_Max)
					{
						battery_state = BS_FULL;
						prev_state = -1;
					}
					else
					{
						battery_state = BS_WAITING;
						prev_state = 0;
					}

					first_time_step = 1;
					return TS_NEVER;
				}
			}// End Split-phase
		}// End Constant_PQ
		else
		{
			//gather V_Out
			//gather I_Out
			//gather P_Out
			////gl_verbose("battery sync: entered");

			//See if the property was valid (since not sure what we are here -- meter or inverter)
			if (pCircuit_V[0] != NULL)
			{
				value_Circuit_V[0] = pCircuit_V[0]->get_complex();
			}

			if (pLine_I[0] != NULL)
			{
				value_Line_I[0] = pLine_I[0]->get_complex();
			}

			V_Out = value_Circuit_V[0];
			I_Out = value_Line_I[0];

			//gl_verbose("battery sync: V_Out from parent is: (%f , %f)", V_Out.Re(), V_Out.Im());
			//gl_verbose("battery sync: I_Out from parent is: (%f , %f)", I_Out.Re(), V_Out.Im());


			V_In = V_Out;

			V_Internal = calculate_v_terminal(V_Out, I_Out);
			//V_Out = V_internal;

			//finds the CURRENT efficiency
			efficiency = base_efficiency * calculate_efficiency(V_Out, I_Out);

			//gl_verbose("battery sync: base_efficiency is: %f", base_efficiency);
			//gl_verbose("battery sync: efficiency is: %f", efficiency);

			if (I_Out > 0){ // charging
				I_Internal = I_Out * efficiency; //actual stored current is less than what was put in
			}

			if(I_Out < 0){ // discharging
				I_Internal = I_Out / efficiency; //actual released current is more than what is obtained by parent
			}


			//gl_verbose("battery sync: V_In to push is: (%f , %f)", V_In.Re(), V_In.Im());
			//gl_verbose("battery sync: V_Internal to push is: (%f , %f)", V_Internal.Re(), V_Internal.Im());
			//gl_verbose("battery sync: I_Internal to push is: (%f , %f)", I_Internal.Re(), I_Internal.Im());

			VA_Out = V_Out * (~I_Out);
			VA_Internal = V_Internal * I_Internal;  // charging rate is slower than termainl voltage suggests, similarly,
												//discharge rate is faster than the terminal voltage suggests
				
			//gl_verbose("battery sync: VA_Out from parent is: (%f , %f)", VA_Out.Re(), VA_Out.Im());
			//gl_verbose("battery sync: VA_Internal calculated is: (%f , %f)", VA_Internal.Re(), VA_Internal.Im());
			

			if(!recalculate){//if forced recalculate is false, check where the time is
			//gl_verbose("battery sync: don't recalculate");
				if(t0 == prev_time){
					//gl_verbose("battery sync: reached expected time, set energy and don't recalculate");
					Energy = E_Next; // we're all set this time around, just set the energy level onward
					//gl_verbose("battery sync: Energy level is %f", Energy);
					//gl_verbose("battery sync: V_In to push is: (%f , %f)", V_In.Re(), V_In.Im());
					//gl_verbose("battery sync: I_In to push is: (%f , %f)", I_In.Re(), I_In.Im());
					recalculate = true; //recalculate the next time around
					
					return battery::sync(t0, t1);
				}else{
					//gl_verbose("battery sync: Didn't reach expected time, force recalculate");
					//gl_verbose("battery sync: V_In to push is: (%f , %f)", V_In.Re(), V_In.Im());
					//gl_verbose("battery sync: I_In to push is: (%f , %f)", I_In.Re(), I_In.Im());
					Energy = E_Next;
					//TIMESTAMP prev_time2 = prev_time;
					//prev_time = t0;
					recalculate = true; //set forced recalculate to true becuase we've reached an unexpected time
					//return battery::sync(prev_time2, t0);
					return battery::sync(prev_time, t1);
				}
				
			}else{
				//////////////////// need this in hours //////////////////
				//TIMESTAMP t2 = t1 - t0;
				//gl_verbose("battery sync: recalculate!");
				//gl_verbose("battery sync: energy level pre changes is: %f", Energy);
				//gl_verbose("battery sync: energy level to go to next is: %f", E_Next);

				///need to use timestamp_to_hours from the core, not here, how to reference core?
				//double t2 = (timestamp_to_hours((TIMESTAMP)t1) - timestamp_to_hours((TIMESTAMP)t0));
				double t2 = (gl_tohours((TIMESTAMP)t1) - gl_tohours((TIMESTAMP)t0));

				if(fabs((double)V_Out.Re()) > fabs((double)V_Max.Re())){
					//gl_verbose("battery sync: V_Out exceeded allowable V_Out, setting to max");
					V_Out = V_Max;
					V_In = V_Out;
					V_Internal = V_Out - (I_Out * Rinternal);
				}

				if(fabs((double)I_Out.Re()) > fabs((double)I_Max.Re())){
					//gl_verbose("battery sync: I_Out exceeded allowable I_Out, setting to max");
					I_Out = I_Max;
				}

				if(fabs((double)VA_Out.Re()) > fabs((double)Max_P)){
					//gl_verbose("battery sync: VA_Out exceeded allowable VA_Out, setting to max");
					VA_Out = complex(Max_P , 0);
					VA_Internal = VA_Out - (I_Out * I_Out * Rinternal);
				}



			prev_time = t1;

			if(VA_Out < 0){ //discharging
				//gl_verbose("battery sync: discharging");
				if(Energy == 0 || Energy <= margin){ 
					//gl_verbose("battery sync: battery is empty!");
					if(connected){
						//gl_verbose("battery sync: empty BUT it is connected, passing request onward");
						I_In = I_Max + complex(fabs(I_Out.Re()), fabs(I_Out.Im())); //power was asked for to discharge but battery is empty, forward request along the line
						I_Prev = I_Max / efficiency;
						//Get as much as you can from the microturbine --> the load asked for as well as the max
						recalculate = false;
						E_Next = Energy + (((I_In - complex(fabs(I_Out.Re()), fabs(I_Out.Im()))) * V_Internal / efficiency) * t2).Re();  // the energy level at t1
						TIMESTAMP t3 = rfb_event_time(t0, (I_In - complex(fabs(I_Out.Re()), fabs(I_Out.Im()))) * V_Internal / efficiency, Energy);
						return t3;
					}
					else{
						//gl_verbose("battery sync: battery is empty with nothing connected!  drop request!");
						I_In = 0;
						I_Prev = 0;
						V_In = V_Out;
						VA_Out = 0;
						E_Next = 0;
						recalculate = false;
						return TS_NEVER;
					}
				}

				if((Energy + (V_Internal * I_Prev.Re()).Re() * t2) <= margin){ //headed to empty
					//gl_verbose("battery sync: battery is headed to empty");
					if(connected){
						//gl_verbose("battery sync: BUT battery is connected, so pass request onward");
						I_In = I_Max + complex(fabs(I_Out.Re()), fabs(I_Out.Im())); //this won't let the battery go empty... change course 
						I_Prev = I_Max / efficiency;
						//if the battery is connected to something which serves the load and charges the battery
						E_Next = margin;
						recalculate = false;
						TIMESTAMP t3 = rfb_event_time(t0, (I_In - complex(fabs(I_Out.Re()), fabs(I_Out.Im()))) * V_Internal / efficiency, Energy);
						return t3;
					}else{
						//gl_verbose("battery sync: battery is about to be empty with nothing connected!!");
						TIMESTAMP t3 = rfb_event_time(t0, VA_Internal, Energy);
						E_Next = 0; //expecting return when time is empty
						I_In = 0; 
						I_Prev = 0;
						recalculate = false;
						return t3;
					}
				}else{ // doing fine
					//gl_verbose("battery sync: battery is not empty, demand supplied from the battery");
					E_Next = Energy + (VA_Internal.Re() * t2);
					I_In = 0; //nothign asked for
					I_Prev = 0;
					recalculate = false;
					TIMESTAMP t3 = rfb_event_time(t0, VA_Internal, Energy);
					return t3;
				}
			}else if (VA_Out > 0){ //charging
				if(Energy >= (E_Max - margin)){
					//gl_verbose("battery sync: battery is full!");
					if(connected){
						//attempt to let other items serve the load if the battery is full instead of draining the battery
						//gl_verbose("battery sync: battery is full and connected, passing the power request onward");
						E_Next = Energy;
						I_In = I_Out = 0; //drop the request to charge
						I_Prev = 0;
						recalculate = false;
						return TS_NEVER;
					}else{
						//gl_verbose("battery sync: battery is full, and charging");
						I_In = I_Out = 0; //can't charge any more... drop the current somehow?
						I_Prev = 0;
						V_Out = V_Out; // don't drop V_Out in this case
						VA_Out = 0;
						E_Next = Energy;
						return TS_NEVER;
					}
				}

				if(Energy + ((V_Internal * I_Prev.Re()) * efficiency * t2).Re() >= (E_Max - margin)){ //if it is this far, it is charging at max
					//gl_verbose("battery sync: battery is about to be full");
					TIMESTAMP t3 = rfb_event_time(t0, VA_Internal, Energy);
					I_In = 0;
					I_Prev = 0;
					E_Next = E_Max - margin;
					recalculate = false;
					return t3;
				}else{
					if(connected){
						//gl_verbose("battery sync: battery is charging but not yet full, connected");
						//if it is connected, use whatever is connected to help it charge;
						I_In = I_Max - I_Out; // total current in is now I_Max
						I_Prev = I_Max * efficiency;
						E_Next = Energy + ((I_Max * V_Internal) * efficiency * t2).Re();
						recalculate = false;
						TIMESTAMP t3 = rfb_event_time(t0, (I_Max * V_Internal * efficiency), Energy);
						return t3;
					}else{
						//gl_verbose("battery sync: battery is charging but not yet full, not connected");
						I_In = 0;
						I_Prev = 0;
						E_Next = Energy + (VA_Internal * t2).Re();
						recalculate = false;
						TIMESTAMP t3 = rfb_event_time(t0, VA_Internal, Energy);
						return t3;
					}
				}
			}else{// VA_Out = 0
				//gl_verbose("battery sync: battery is not charging or discharging");
				recalculate = false;
				I_In = 0;
				I_Prev = 0;
				E_Next = Energy;
				return TS_NEVER;
			}

			}
		}
	}
	return TS_NEVER;
}

/* Postsync is called when the clock needs to advance on the second top-down pass */
TIMESTAMP battery::postsync(TIMESTAMP t0, TIMESTAMP t1)
{
	double temp_double_value;

	if(use_internal_battery_model == FALSE){
		TIMESTAMP result;

		Iteration_Toggle = !Iteration_Toggle;
		if (number_of_phases_out == 3)//has all three phases
		{
			value_Line_I[0] = -last_current[0];
			value_Line_I[1] = -last_current[1];
			value_Line_I[2] = -last_current[2];
		}
		else if ( ((phases & 0x0010) == 0x0010) && (number_of_phases_out == 1) )
		{
			value_Line12 = -last_current[0];
		}
		result = TS_NEVER;

		//Do a powerflow update
		push_powerflow_currents();

		if (Iteration_Toggle == true)
			return result;
		else
			return TS_NEVER;
	} else {//use_internal_battery_model is TRUE
		//Pull the load
		temp_double_value = pBatteryLoad->get_double();
		bat_load = -temp_double_value;
		p_max = pRatedPower->get_double();
		//figure out the the actual power coming out of the battery due to the battery load and the battery efficiency
		if(t0 != 0 && bat_load != 0){
			if(bat_load < 0 && battery_state != BS_EMPTY){
				if(bat_load < -p_max){
					gl_warning("battery_load is greater than rated. Setting to plate rating.");
					bat_load = -p_max;
				}
				battery_state = BS_DISCHARGING;
				p_br = p_max/pow(eta_rt,0.5);
			} else if(bat_load > 0 && battery_state != BS_FULL){
				if(bat_load > p_max){
					gl_warning("battery_load is greater than rated. Setting to plate rating.");
					bat_load = p_max;
				}
				battery_state = BS_CHARGING;
				p_br = p_max*pow(eta_rt,0.5);
			} else {
				return TS_NEVER;
			}
			if(battery_type == LI_ION){
				if(soc <= 1 && soc > 0.1){
					v_oc = n_series*(((4.1-3.6)/0.9)*soc + (4.1-((4.1-3.6)/0.9)));//voltage curve for sony
				} else if(soc <= 0.1 && soc >= 0){
					v_oc = n_series*(((3.6-3.2)/0.1)*soc + 3.2);
				}
			} else if(battery_type == LEAD_ACID){
				v_oc = v_max;// no voltage curve for LEAD_ACID using static voltage
			} else {//unknown battery type
				v_oc = v_max;
			}
			r_in = v_oc*v_oc*fabs(p_br-p_max)/(p_br*p_br);
			v_t = (v_oc+pow((v_oc*v_oc+(4*bat_load*r_in)),0.5))/2;
			internal_battery_load = v_oc*bat_load/v_t;

			//Pull the value
			b_soc_reserve = pSocReserve->get_double();
			if(internal_battery_load < 0){
				state_change_time = t1 + (TIMESTAMP)ceil((b_soc_reserve-soc)*e_max*3600/internal_battery_load);
			} else if(internal_battery_load > 0){
				state_change_time = t1 + (TIMESTAMP)ceil((1-soc)*e_max*3600/internal_battery_load);
			}
			return state_change_time;
		}
		return TS_NEVER;
	}
}

//Map Complex value
gld_property *battery::map_complex_value(OBJECT *obj, char *name)
{
	gld_property *pQuantity;
	OBJECT *objhdr = OBJECTHDR(this);

	//Map to the property of interest
	pQuantity = new gld_property(obj,name);

	//Make sure it worked
	if ((pQuantity->is_valid() != true) || (pQuantity->is_complex() != true))
	{
		GL_THROW("battery:%d %s - Unable to map property %s from object:%d %s",objhdr->id,(objhdr->name ? objhdr->name : "Unnamed"),name,obj->id,(obj->name ? obj->name : "Unnamed"));
		/*  TROUBLESHOOT
		While attempting to map a quantity from another object, an error occurred in battery.  Please try again.
		If the error persists, please submit your system and a bug report via the ticketing system.
		*/
	}

	//return the pointer
	return pQuantity;
}

//Map double value
gld_property *battery::map_double_value(OBJECT *obj, char *name)
{
	gld_property *pQuantity;
	OBJECT *objhdr = OBJECTHDR(this);

	//Map to the property of interest
	pQuantity = new gld_property(obj,name);

	//Make sure it worked
	if ((pQuantity->is_valid() != true) || (pQuantity->is_double() != true))
	{
		GL_THROW("battery:%d %s - Unable to map property %s from object:%d %s",objhdr->id,(objhdr->name ? objhdr->name : "Unnamed"),name,obj->id,(obj->name ? obj->name : "Unnamed"));
		/*  TROUBLESHOOT
		While attempting to map a quantity from another object, an error occurred in battery.  Please try again.
		If the error persists, please submit your system and a bug report via the ticketing system.
		*/
	}

	//return the pointer
	return pQuantity;
}

//Function to resynch the various current accumulators
//Unlike other objects, meter checks are inside (mostly for copy-paste laziness above)
void battery::push_powerflow_currents(void)
{
	complex temp_complex_val;
	gld_wlock *test_rlock;
	int indexval;

	if (parent_is_meter==true)
	{
		//See if it is triplex
		if (parent_is_triplex == true)	//It is
		{
			//Shouldn't need to NULL check this one, but do it anyways, for consistency
			if (pLine12 != NULL)
			{
				//**** Current value ***/
				//Pull current value again, just in case
				temp_complex_val = pLine12->get_complex();

				//Add the difference
				temp_complex_val += value_Line12;

				//Push it back up
				pLine12->setp<complex>(temp_complex_val,*test_rlock);
			}//End pLine_I valid
			//Default else -- it's null, so skip it
		}//End is triplex
		else	//Three-phase, or a variant...theoretically
		{
			for (indexval=0; indexval<3; indexval++)
			{
				//Null check them, out of paranoia
				if (pLine_I[indexval] != NULL)
				{
					//**** Current value ***/
					//Pull current value again, just in case
					temp_complex_val = pLine_I[indexval]->get_complex();

					//Add the difference
					temp_complex_val += value_Line_I[indexval];

					//Push it back up
					pLine_I[indexval]->setp<complex>(temp_complex_val,*test_rlock);
				}//End pLine_I valid
				//Default else -- it's null, so skip it
			}
		}//End not-triplex
	}//End is meter
	//Not a meter, so do nothing?
}
//////////////////////////////////////////////////////////////////////////
// IMPLEMENTATION OF DELTA MODE
//////////////////////////////////////////////////////////////////////////

//Preupdate
STATUS battery::pre_deltaupdate(TIMESTAMP t0, unsigned int64 delta_time)
{
	STATUS stat_val;
	OBJECT *obj = OBJECTHDR(this);

	// Battery delta mode operation is only when enableDelta is true
	if (enableDelta == true) {

	}
	else {
		// Do nothing for battery during delta mode - soc is not changed
		gl_warning("battery:%s does not use internal_battery_model, or its parent inverter is not FQM_CONSTANT_PQ. No actions executed for this battery during delta mode",obj->name?obj->name:"unnamed");

	}
	//Just return a pass - not sure how we'd fail
	return SUCCESS;
}

//Module-level call
SIMULATIONMODE battery::inter_deltaupdate(unsigned int64 delta_time, unsigned long dt, unsigned int iteration_count_val)
{
	SIMULATIONMODE simmode_return_value = SM_EVENT;

	//Get timestep value
	deltat = (double)dt/(double)DT_SECOND;

	if(enableDelta == TRUE){

		// Initialization - update the soc based on inverter output before entering the delta mode
		if ((delta_time==0) && (iteration_count_val==0))	//First run of new delta call
		{
			// Update soc based on internal_battery_load value obtained before entering the delta mode
			update_soc(delta_time);

			// Then have to check the delta time step that the soc will be out of limit && update internal_battery_load
			state_change_time_delta = check_state_change_time_delta(delta_time, dt);

			simmode_return_value =  SM_DELTA_ITER; // iterate since inverter is doing so
		}
		// Need to update soc at iteration_count_val == 0, so that later at iteration_count_val == 1, inverter can check this soc value
		else if ((delta_time != 0) && (iteration_count_val == 0)) {

			// Update soc based on internal_battery_load value obtained previously
			update_soc(delta_time);

			simmode_return_value =  SM_DELTA_ITER;
		}

		// Based on the inverter output calculated at iteration_count_val == 1, update internal_battery_load value
		else if ((delta_time != 0) && (iteration_count_val == 1)) {

			// Check the delta time step that the soc will be out of limit && update internal_battery_load
			state_change_time_delta = check_state_change_time_delta(delta_time, dt);

			simmode_return_value = SM_DELTA_ITER; // iterate since inverter is doing so

		}

	} // End if enableDelta == true

	// else: Do nothing for the battery during delta mode if it is not use_internal_battery_mode and its parent inverter is not PQ_CONSTANT

	return simmode_return_value;

}

void battery::update_soc(unsigned int64 delta_time)
{
	b_soc_reserve = *pSocReserve;
	if(battery_state == BS_DISCHARGING || battery_state == BS_CHARGING){
		if(soc >= 0 && soc <= 1){
			soc += (internal_battery_load*deltat/3600)/e_max;
			internal_battery_load = 0;
			if(soc <= 0){
				battery_state = BS_EMPTY;
				soc = 0;
			} else if(soc >= 1){
				battery_state = BS_FULL;
				soc = 1;
			} else if(soc <= b_soc_reserve && delta_time >= state_change_time_delta){
				battery_state = BS_EMPTY;
				soc = b_soc_reserve;
			}
		}
	}
	pre_soc = soc;
	*pSoc = soc;
}

double battery::check_state_change_time_delta(unsigned int64 delta_time, unsigned long dt)
{
	double time_return;

	// Update battery output based on true inverter output
	if ((*inverter_VA_Out).Re() > 0.0)	//Discharging
	{
		Pout_delta = (*inverter_VA_Out).Re()/(*peff);
	}
	else if ((*inverter_VA_Out).Re() == 0.0)	//Idle
	{
		Pout_delta = 0.0;
	}
	else	//Must be positive, so charging
	{
		Pout_delta = (*inverter_VA_Out).Re()*(*peff);
	}

	// Use the battery output to calculate expected time reaching soc limit && update internal_battery_load
	bat_load = -(Pout_delta);
	p_max = *pRatedPower;
	//figure out the the actual power coming out of the battery due to the battery load and the battery efficiency
	if(bat_load != 0){
		if(bat_load < 0 && battery_state != BS_EMPTY){
			if(bat_load < -p_max){
				gl_warning("battery_load is greater than rated. Setting to plate rating.");
				bat_load = -p_max;
			}
			battery_state = BS_DISCHARGING;
			p_br = p_max/pow(eta_rt,0.5);
		} else if(bat_load > 0 && battery_state != BS_FULL){
			if(bat_load > p_max){
				gl_warning("battery_load is greater than rated. Setting to plate rating.");
				bat_load = p_max;
			}
			battery_state = BS_CHARGING;
			p_br = p_max*pow(eta_rt,0.5);
		} else {
			return TS_NEVER;
		}
		if(battery_type == LI_ION){
			if(soc <= 1 && soc > 0.1){
				v_oc = n_series*(((4.1-3.6)/0.9)*soc + (4.1-((4.1-3.6)/0.9)));//voltage curve for sony
			} else if(soc <= 0.1 && soc >= 0){
				v_oc = n_series*(((3.6-3.2)/0.1)*soc + 3.2);
			}
		} else if(battery_type == LEAD_ACID){
			v_oc = v_max;// no voltage curve for LEAD_ACID using static voltage
		} else {//unknown battery type
			v_oc = v_max;
		}
		r_in = v_oc*v_oc*fabs(p_br-p_max)/(p_br*p_br);
		v_t = (v_oc+pow((v_oc*v_oc+(4*bat_load*r_in)),0.5))/2;
		internal_battery_load = v_oc*bat_load/v_t;
		b_soc_reserve = *pSocReserve;
		if(internal_battery_load < 0){
			time_return = (delta_time) + (TIMESTAMP)ceil((b_soc_reserve-soc)*e_max*3600/internal_battery_load);
		} else if(internal_battery_load > 0){
			time_return = (delta_time) + (TIMESTAMP)ceil((1-soc)*e_max*3600/internal_battery_load);
		}
		return time_return;
	}

	return TS_NEVER;

}

STATUS battery::post_deltaupdate(complex *useful_value, unsigned int mode_pass)
{
	return SUCCESS;	//Always succeeds right now
}

//////////////////////////////////////////////////////////////////////////
// IMPLEMENTATION OF CORE LINKAGE
//////////////////////////////////////////////////////////////////////////

EXPORT int create_battery(OBJECT **obj, OBJECT *parent) 
{
	try 
	{
		*obj = gl_create_object(battery::oclass);
		if (*obj!=NULL)
		{
			battery *my = OBJECTDATA(*obj,battery);
			gl_set_parent(*obj,parent);
			return my->create();
		}
		else
			return 0;
	} 
	CREATE_CATCHALL(battery);
}

EXPORT int init_battery(OBJECT *obj, OBJECT *parent) 
{
	try 
	{
		if (obj!=NULL)
			return OBJECTDATA(obj,battery)->init(parent);
		else
			return 0;
	}
	INIT_CATCHALL(battery);
}

EXPORT TIMESTAMP sync_battery(OBJECT *obj, TIMESTAMP t1, PASSCONFIG pass)
{
	TIMESTAMP t2 = TS_NEVER;
	battery *my = OBJECTDATA(obj,battery);
	try
	{
		switch (pass) {
		case PC_PRETOPDOWN:
			t2 = my->presync(obj->clock,t1);
			break;
		case PC_BOTTOMUP:
			t2 = my->sync(obj->clock,t1);
			break;
		case PC_POSTTOPDOWN:
			t2 = my->postsync(obj->clock,t1);
			break;
		default:
			GL_THROW("invalid pass request (%d)", pass);
			break;
		}
		if (pass==clockpass)
			obj->clock = t1;		
	}
	SYNC_CATCHALL(battery);
	return t2;
}

EXPORT STATUS preupdate_battery(OBJECT *obj, TIMESTAMP t0, unsigned int64 delta_time)
{
	battery *my = OBJECTDATA(obj,battery);
	STATUS status_output = FAILED;

	try
	{
		status_output = my->pre_deltaupdate(t0,delta_time);
		return status_output;
	}
	catch (char *msg)
	{
		gl_error("preupdate_battery(obj=%d;%s): %s",obj->id, (obj->name ? obj->name : "unnamed"), msg);
		return status_output;
	}
}

EXPORT SIMULATIONMODE interupdate_battery(OBJECT *obj, unsigned int64 delta_time, unsigned long dt, unsigned int iteration_count_val)
{
	battery *my = OBJECTDATA(obj,battery);
	SIMULATIONMODE status = SM_ERROR;
	try
	{
		status = my->inter_deltaupdate(delta_time,dt,iteration_count_val);
		return status;
	}
	catch (char *msg)
	{
		gl_error("interupdate_battery(obj=%d;%s): %s", obj->id, obj->name?obj->name:"unnamed", msg);
		return status;
	}
}

EXPORT STATUS postupdate_battery(OBJECT *obj, complex *useful_value, unsigned int mode_pass)
{
	battery *my = OBJECTDATA(obj,battery);
	STATUS status = FAILED;
	try
	{
		status = my->post_deltaupdate(useful_value, mode_pass);
		return status;
	}
	catch (char *msg)
	{
		gl_error("postupdate_battery(obj=%d;%s): %s", obj->id, obj->name?obj->name:"unnamed", msg);
		return status;
	}
}<|MERGE_RESOLUTION|>--- conflicted
+++ resolved
@@ -194,12 +194,10 @@
 	b_soc_reserve = 0;
 	state_change_time = 0;
 	
-<<<<<<< HEAD
 	first_run = true;
 	enableDelta = false;
 	state_change_time_delta = 0;
 	Pout_delta =  0;
-=======
 	pCircuit_V[0] = pCircuit_V[1] = pCircuit_V[2] = NULL;
 	pLine_I[0] = pLine_I[1] = pLine_I[2] = NULL;
 	pLine12 = NULL;
@@ -209,6 +207,8 @@
 	pBatteryLoad = NULL;
 	pSocReserve = NULL;
 	pRatedPower = NULL;
+	peff = NULL;
+	pinverter_VA_Out = NULL;
 
 	value_Circuit_V[0] = value_Circuit_V[1] = value_Circuit_V[2] = complex(0.0,0.0);
 	value_Line_I[0] = value_Line_I[1] = value_Line_I[2] = complex(0.0,0.0);
@@ -220,73 +220,18 @@
 	parent_is_triplex = false;
 	parent_is_inverter = false;
 	climate_object_found = false;	//Use default data, by default
->>>>>>> b8722c81
 
 	/* TODO: set the context-free initial value of properties */
 	return 1; /* return 1 on success, 0 on failure */
 }
 
-<<<<<<< HEAD
-void battery::fetch_double(double **prop, char *name, OBJECT *parent){
-	OBJECT *hdr = OBJECTHDR(this);
-	*prop = gl_get_double_by_name(parent, name);
-	if(*prop == NULL){
-		char tname[32];
-		char *namestr = (hdr->name ? hdr->name : tname);
-		char msg[256];
-		sprintf(tname, "battery:%i", hdr->id);
-		if(*name == NULL)
-			sprintf(msg, "%s: battery unable to find property: name is NULL", namestr);
-		else
-			sprintf(msg, "%s: battery unable to find %s", namestr, name);
-		throw(msg);
-	}
-}
-
-void battery::fetch_enumeration(enumeration **prop, char *name, OBJECT *parent){
-	OBJECT *hdr = OBJECTHDR(this);
-	*prop = gl_get_enum_by_name(parent, name);
-	if(*prop == NULL){
-		char tname[32];
-		char *namestr = (hdr->name ? hdr->name : tname);
-		char msg[256];
-		sprintf(tname, "battery:%i", hdr->id);
-		if(*name == NULL)
-			sprintf(msg, "%s: battery unable to find property: name is NULL", namestr);
-		else
-			sprintf(msg, "%s: battery unable to find %s", namestr, name);
-		throw(msg);
-	}
-}
-
-void battery::fetch_complex(complex **prop, char *name, OBJECT *parent){
-	OBJECT *hdr = OBJECTHDR(this);
-	*prop = gl_get_complex_by_name(parent, name);
-	if(*prop == NULL){
-		char tname[32];
-		char *namestr = (hdr->name ? hdr->name : tname);
-		char msg[256];
-		sprintf(tname, "battery:%i", hdr->id);
-		if(*name == NULL)
-			sprintf(msg, "%s: battery unable to find property: name is NULL", namestr);
-		else
-			sprintf(msg, "%s: battery unable to find %s", namestr, name);
-		throw(msg);
-	}
-}
-
-
-=======
->>>>>>> b8722c81
 /* Object initialization is called once after all object have been created */
 int battery::init(OBJECT *parent)
 {
 	OBJECT *obj = OBJECTHDR(this);
-<<<<<<< HEAD
-=======
 	gld_property *temp_property_pointer;
 	double temp_value_SocReserve;
->>>>>>> b8722c81
+	enumeration temp_value_control_mode;
 
 	if(parent != NULL){
 		if((parent->flags & OF_INIT) != OF_INIT){
@@ -295,7 +240,6 @@
 			return 2; // defer
 		}
 	}
-<<<<<<< HEAD
 
 	//Set the deltamode flag, if desired
 	if ((obj->flags & OF_DELTAMODE) == OF_DELTAMODE)
@@ -334,13 +278,6 @@
 		}
 	}
 
-	extern complex default_line_current[3];
-	extern complex default_line_voltage[3];
-	if(use_internal_battery_model == FALSE){
-		int i;
-=======
->>>>>>> b8722c81
-
 	if(use_internal_battery_model == FALSE)
 	{
 		// find parent meter, if not defined, use a default meter (using static variable 'default_meter')
@@ -391,14 +328,14 @@
 				}
 				else if ( ((phases & 0x03) == 0x03) || ((phases & 0x05) == 0x05) || ((phases & 0x06) == 0x06) ){ // two-phase
 					number_of_phases_out = 2;
-					GL_THROW("Battery %d: The battery can only be connected to a meter with all three phases. Please check parent meter's phases.");
+					GL_THROW("Battery %d: The battery can only be connected to a meter with all three phases. Please check parent meter's phases.",obj->id);
 					/* TROUBLESHOOT
 					The battery's parent is a meter. The battery can only operate correctly when the parent meter is a three-phase meter.
 					*/
 				}
 				else if ( ((phases & 0x01) == 0x01) || ((phases & 0x02) == 0x02) || ((phases & 0x04) == 0x04) ){ // single phase
 					number_of_phases_out = 1;
-					GL_THROW("Battery %d: The battery can only be connected to a meter with all three phases. Please check parent meter's phases.");
+					GL_THROW("Battery %d: The battery can only be connected to a meter with all three phases. Please check parent meter's phases.",obj->id);
 					/* TROUBLESHOOT
 					The battery's parent is a meter. The battery can only operate correctly when the parent meter is a three-phase meter.
 					*/
@@ -479,6 +416,9 @@
 				pLine_I[0] = map_complex_value(parent,"I_In");
 				pLine_I[1] = NULL;
 				pLine_I[2] = NULL;
+
+				peff = map_double_value(parent,"inverter_efficiency");
+				pinverter_VA_Out = map_complex_value(parent,"VA_Out");
 
 				//Pull the initial voltage value, to be consistent
 				value_Circuit_V[0] = pCircuit_V[0]->get_complex();
@@ -664,9 +604,10 @@
 		// find parent inverter, if not defined, use a default meter (using static variable 'default_meter')
 		if(parent == NULL)
 		{
-			GL_THROW("Battery must have an inverter as it's parent");
+			GL_THROW("Battery must have an inverter as it's parent when using the internal battery model");
 			/*  TROUBLESHOOT
-			Check the parent object of battery. It must be an inverter.
+			When using the internal battery model parameter option for the battery object, it must be parented
+			to an inverter to work.  If this is not done, the code will fail.
 			*/
 		}
 		else if (gl_object_isa(parent,"inverter","generators") == false)
@@ -741,6 +682,25 @@
 		pBatteryLoad = map_double_value(parent,"power_in");
 		pRatedPower = map_double_value(parent,"rated_battery_power");
 
+		//Map the control mode into the temporary variable
+		temp_property_pointer = new gld_property(parent,"four_quadrant_control_mode");
+
+		//Make sure it is proper
+		if ((temp_property_pointer->is_valid() != true) || (temp_property_pointer->is_enumeration() != true))
+		{
+			GL_THROW("battery:%d - %s - Unable to map the parent inverter four_quadrant_control_mode",obj->id,(obj->name ? obj->name : "Unnamed"));
+			/*  TROUBLESHOOT
+			While attempting to map the four_quadrant_control_mode variable from the parent inverter, an issue occurred.  Please try again.
+			If the error persists, please submit you model and description via the issue tracking system.
+			*/
+		}
+
+		//Pull the value
+		temp_value_control_mode = temp_property_pointer->get_enumeration();
+
+		//Delete the property pointer
+		delete temp_property_pointer;
+
 		//Fetch the initial value of SocReserve for testing
 		temp_value_SocReserve = pSocReserve->get_double();
 
@@ -764,23 +724,11 @@
 			soc = 1;
 			battery_state = BS_FULL;
 		}
-<<<<<<< HEAD
-		fetch_double(&pSoc,"battery_soc",parent);
-		fetch_double(&pBatteryLoad,"power_in",parent);
-		fetch_double(&pRatedPower,"rated_battery_power",parent);
-
-		// parent pointers that help delta mode implementation
-		fetch_enumeration(&pControlMode,"four_quadrant_control_mode",parent);
-		fetch_complex(&inverter_VA_Out,"VA_Out",parent);
-		fetch_double(&peff,"inverter_efficiency",parent);
 
 		// Enable battery delta mode flag if its parent control mode is FQM_CONSTANT_PQ
-		if (*pControlMode == 1 || *pControlMode == 9) {
+		if ((temp_value_control_mode == 1) || (temp_value_control_mode == 9)) {
 			enableDelta = true;
 		}
-
-=======
->>>>>>> b8722c81
 	}
 
 	return 1; /* return 1 on success, 0 on failure */
@@ -873,8 +821,7 @@
 /* Sync is called when the clock needs to advance on the bottom-up pass */
 TIMESTAMP battery::sync(TIMESTAMP t0, TIMESTAMP t1) 
 {
-<<<<<<< HEAD
-
+	complex temp_complex_value;
 	OBJECT *obj = OBJECTHDR(this);
 
 	//First run allocation
@@ -955,9 +902,6 @@
 
 		return t1; //Force us to reiterate one
 	}//End first timestep
-=======
-	complex temp_complex_value;
->>>>>>> b8722c81
 
 	if(use_internal_battery_model == FALSE){
 		if (gen_mode_v == GM_POWER_DRIVEN || gen_mode_v == GM_POWER_VOLTAGE_HYBRID) 
@@ -2453,7 +2397,9 @@
 
 void battery::update_soc(unsigned int64 delta_time)
 {
-	b_soc_reserve = *pSocReserve;
+	gld_wlock *test_rlock;
+
+	b_soc_reserve = pSocReserve->get_double();
 	if(battery_state == BS_DISCHARGING || battery_state == BS_CHARGING){
 		if(soc >= 0 && soc <= 1){
 			soc += (internal_battery_load*deltat/3600)/e_max;
@@ -2471,30 +2417,40 @@
 		}
 	}
 	pre_soc = soc;
-	*pSoc = soc;
+	//Push the SOC up
+	pSoc->setp<double>(soc,*test_rlock);
 }
 
 double battery::check_state_change_time_delta(unsigned int64 delta_time, unsigned long dt)
 {
 	double time_return;
+	complex inv_VA_out_value;
+	double inv_eff_value;
+
+	//Retrieve the inverter properties
+	if (parent_is_inverter == true)
+	{
+		inv_VA_out_value = pinverter_VA_Out->get_complex();
+		inv_eff_value = peff->get_double();
+	}
 
 	// Update battery output based on true inverter output
-	if ((*inverter_VA_Out).Re() > 0.0)	//Discharging
+	if (inv_VA_out_value.Re() > 0.0)	//Discharging
 	{
-		Pout_delta = (*inverter_VA_Out).Re()/(*peff);
-	}
-	else if ((*inverter_VA_Out).Re() == 0.0)	//Idle
+		Pout_delta = inv_VA_out_value.Re()/inv_eff_value;
+	}
+	else if (inv_VA_out_value.Re() == 0.0)	//Idle
 	{
 		Pout_delta = 0.0;
 	}
 	else	//Must be positive, so charging
 	{
-		Pout_delta = (*inverter_VA_Out).Re()*(*peff);
+		Pout_delta = inv_VA_out_value.Re()*inv_eff_value;
 	}
 
 	// Use the battery output to calculate expected time reaching soc limit && update internal_battery_load
 	bat_load = -(Pout_delta);
-	p_max = *pRatedPower;
+	p_max = pRatedPower->get_double();
 	//figure out the the actual power coming out of the battery due to the battery load and the battery efficiency
 	if(bat_load != 0){
 		if(bat_load < 0 && battery_state != BS_EMPTY){
@@ -2528,7 +2484,7 @@
 		r_in = v_oc*v_oc*fabs(p_br-p_max)/(p_br*p_br);
 		v_t = (v_oc+pow((v_oc*v_oc+(4*bat_load*r_in)),0.5))/2;
 		internal_battery_load = v_oc*bat_load/v_t;
-		b_soc_reserve = *pSocReserve;
+		b_soc_reserve = pSocReserve->get_double();
 		if(internal_battery_load < 0){
 			time_return = (delta_time) + (TIMESTAMP)ceil((b_soc_reserve-soc)*e_max*3600/internal_battery_load);
 		} else if(internal_battery_load > 0){
