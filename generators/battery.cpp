--- conflicted
+++ resolved
@@ -370,6 +370,7 @@
 				pLine_I[0] = map_complex_value(parent,"current_1");
 				pLine_I[1] = map_complex_value(parent,"current_2");
 				pLine_I[2] = map_complex_value(parent,"current_N");
+
 				pLine12 = map_complex_value(parent,"current_12");
 
 				pPower = map_complex_value(parent,"measured_power");
@@ -1951,10 +1952,6 @@
 			//gl_verbose("battery sync: V_Out from parent is: (%f , %f)", V_Out.Re(), V_Out.Im());
 			//gl_verbose("battery sync: I_Out from parent is: (%f , %f)", I_Out.Re(), V_Out.Im());
 
-<<<<<<< HEAD
-=======
-
->>>>>>> e1a55d14
 			V_Internal = calculate_v_terminal(V_Out, I_Out);
 			//V_Out = V_internal;
 
