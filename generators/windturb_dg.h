--- conflicted
+++ resolved
@@ -50,14 +50,9 @@
 
 	bool parent_is_valid;				//< Flag to pointers
 	bool parent_is_triplex;
-<<<<<<< HEAD
 	bool parent_is_inverter;
 	
 	double Power_Curve[2][100];  //Look-up table carrying power curve values. Maximum points limited to 100. Equals default (defined in .cpp) or user defined power curve 
-=======
-
-	double Power_Curve[2][100];  //Look-up table carrying power curve values. Maximum points limited to 100. Equals default (defined in .cpp) or user defined power curve
->>>>>>> 23b26e38
 	int number_of_points;
 
     gld_property *pPress;			
@@ -75,15 +70,11 @@
 	double internal_model_current_convergence;	//Variable to set convergence/reiteration context (for normal executions)
 
 	complex prev_current12;
-<<<<<<< HEAD
 	
 	//Inverter connections
 	gld_property *inverter_power_property;
 	gld_property *inverter_flag_property;
 	
-=======
-
->>>>>>> 23b26e38
 protected:
 	/* TODO: put unpublished but inherited variables */
 
@@ -202,12 +193,8 @@
 	gld_property *map_complex_value(OBJECT *obj, const char *name);
 	gld_property *map_double_value(OBJECT *obj, const char *name);
 	void push_complex_powerflow_values(void);
-<<<<<<< HEAD
 	void push_complex_power_values(complex inv_P);
 	
-=======
-
->>>>>>> 23b26e38
 	std::vector<std::string> readCSVRow(const std::string &row);
 	std::vector<std::vector<std::string>> readCSV(std::istream &in);
 	bool hasEnding(const std::string &fullString, const std::string &ending);
