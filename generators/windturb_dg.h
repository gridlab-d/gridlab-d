--- conflicted
+++ resolved
@@ -13,18 +13,12 @@
 #include <stdarg.h>
 #include "generators.h"
 
-<<<<<<< HEAD
 #include <vector>
 #include <string>
 #include <iostream>
 
 EXPORT STATUS windturb_dg_NR_current_injection_update(OBJECT *obj, int64 iteration_count);
 
-
-=======
-EXPORT STATUS windturb_dg_NR_current_injection_update(OBJECT *obj, int64 iteration_count);
->>>>>>> 7d2931ee
-	
 class windturb_dg : public gld_object
 {
 private:
@@ -68,7 +62,6 @@
 	double value_Temp;				
 	double value_WS;				
 	bool climate_is_valid;			//< Flag to pointer values
-<<<<<<< HEAD
 	
 	//For current injection updates
 	complex prev_current[3];
@@ -76,13 +69,6 @@
 	
 	complex prev_current12;
 	
-=======
-
-	//For current injection updates
-	complex prev_current[3];
-	bool NR_first_run;
-
->>>>>>> 7d2931ee
 protected:
 	/* TODO: put unpublished but inherited variables */
 
@@ -194,9 +180,6 @@
 	void compute_current_injection_pc(void);
 	STATUS updateCurrInjection(int64 iteration_count);
 
-	void compute_current_injection(void);
-	STATUS updateCurrInjection(int64 iteration_count);
-
 	gld_property *map_complex_value(OBJECT *obj, char *name);
 	gld_property *map_double_value(OBJECT *obj, char *name);
 	void push_complex_powerflow_values(void);
