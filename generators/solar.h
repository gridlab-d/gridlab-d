#ifndef GLD_GENERATORS_SOLAR_H_
#define GLD_GENERATORS_SOLAR_H_

#include <cstdarg>

#include "generators.h"

EXPORT SIMULATIONMODE interupdate_solar(OBJECT *obj, unsigned int64 delta_time, unsigned long dt, unsigned int iteration_count_val);
EXPORT STATUS dc_object_update_solar(OBJECT *us_obj, OBJECT *calling_obj, bool init_mode);

class solar : public gld_object
{
private:
	bool deltamode_inclusive; //Boolean for deltamode calls - pulled from object flags
	bool first_sync_delta_enabled;

<<<<<<< HEAD
	/* DEPRECATED - properties that will be deleted in the next version */
	/* END DEPRECATED */
=======
>>>>>>> e1a55d14
protected:
public: /* Published Variables & Other Funcs For 'PV_CURVE' Mode */
	// Published Variables for N-R Solver (under the mode 'PV_CURVE')
	int16 max_nr_ite;
	double x0_root_rt;
	double eps_nr_ite;

	// Published Variables for Solar PV Panel (under the mode 'PV_CURVE')
	double pvc_t_ref_cels;
	double pvc_S_ref_wpm2;

	double pvc_a1;
	double pvc_b1;

	double pvc_U_oc_V;
	double pvc_I_sc_A;
	double pvc_U_m_V;
	double pvc_I_m_A;

	// Test & Init Funcs
	void init_pub_vars_pvcurve_mode();

private: /* For N-R Solver & P-V Curve */
	// Flag for Mode Selection of Calculating pvc_Pmax
	bool pvc_Pmax_calc_simp_mode;

	// For and From Weather
	double pvc_cur_t_cels;
	double pvc_cur_S_wpm2;
	void update_cur_t_and_S();

	// N-R Sovler Part
	double nr_ep_rt(double);
	double nr_root_rt(double, double);

	double newton_raphson_nr_ep_rt(double, double);
	double newton_raphson_nr_root_rt(double, double, double = 0);
	double nr_root_search(double, double, double);

	double get_i_from_u(double);
	double get_p_from_u(double);
	double get_p_max(double = 0);
	double get_u_of_p_max(double = 0);
	double get_u_from_p(double, double, double);

	// Solar PV Panel Part (P-V Curve)
	double pvc_C1;
	double pvc_C2;

	double hf_dU(double t);
	double hf_dI(double t, double S);
	double hf_I(double U, double t, double S);
	double hf_P(double U, double t, double S);
	double hf_f(double U, double t, double S, double P);
	double hf_dIdU(double U, double t);
	double hf_d2IdU2(double U, double t);
	double hf_dfdU(double U, double t, double S);
	double hf_d2fdU2(double U, double t);

public:
	enum PANEL_TYPE
	{
		SINGLE_CRYSTAL_SILICON = 1,
		MULTI_CRYSTAL_SILICON = 2,
		AMORPHOUS_SILICON = 3,
		THIN_FILM_GA_AS = 4,
		CONCENTRATOR = 5
	};
	enumeration panel_type_v;
	enum SOLAR_TILT_MODEL
	{
		LIUJORDAN = 0,
		SOLPOS = 1,
		PLAYERVAL = 2
	};
	enumeration solar_model_tilt;
	enum SOLAR_POWER_MODEL
	{
		BASEEFFICIENT = 0,
		FLATPLATE = 1,
		PV_CURVE = 2
	};
	enumeration solar_power_model;

	double NOCT;
	double Tcell;
	double Tmodule;
	double Tambient;
	double Insolation;
	double Rinternal;
	double Rated_Insolation;
	double V_Max;
	double Voc;
	double Voc_Max;
	double area;
	double Tamb;
	double wind_speed;
	double Pmax_temp_coeff;
	double Voc_temp_coeff;
	double w1;
	double w2;
	double w3;
	double constant;
	double P_Out;
	double V_Out;
	double I_Out;

	//Variables for temperature correction - obtained from Sandia database for module types
	double module_acoeff;  //Temperature correction coefficient a
	double module_bcoeff;  //Temperature correction coefficient b
	double module_dTcoeff; //Temperature difference coefficient associated with insolation heating
	double module_Tcoeff;  //Maximum power temperature coefficient

	double shading_factor;		//Shading factor
	double tilt_angle;			//Installation tilt angle
	double orientation_azimuth; //published Orientation of the array
	bool fix_angle_lat;			//Fix tilt angle to latitude (replicates NREL SAM function)
	double soiling_factor;		//Soiling factor to be applied - makes user specifiable
	double derating_factor;		//Inverter derating factor - makes user specifiable

	enum ORIENTATION
	{
		DEFAULT = 0,
		FIXED_AXIS = 1,
		ONE_AXIS = 2,
		TWO_AXIS = 3,
		AZIMUTH_AXIS = 4
	};
	enumeration orientation_type; //Describes orientation features of PV

	FUNCTIONADDR calc_solar_radiation; //Function pointer to climate's calculate solar radiation in degrees

	OBJECT *weather;
	double efficiency;
	double prevTemp, currTemp;
	TIMESTAMP prevTime;

	double Max_P; //< maximum real power capacity in kW
	double Min_P; //< minimus real power capacity in kW

private:
	double orientation_azimuth_corrected; //Corrected azimuth, for crazy "0=equator" referenced models

	//Pointers to properties
	gld_property *pTout;
	gld_property *pWindSpeed;

	//Inverter connections
	gld_property *inverter_voltage_property;
	gld_property *inverter_current_property;
	gld_property *inverter_power_property;
	gld_property *inverter_pvc_Pmax_property;

	gld_property *inverter_rated_power_va_property;
	gld_property *inverter_rated_dc_voltage;

	//Default voltage and current values, if ran "headless"
	double default_voltage_array;
	double default_current_array;
	double default_power_array;

	//Tracking variables
	double last_DC_current;
	double last_DC_power;

public:
	/* required implementations */
	solar(MODULE *module);
	int create(void);
	int init(OBJECT *parent);
	void derate_panel(double Tamb, double Insol);
	void calculate_IV(double Tamb, double Insol);
	int init_climate(void);

	TIMESTAMP presync(TIMESTAMP t0, TIMESTAMP t1);
	TIMESTAMP sync(TIMESTAMP t0, TIMESTAMP t1);
	TIMESTAMP postsync(TIMESTAMP t0, TIMESTAMP t1);

	SIMULATIONMODE inter_deltaupdate(unsigned int64 delta_time, unsigned long dt, unsigned int iteration_count_val);
	STATUS solar_dc_update(OBJECT *calling_obj, bool init_mode);

public:
	static CLASS *oclass;
	static solar *defaults;
#ifdef OPTIONAL
	static CLASS *pclass;						/**< defines the parent class */
	TIMESTAMPP plc(TIMESTAMP t0, TIMESTAMP t1); /**< defines the default PLC code */
#endif
};

#endif // GLD_GENERATORS_SOLAR_H_<|MERGE_RESOLUTION|>--- conflicted
+++ resolved
@@ -14,11 +14,6 @@
 	bool deltamode_inclusive; //Boolean for deltamode calls - pulled from object flags
 	bool first_sync_delta_enabled;
 
-<<<<<<< HEAD
-	/* DEPRECATED - properties that will be deleted in the next version */
-	/* END DEPRECATED */
-=======
->>>>>>> e1a55d14
 protected:
 public: /* Published Variables & Other Funcs For 'PV_CURVE' Mode */
 	// Published Variables for N-R Solver (under the mode 'PV_CURVE')
