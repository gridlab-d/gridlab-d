/** $Id: diesel_dg.cpp,v 1.2 2008/02/12 00:28:08 d3g637 Exp $
	Copyright (C) 2008 Battelle Memorial Institute
	@file diesel_dg.cpp
	@defgroup diesel_dg Diesel gensets
	@ingroup generators

 @{
 **/

#include <stdlib.h>
#include <stdio.h>
#include <errno.h>
#include <math.h>

#include "diesel_dg.h"

CLASS *diesel_dg::oclass = NULL;
diesel_dg *diesel_dg::defaults = NULL;

static PASSCONFIG passconfig = PC_BOTTOMUP|PC_POSTTOPDOWN;
static PASSCONFIG clockpass = PC_BOTTOMUP;

/* Class registration is only called once to register the class with the core */
diesel_dg::diesel_dg(MODULE *module)
{
	if (oclass==NULL)
	{
		oclass = gl_register_class(module,"diesel_dg",sizeof(diesel_dg),passconfig|PC_AUTOLOCK);
		if (oclass==NULL)
			throw "unable to register class diesel_dg";
		else
			oclass->trl = TRL_PROOF;

		if (gl_publish_variable(oclass,

			PT_enumeration,"Gen_type",PADDR(Gen_type),
				PT_KEYWORD,"CONSTANT_PQ",(enumeration)NON_DYN_CONSTANT_PQ,PT_DESCRIPTION,"Non-dynamic mode of diesel generator with constant PQ output as defined",
				PT_KEYWORD,"DYN_SYNCHRONOUS",(enumeration)DYNAMIC,PT_DESCRIPTION,"Dynamics-capable implementation of synchronous diesel generator",
		
			PT_double, "pf", PADDR(power_factor),PT_DESCRIPTION,"desired power factor",

			//End of synchronous generator inputs
			PT_double, "Rated_V[V]", PADDR(Rated_V_LL),PT_DESCRIPTION,"nominal line-line voltage in Volts",
			PT_double, "Rated_VA[VA]", PADDR(Rated_VA),PT_DESCRIPTION,"nominal capacity in VA",
			PT_double, "overload_limit[pu]", PADDR(Overload_Limit_Pub),PT_DESCRIPTION,"per-unit value of the maximum power the generator can provide",

			PT_complex, "current_out_A[A]", PADDR(current_val[0]),PT_DESCRIPTION,"Output current of phase A",
			PT_complex, "current_out_B[A]", PADDR(current_val[1]),PT_DESCRIPTION,"Output current of phase B",
			PT_complex, "current_out_C[A]", PADDR(current_val[2]),PT_DESCRIPTION,"Output current of phase C",
			PT_complex, "power_out_A[VA]", PADDR(power_val[0]),PT_DESCRIPTION,"Output power of phase A",
			PT_complex, "power_out_B[VA]", PADDR(power_val[1]),PT_DESCRIPTION,"Output power of phase B",
			PT_complex, "power_out_C[VA]", PADDR(power_val[2]),PT_DESCRIPTION,"Output power of phase C",
			
			//Properties for dynamics capabilities (subtransient model)
			PT_double,"omega_ref[rad/s]",PADDR(omega_ref),PT_DESCRIPTION,"Reference frequency of generator (rad/s)",
			PT_double,"inertia",PADDR(inertia),PT_DESCRIPTION,"Inertial constant (H) of generator",
			PT_double,"damping",PADDR(damping),PT_DESCRIPTION,"Damping constant (D) of generator",
			PT_double,"number_poles",PADDR(number_poles),PT_DESCRIPTION,"Number of poles in the generator",
			PT_double,"Ra[pu]",PADDR(Ra),PT_DESCRIPTION,"Stator resistance (p.u.)",
			PT_double,"Xd[pu]",PADDR(Xd),PT_DESCRIPTION,"d-axis reactance (p.u.)",
			PT_double,"Xq[pu]",PADDR(Xq),PT_DESCRIPTION,"q-axis reactance (p.u.)",
			PT_double,"Xdp[pu]",PADDR(Xdp),PT_DESCRIPTION,"d-axis transient reactance (p.u.)",
			PT_double,"Xqp[pu]",PADDR(Xqp),PT_DESCRIPTION,"q-axis transient reactance (p.u.)",
			PT_double,"Xdpp[pu]",PADDR(Xdpp),PT_DESCRIPTION,"d-axis subtransient reactance (p.u.)",
			PT_double,"Xqpp[pu]",PADDR(Xqpp),PT_DESCRIPTION,"q-axis subtransient reactance (p.u.)",
			PT_double,"Xl[pu]",PADDR(Xl),PT_DESCRIPTION,"Leakage reactance (p.u.)",
			PT_double,"Tdp[s]",PADDR(Tdp),PT_DESCRIPTION,"d-axis short circuit time constant (s)",
			PT_double,"Tdop[s]",PADDR(Tdop),PT_DESCRIPTION,"d-axis open circuit time constant (s)",
			PT_double,"Tqop[s]",PADDR(Tqop),PT_DESCRIPTION,"q-axis open circuit time constant (s)",
			PT_double,"Tdopp[s]",PADDR(Tdopp),PT_DESCRIPTION,"d-axis open circuit subtransient time constant (s)",
			PT_double,"Tqopp[s]",PADDR(Tqopp),PT_DESCRIPTION,"q-axis open circuit subtransient time constant (s)",
			PT_double,"Ta[s]",PADDR(Ta),PT_DESCRIPTION,"Armature short-circuit time constant (s)",
			PT_complex,"X0[pu]",PADDR(X0),PT_DESCRIPTION,"Zero sequence impedance (p.u.)",
			PT_complex,"X2[pu]",PADDR(X2),PT_DESCRIPTION,"Negative sequence impedance (p.u.)",

			//Convergence criterion for exiting deltamode - just on rotor_speed for now
			PT_double,"rotor_speed_convergence[rad]",PADDR(rotor_speed_convergence_criterion),PT_DESCRIPTION,"Convergence criterion on rotor speed used to determine when to exit deltamode",
			PT_double,"voltage_convergence[V]",PADDR(voltage_convergence_criterion),PT_DESCRIPTION,"Convergence criterion for voltage changes (if exciter present) to determine when to exit deltamode",

			//Which to enable
			PT_bool,"rotor_speed_convergence_enabled",PADDR(apply_rotor_speed_convergence),PT_DESCRIPTION,"Uses rotor_speed_convergence to determine if an exit of deltamode is needed",
			PT_bool,"voltage_magnitude_convergence_enabled",PADDR(apply_voltage_mag_convergence),PT_DESCRIPTION,"Uses voltage_convergence to determine if an exit of deltamode is needed - only works if an exciter is present",

			//State outputs
			PT_double,"rotor_angle[rad]",PADDR(curr_state.rotor_angle),PT_DESCRIPTION,"rotor angle state variable",
			PT_double,"rotor_speed[rad/s]",PADDR(curr_state.omega),PT_DESCRIPTION,"machine speed state variable",
			PT_double,"field_voltage[pu]",PADDR(curr_state.Vfd),PT_DESCRIPTION,"machine field voltage state variable",
			PT_double,"flux1d[pu]",PADDR(curr_state.Flux1d),PT_DESCRIPTION,"machine transient flux on d-axis state variable",
			PT_double,"flux2q[pu]",PADDR(curr_state.Flux2q),PT_DESCRIPTION,"machine subtransient flux on q-axis state variable",
			PT_complex,"EpRotated[pu]",PADDR(curr_state.EpRotated),PT_DESCRIPTION,"d-q rotated E-prime internal voltage state variable",
			PT_complex,"VintRotated[pu]",PADDR(curr_state.VintRotated),PT_DESCRIPTION,"d-q rotated Vint voltage state variable",
			PT_complex,"Eint_A[V]",PADDR(curr_state.EintVal[0]),PT_DESCRIPTION,"Unrotated, unsequenced phase A internal voltage",
			PT_complex,"Eint_B[V]",PADDR(curr_state.EintVal[1]),PT_DESCRIPTION,"Unrotated, unsequenced phase B internal voltage",
			PT_complex,"Eint_C[V]",PADDR(curr_state.EintVal[2]),PT_DESCRIPTION,"Unrotated, unsequenced phase C internal voltage",
			PT_complex,"Irotated[pu]",PADDR(curr_state.Irotated),PT_DESCRIPTION,"d-q rotated sequence current state variable",
			PT_complex,"pwr_electric[VA]",PADDR(curr_state.pwr_electric),PT_DESCRIPTION,"Current electrical output of machine",
			PT_double,"pwr_mech[W]",PADDR(curr_state.pwr_mech),PT_DESCRIPTION,"Current mechanical output of machine",
			PT_double,"torque_mech[N*m]",PADDR(curr_state.torque_mech),PT_DESCRIPTION,"Current mechanical torque of machine",
			PT_double,"torque_elec[N*m]",PADDR(curr_state.torque_elec),PT_DESCRIPTION,"Current electrical torque output of machine",

			//Overall inputs for dynamics model - governor and exciter "tweakables"
			PT_double,"wref[pu]", PADDR(gen_base_set_vals.wref), PT_DESCRIPTION, "wref input to governor controls (per-unit)",
			PT_double,"vset[pu]", PADDR(gen_base_set_vals.vset), PT_DESCRIPTION, "vset input to AVR controls (per-unit)",
			PT_double,"Pref[pu]", PADDR(gen_base_set_vals.Pref), PT_DESCRIPTION, "Pref input to governor controls (per-unit), if supported",
			PT_double,"Qref[pu]", PADDR(gen_base_set_vals.Qref), PT_DESCRIPTION, "Qref input to govornor or AVR controls (per-unit), if supported",

			//Properties for AVR/Exciter of dynamics model
			PT_enumeration,"Exciter_type",PADDR(Exciter_type),PT_DESCRIPTION,"Exciter model for dynamics-capable implementation",
				PT_KEYWORD,"NO_EXC",(enumeration)NO_EXC,PT_DESCRIPTION,"No exciter",
				PT_KEYWORD,"SEXS",(enumeration)SEXS,PT_DESCRIPTION,"Simplified Excitation System",

			PT_double,"KA[pu]",PADDR(exc_KA),PT_DESCRIPTION,"Exciter gain (p.u.)",
			PT_double,"TA[s]",PADDR(exc_TA),PT_DESCRIPTION,"Exciter time constant (seconds)",
			PT_double,"TB[s]",PADDR(exc_TB),PT_DESCRIPTION,"Exciter transient gain reduction time constant (seconds)",
			PT_double,"TC[s]",PADDR(exc_TC),PT_DESCRIPTION,"Exciter transient gain reduction time constant (seconds)",
			PT_double,"EMAX[pu]",PADDR(exc_EMAX),PT_DESCRIPTION,"Exciter upper limit (p.u.)",
			PT_double,"EMIN[pu]",PADDR(exc_EMIN),PT_DESCRIPTION,"Exciter lower limit (p.u.)",
			PT_double,"Vterm_max[pu]",PADDR(Max_Ef),PT_DESCRIPTION,"Upper voltage limit for super-second (p.u.)",
			PT_double,"Vterm_min[pu]",PADDR(Min_Ef),PT_DESCRIPTION,"Lower voltage limit for super-second (p.u.)",

			//State variables - SEXS
			PT_double,"bias",PADDR(curr_state.avr.bias),PT_DESCRIPTION,"Exciter bias state variable",
			PT_double,"xe",PADDR(curr_state.avr.xe),PT_DESCRIPTION,"Exciter state variable",
			PT_double,"xb",PADDR(curr_state.avr.xb),PT_DESCRIPTION,"Exciter state variable",
//			PT_double,"xcvr",PADDR(curr_state.avr.x_cvr),PT_DESCRIPTION,"Exciter state variable",
			PT_double,"x_cvr1",PADDR(curr_state.avr.x_cvr1),PT_DESCRIPTION,"Exciter state variable",
			PT_double,"x_cvr2",PADDR(curr_state.avr.x_cvr2),PT_DESCRIPTION,"Exciter state variable",
			PT_double,"Vref",PADDR(Vref),PT_DESCRIPTION,"Exciter CVR control voltage reference value",
			//Properties for CVR mode
			PT_enumeration,"CVR_mode",PADDR(CVRmode),PT_DESCRIPTION,"CVR mode in Exciter model",
				PT_KEYWORD,"HighOrder",(enumeration)HighOrder,PT_DESCRIPTION,"High order control mode",
				PT_KEYWORD,"Feedback",(enumeration)Feedback,PT_DESCRIPTION,"First order control mode with feedback loop",

			// If P_constant delta mode is adopted
			PT_double,"P_CONSTANT_ki", PADDR(ki_Pconstant), PT_DESCRIPTION, "parameter of the integration control for constant P mode",
			PT_double,"P_CONSTANT_kp", PADDR(kp_Pconstant), PT_DESCRIPTION, "parameter of the proportional control for constant P mode",

			// If Q_constant delta mode is adopted
			PT_bool, "Exciter_Q_constant_mode",PADDR(Q_constant_mode),PT_DESCRIPTION,"True if the generator is operating under constant Q mode",
			PT_double,"Exciter_Q_constant_ki", PADDR(ki_Qconstant), PT_DESCRIPTION, "parameter of the integration control for constant Q mode",
			PT_double,"Exciter_Q_constant_kp", PADDR(kp_Qconstant), PT_DESCRIPTION, "parameter of the propotional control for constant Q mode",

			// Set PQ reference again here with different names:
			PT_double,"P_CONSTANT_Pref[pu]", PADDR(gen_base_set_vals.Pref), PT_DESCRIPTION, "Pref input to governor controls (per-unit), if supported",
			PT_double,"Exciter_Q_constant_Qref[pu]", PADDR(gen_base_set_vals.Qref), PT_DESCRIPTION, "Qref input to govornor or AVR controls (per-unit), if supported",

			// If CVR control is enabled
			PT_bool, "CVR_enabled",PADDR(CVRenabled),PT_DESCRIPTION,"True if the CVR control is enabled in the exciter",
			PT_double,"CVR_ki_cvr", PADDR(ki_cvr), PT_DESCRIPTION, "parameter of the integration control for CVR control",
			PT_double,"CVR_kp_cvr", PADDR(kp_cvr), PT_DESCRIPTION, "parameter of the proportional control for CVR control",
			PT_double,"CVR_kd_cvr", PADDR(kd_cvr), PT_DESCRIPTION, "parameter of the deviation control for CVR control",
			PT_double,"CVR_kt_cvr", PADDR(kt_cvr), PT_DESCRIPTION, "parameter of the gain in feedback loop for CVR control",
			PT_double,"CVR_kw_cvr", PADDR(kw_cvr), PT_DESCRIPTION, "parameter of the gain in feedback loop for CVR control",
			PT_bool, "CVR_PI",PADDR(CVR_PI),PT_DESCRIPTION,"True if the PI controller is implemented in CVR control",
			PT_bool, "CVR_PID",PADDR(CVR_PID),PT_DESCRIPTION,"True if the PID controller is implemented in CVR control",
			PT_double,"vset_EMAX",PADDR(vset_EMAX),PT_DESCRIPTION,"Maximum Vset limit",
			PT_double,"vset_EMIN",PADDR(vset_EMIN),PT_DESCRIPTION,"Minimum Vset limit",
			PT_double,"CVR_Kd1", PADDR(Kd1), PT_DESCRIPTION, "parameter of the second order transfer function for CVR control",
			PT_double,"CVR_Kd2", PADDR(Kd2), PT_DESCRIPTION, "parameter of the second order transfer function for CVR control",
			PT_double,"CVR_Kd3", PADDR(Kd3), PT_DESCRIPTION, "parameter of the second order transfer function for CVR control",
			PT_double,"CVR_Kn1", PADDR(Kn1), PT_DESCRIPTION, "parameter of the second order transfer function for CVR control",
			PT_double,"CVR_Kn2", PADDR(Kn2), PT_DESCRIPTION, "parameter of the second order transfer function for CVR control",
			PT_double,"vset_delta_MAX",PADDR(vset_delta_MAX),PT_DESCRIPTION,"Maximum delta Vset limit",
			PT_double,"vset_delta_MIN",PADDR(vset_delta_MIN),PT_DESCRIPTION,"Minimum delta Vset limit",
			PT_double,"vadd",PADDR(gen_base_set_vals.vadd),PT_DESCRIPTION,"Delta Vset",
			PT_double,"vadd_a",PADDR(gen_base_set_vals.vadd_a),PT_DESCRIPTION,"Delta Vset before going into bound check",

			//Properties for Governor of dynamics model
			PT_enumeration,"Governor_type",PADDR(Governor_type),PT_DESCRIPTION,"Governor model for dynamics-capable implementation",
				PT_KEYWORD,"NO_GOV",(enumeration)NO_GOV,PT_DESCRIPTION,"No exciter",
				PT_KEYWORD,"DEGOV1",(enumeration)DEGOV1,PT_DESCRIPTION,"DEGOV1 Woodward Diesel Governor",
				PT_KEYWORD,"GAST",(enumeration)GAST,PT_DESCRIPTION,"GAST Gas Turbine Governor",
				PT_KEYWORD,"GGOV1_OLD",(enumeration)GGOV1_OLD,PT_DESCRIPTION,"Older GGOV1 Governor Model",
				PT_KEYWORD,"GGOV1",(enumeration)GGOV1,PT_DESCRIPTION,"GGOV1 Governor Model",
				PT_KEYWORD,"P_CONSTANT",(enumeration)P_CONSTANT,PT_DESCRIPTION,"P_CONSTANT mode Governor Model",

			//Governor properties (DEGOV1)
			PT_double,"DEGOV1_R[pu]",PADDR(gov_degov1_R),PT_DESCRIPTION,"Governor droop constant (p.u.)",
			PT_double,"DEGOV1_T1[s]",PADDR(gov_degov1_T1),PT_DESCRIPTION,"Governor electric control box time constant (s)",
			PT_double,"DEGOV1_T2[s]",PADDR(gov_degov1_T2),PT_DESCRIPTION,"Governor electric control box time constant (s)",
			PT_double,"DEGOV1_T3[s]",PADDR(gov_degov1_T3),PT_DESCRIPTION,"Governor electric control box time constant (s)",
			PT_double,"DEGOV1_T4[s]",PADDR(gov_degov1_T4),PT_DESCRIPTION,"Governor actuator time constant (s)",
			PT_double,"DEGOV1_T5[s]",PADDR(gov_degov1_T5),PT_DESCRIPTION,"Governor actuator time constant (s)",
			PT_double,"DEGOV1_T6[s]",PADDR(gov_degov1_T6),PT_DESCRIPTION,"Governor actuator time constant (s)",
			PT_double,"DEGOV1_K[pu]",PADDR(gov_degov1_K),PT_DESCRIPTION,"Governor actuator gain",
			PT_double,"DEGOV1_TMAX[pu]",PADDR(gov_degov1_TMAX),PT_DESCRIPTION,"Governor actuator upper limit (p.u.)",
			PT_double,"DEGOV1_TMIN[pu]",PADDR(gov_degov1_TMIN),PT_DESCRIPTION,"Governor actuator lower limit (p.u.)",
			PT_double,"DEGOV1_TD[s]",PADDR(gov_degov1_TD),PT_DESCRIPTION,"Governor combustion delay (s)",

			//State variables - DEGOV1
			PT_double,"DEGOV1_x1",PADDR(curr_state.gov_degov1.x1),PT_DESCRIPTION,"Governor electric box state variable",
			PT_double,"DEGOV1_x2",PADDR(curr_state.gov_degov1.x2),PT_DESCRIPTION,"Governor electric box state variable",
			PT_double,"DEGOV1_x4",PADDR(curr_state.gov_degov1.x4),PT_DESCRIPTION,"Governor electric box state variable",
			PT_double,"DEGOV1_x5",PADDR(curr_state.gov_degov1.x5),PT_DESCRIPTION,"Governor electric box state variable",
			PT_double,"DEGOV1_x6",PADDR(curr_state.gov_degov1.x6),PT_DESCRIPTION,"Governor electric box state variable",
			PT_double,"DEGOV1_throttle",PADDR(curr_state.gov_degov1.throttle),PT_DESCRIPTION,"Governor electric box state variable",

			//Governor properties (GAST)
			PT_double,"GAST_R[pu]",PADDR(gov_gast_R),PT_DESCRIPTION,"Governor droop constant (p.u.)",
			PT_double,"GAST_T1[s]",PADDR(gov_gast_T1),PT_DESCRIPTION,"Governor electric control box time constant (s)",
			PT_double,"GAST_T2[s]",PADDR(gov_gast_T2),PT_DESCRIPTION,"Governor electric control box time constant (s)",
			PT_double,"GAST_T3[s]",PADDR(gov_gast_T3),PT_DESCRIPTION,"Governor temperature limiter time constant (s)",
			PT_double,"GAST_AT[s]",PADDR(gov_gast_AT),PT_DESCRIPTION,"Governor Ambient Temperature load limit (units)",
			PT_double,"GAST_KT[pu]",PADDR(gov_gast_KT),PT_DESCRIPTION,"Governor temperature control loop gain",
			PT_double,"GAST_VMAX[pu]",PADDR(gov_gast_VMAX),PT_DESCRIPTION,"Governor actuator upper limit (p.u.)",
			PT_double,"GAST_VMIN[pu]",PADDR(gov_gast_VMIN),PT_DESCRIPTION,"Governor actuator lower limit (p.u.)",

			//State variables - GAST
			PT_double,"GAST_x1",PADDR(curr_state.gov_gast.x1),PT_DESCRIPTION,"Governor electric box state variable",
			PT_double,"GAST_x2",PADDR(curr_state.gov_gast.x2),PT_DESCRIPTION,"Governor electric box state variable",
			PT_double,"GAST_x3",PADDR(curr_state.gov_gast.x3),PT_DESCRIPTION,"Governor electric box state variable",
			PT_double,"GAST_throttle",PADDR(curr_state.gov_gast.throttle),PT_DESCRIPTION,"Governor electric box state variable",

			//Governor properties (GGOV1 and GGOV1_OLD)
			PT_double,"GGOV1_R[pu]",PADDR(gov_ggv1_r),PT_DESCRIPTION,"Permanent droop, p.u.",
			PT_int32,"GGOV1_Rselect",PADDR(gov_ggv1_rselect),PT_DESCRIPTION,"Feedback signal for droop, = 1 selected electrical power, = 0 none (isochronous governor), = -1 fuel valve stroke ( true stroke),= -2 governor output ( requested stroke)",
			PT_double,"GGOV1_Tpelec[s]",PADDR(gov_ggv1_Tpelec),PT_DESCRIPTION,"Electrical power transducer time constant, sec. (>0.)",
			PT_double,"GGOV1_maxerr",PADDR(gov_ggv1_maxerr),PT_DESCRIPTION,"Maximum value for speed error signal",
			PT_double,"GGOV1_minerr",PADDR(gov_ggv1_minerr),PT_DESCRIPTION,"Minimum value for speed error signal",
			PT_double,"GGOV1_Kpgov",PADDR(gov_ggv1_Kpgov),PT_DESCRIPTION,"Governor proportional gain",
			PT_double,"GGOV1_Kigov",PADDR(gov_ggv1_Kigov),PT_DESCRIPTION,"Governor integral gain",
			PT_double,"GGOV1_Kdgov",PADDR(gov_ggv1_Kdgov),PT_DESCRIPTION,"Governor derivative gain",
			PT_double,"GGOV1_Tdgov[s]",PADDR(gov_ggv1_Tdgov),PT_DESCRIPTION,"Governor derivative controller time constant, sec.",
			PT_double,"GGOV1_vmax",PADDR(gov_ggv1_vmax),PT_DESCRIPTION,"Maximum valve position limit",
			PT_double,"GGOV1_vmin",PADDR(gov_ggv1_vmin),PT_DESCRIPTION,"Minimum valve position limit",
			PT_double,"GGOV1_Tact",PADDR(gov_ggv1_Tact),PT_DESCRIPTION,"Actuator time constant",
			PT_double,"GGOV1_Kturb",PADDR(gov_ggv1_Kturb),PT_DESCRIPTION,"Turbine gain (>0.)",
			PT_double,"GGOV1_wfnl[pu]",PADDR(gov_ggv1_wfnl),PT_DESCRIPTION,"No load fuel flow, p.u",
			PT_double,"GGOV1_Tb[s]",PADDR(gov_ggv1_Tb),PT_DESCRIPTION,"Turbine lag time constant, sec. (>0.)",
			PT_double,"GGOV1_Tc[s]",PADDR(gov_ggv1_Tc),PT_DESCRIPTION,"Turbine lead time constant, sec.",
			PT_int32,"GGOV1_Fuel_lag",PADDR(gov_ggv1_Flag),PT_DESCRIPTION,"Switch for fuel source characteristic, = 0 for fuel flow independent of speed, = 1 fuel flow proportional to speed",
			PT_double,"GGOV1_Teng",PADDR(gov_ggv1_Teng),PT_DESCRIPTION,"Transport lag time constant for diesel engine",
			PT_double,"GGOV1_Tfload",PADDR(gov_ggv1_Tfload),PT_DESCRIPTION,"Load Limiter time constant, sec. (>0.)",
			PT_double,"GGOV1_Kpload",PADDR(gov_ggv1_Kpload),PT_DESCRIPTION,"Load limiter proportional gain for PI controller",
			PT_double,"GGOV1_Kiload",PADDR(gov_ggv1_Kiload),PT_DESCRIPTION,"Load limiter integral gain for PI controller",
			PT_double,"GGOV1_Ldref[pu]",PADDR(gov_ggv1_Ldref),PT_DESCRIPTION,"Load limiter reference value p.u.",
			PT_double,"GGOV1_Dm[pu]",PADDR(gov_ggv1_Dm),PT_DESCRIPTION,"Speed sensitivity coefficient, p.u.",
			PT_double,"GGOV1_ropen[pu/s]",PADDR(gov_ggv1_ropen),PT_DESCRIPTION,"Maximum valve opening rate, p.u./sec.",
			PT_double,"GGOV1_rclose[pu/s]",PADDR(gov_ggv1_rclose),PT_DESCRIPTION,"Minimum valve closing rate, p.u./sec.",
			PT_double,"GGOV1_Kimw",PADDR(gov_ggv1_Kimw),PT_DESCRIPTION,"Power controller (reset) gain",
			PT_double,"GGOV1_Pmwset[MW]",PADDR(gov_ggv1_Pmwset),PT_DESCRIPTION,"Power controller setpoint, MW",
			PT_double,"GGOV1_aset[pu/s]",PADDR(gov_ggv1_aset),PT_DESCRIPTION,"Acceleration limiter setpoint, p.u. / sec.",
			PT_double,"GGOV1_Ka",PADDR(gov_ggv1_Ka),PT_DESCRIPTION,"Acceleration limiter Gain",
			PT_double,"GGOV1_Ta[s]",PADDR(gov_ggv1_Ta),PT_DESCRIPTION,"Acceleration limiter time constant, sec. (>0.)",
			PT_double,"GGOV1_db",PADDR(gov_ggv1_db),PT_DESCRIPTION,"Speed governor dead band",
			PT_double,"GGOV1_Tsa[s]",PADDR(gov_ggv1_Tsa),PT_DESCRIPTION,"Temperature detection lead time constant, sec.",
			PT_double,"GGOV1_Tsb[s]",PADDR(gov_ggv1_Tsb),PT_DESCRIPTION,"Temperature detection lag time constant, sec.",
//			PT_double,"GGOV1_rup",PADDR(gov_ggv1_rup),PT_DESCRIPTION,"Maximum rate of load limit increase",
//			PT_double,"GGOV1_rdown",PADDR(gov_ggv1_rdown),PT_DESCRIPTION,"Maximum rate of load limit decrease",

			//GGOV1 "enable/disable" variables - to give some better control over low value select
			PT_bool,"GGOV1_Load_Limit_enable",PADDR(gov_ggv1_fsrt_enable),PT_DESCRIPTION,"Enables/disables load limiter (fsrt) of low-value-select",
			PT_bool,"GGOV1_Acceleration_Limit_enable",PADDR(gov_ggv1_fsra_enable),PT_DESCRIPTION,"Enables/disables acceleration limiter (fsra) of low-value-select",
			PT_bool,"GGOV1_PID_enable",PADDR(gov_ggv1_fsrn_enable),PT_DESCRIPTION,"Enables/disables PID controller (fsrn) of low-value-select",

			//GGOV1 state variables
			PT_double,"GGOV1_fsrt",PADDR(curr_state.gov_ggov1.fsrt),PT_DESCRIPTION,"Load limiter block input to low-value-select",
			PT_double,"GGOV1_fsra",PADDR(curr_state.gov_ggov1.fsra),PT_DESCRIPTION,"Acceleration limiter block input to low-value-select",
			PT_double,"GGOV1_fsrn",PADDR(curr_state.gov_ggov1.fsrn),PT_DESCRIPTION,"PID block input to low-value-select",
			PT_double,"GGOV1_speed_error[pu]",PADDR(curr_state.gov_ggov1.werror),PT_DESCRIPTION,"Speed difference in per-unit for input to PID controller",

			//All state variables
			PT_double,"GGOV1_x1",PADDR(curr_state.gov_ggov1.x1),
			PT_double,"GGOV1_x2",PADDR(curr_state.gov_ggov1.x2),
			PT_double,"GGOV1_x2a",PADDR(curr_state.gov_ggov1.x2a),
			PT_double,"GGOV1_x3",PADDR(curr_state.gov_ggov1.x3),
			PT_double,"GGOV1_x3a",PADDR(curr_state.gov_ggov1.x3a),
			PT_double,"GGOV1_x4",PADDR(curr_state.gov_ggov1.x4),
			PT_double,"GGOV1_x4a",PADDR(curr_state.gov_ggov1.x4a),
			PT_double,"GGOV1_x4b",PADDR(curr_state.gov_ggov1.x4b),
			PT_double,"GGOV1_x5",PADDR(curr_state.gov_ggov1.x5),
			PT_double,"GGOV1_x5a",PADDR(curr_state.gov_ggov1.x5a),
			PT_double,"GGOV1_x5b",PADDR(curr_state.gov_ggov1.x5b),
			PT_double,"GGOV1_x6",PADDR(curr_state.gov_ggov1.x6),
			PT_double,"GGOV1_x7",PADDR(curr_state.gov_ggov1.x7),
			PT_double,"GGOV1_x7a",PADDR(curr_state.gov_ggov1.x7a),
			PT_double,"GGOV1_x8",PADDR(curr_state.gov_ggov1.x8),
			PT_double,"GGOV1_x8a",PADDR(curr_state.gov_ggov1.x8a),
			PT_double,"GGOV1_x9",PADDR(curr_state.gov_ggov1.x9),
			PT_double,"GGOV1_x9a",PADDR(curr_state.gov_ggov1.x9a),
			PT_double,"GGOV1_x10",PADDR(curr_state.gov_ggov1.x10),
			PT_double,"GGOV1_x10a",PADDR(curr_state.gov_ggov1.x10a),
			PT_double,"GGOV1_x10b",PADDR(curr_state.gov_ggov1.x10b),
			PT_double,"GGOV1_ValveStroke",PADDR(curr_state.gov_ggov1.ValveStroke),
			PT_double,"GGOV1_FuelFlow",PADDR(curr_state.gov_ggov1.FuelFlow),
			PT_double,"GGOV1_GovOutPut",PADDR(curr_state.gov_ggov1.GovOutPut),
			PT_double,"GGOV1_RselectValue",PADDR(curr_state.gov_ggov1.RselectValue),
			PT_double,"GGOV1_fsrtNoLim",PADDR(curr_state.gov_ggov1.fsrtNoLim),
			PT_double,"GGOV1_err2",PADDR(curr_state.gov_ggov1.err2),
			PT_double,"GGOV1_err2a",PADDR(curr_state.gov_ggov1.err2a),
			PT_double,"GGOV1_err3",PADDR(curr_state.gov_ggov1.err3),
			PT_double,"GGOV1_err4",PADDR(curr_state.gov_ggov1.err4),
			PT_double,"GGOV1_err7",PADDR(curr_state.gov_ggov1.err7),
			PT_double,"GGOV1_LowValSelect1",PADDR(curr_state.gov_ggov1.LowValSelect1),
			PT_double,"GGOV1_LowValSelect",PADDR(curr_state.gov_ggov1.LowValSelect),

			//P_CONSTANT mode properties
			PT_double,"P_CONSTANT_Tpelec[s]",PADDR(pconstant_Tpelec),PT_DESCRIPTION,"Electrical power transducer time constant, sec. (>0.)",
			PT_double,"P_CONSTANT_Tact",PADDR(pconstant_Tact),PT_DESCRIPTION,"Actuator time constant",
			PT_double,"P_CONSTANT_Kturb",PADDR(pconstant_Kturb),PT_DESCRIPTION,"Turbine gain (>0.)",
			PT_double,"P_CONSTANT_wfnl[pu]",PADDR(pconstant_wfnl),PT_DESCRIPTION,"No load fuel flow, p.u",
			PT_double,"P_CONSTANT_Tb[s]",PADDR(pconstant_Tb),PT_DESCRIPTION,"Turbine lag time constant, sec. (>0.)",
			PT_double,"P_CONSTANT_Tc[s]",PADDR(pconstant_Tc),PT_DESCRIPTION,"Turbine lead time constant, sec.",
			PT_double,"P_CONSTANT_Teng",PADDR(pconstant_Teng),PT_DESCRIPTION,"Transport lag time constant for diesel engine",
			PT_double,"P_CONSTANT_ropen[pu/s]",PADDR(pconstant_ropen),PT_DESCRIPTION,"Maximum valve opening rate, p.u./sec.",
			PT_double,"P_CONSTANT_rclose[pu/s]",PADDR(pconstant_rclose),PT_DESCRIPTION,"Minimum valve closing rate, p.u./sec.",
			PT_double,"P_CONSTANT_Kimw",PADDR(pconstant_Kimw),PT_DESCRIPTION,"Power controller (reset) gain",

			// P_CONSTANT mode state variables
			PT_double,"P_CONSTANT_x1",PADDR(curr_state.gov_pconstant.x1),
			PT_double,"P_CONSTANT_x4",PADDR(curr_state.gov_pconstant.x4),
			PT_double,"P_CONSTANT_x4a",PADDR(curr_state.gov_pconstant.x4a),
			PT_double,"P_CONSTANT_x4b",PADDR(curr_state.gov_pconstant.x4b),
			PT_double,"P_CONSTANT_x5",PADDR(curr_state.gov_pconstant.x5),
			PT_double,"P_CONSTANT_x5a",PADDR(curr_state.gov_pconstant.x5a),
			PT_double,"P_CONSTANT_x5b",PADDR(curr_state.gov_pconstant.x5b),
			PT_double,"P_CONSTANT_x_Pconstant",PADDR(curr_state.gov_pconstant.x_Pconstant),
			PT_double,"P_CONSTANT_err4",PADDR(curr_state.gov_pconstant.err4),
			PT_double,"P_CONSTANT_ValveStroke",PADDR(curr_state.gov_pconstant.ValveStroke),
			PT_double,"P_CONSTANT_FuelFlow",PADDR(curr_state.gov_pconstant.FuelFlow),
			PT_double,"P_CONSTANT_GovOutPut",PADDR(curr_state.gov_pconstant.GovOutPut),

			PT_bool,"fuelEmissionCal", PADDR(fuelEmissionCal),  PT_DESCRIPTION, "Boolean value indicating whether fuel and emission calculations are used or not",
			PT_double,"outputEnergy",PADDR(outputEnergy),PT_DESCRIPTION,"Total energy(kWh) output from the generator",
			PT_double,"FuelUse",PADDR(FuelUse),PT_DESCRIPTION,"Total fuel usage (gal) based on kW power output",
			PT_double,"efficiency",PADDR(efficiency),PT_DESCRIPTION,"Total energy output per fuel usage (kWh/gal)",
			PT_double,"CO2_emission",PADDR(CO2_emission),PT_DESCRIPTION,"Total CO2 emissions (lbs) based on fule usage",
			PT_double,"SOx_emission",PADDR(SOx_emission),PT_DESCRIPTION,"Total SOx emissions (lbs) based on fule usage",
			PT_double,"NOx_emission",PADDR(NOx_emission),PT_DESCRIPTION,"Total NOx emissions (lbs) based on fule usage",
			PT_double,"PM10_emission",PADDR(PM10_emission),PT_DESCRIPTION,"Total PM-10 emissions (lbs) based on fule usage",

			PT_double,"frequency_deviation",PADDR(frequency_deviation),PT_DESCRIPTION,"Frequency deviation of diesel_dg",
			PT_double,"frequency_deviation_energy",PADDR(frequency_deviation_energy),PT_DESCRIPTION,"Frequency deviation accumulation of diesel_dg",
			PT_double,"frequency_deviation_max",PADDR(frequency_deviation_max),PT_DESCRIPTION,"Frequency deviation of diesel_dg",
			PT_double,"realPowerChange",PADDR(realPowerChange),PT_DESCRIPTION,"Real power output change of diesel_dg",
			PT_double,"ratio_f_p",PADDR(ratio_f_p),PT_DESCRIPTION,"Ratio of frequency deviation to real power output change of diesel_dg",

			PT_set, "phases", PADDR(phases), PT_DESCRIPTION, "Specifies which phases to connect to - currently not supported and assumes three-phase connection",
				PT_KEYWORD, "A",(set)PHASE_A,
				PT_KEYWORD, "B",(set)PHASE_B,
				PT_KEYWORD, "C",(set)PHASE_C,
				PT_KEYWORD, "N",(set)PHASE_N,
				PT_KEYWORD, "S",(set)PHASE_S,

			//-- This hides from modehelp -- PT_double,"TD[s]",PADDR(gov_TD),PT_DESCRIPTION,"Governor combustion delay (s)",PT_ACCESS,PA_HIDDEN,
			NULL)<1) GL_THROW("unable to publish properties in %s",__FILE__);

		defaults = this;

		memset(this,0,sizeof(diesel_dg));

		if (gl_publish_function(oclass,	"interupdate_gen_object", (FUNCTIONADDR)interupdate_diesel_dg)==NULL)
			GL_THROW("Unable to publish diesel_dg deltamode function");
		if (gl_publish_function(oclass,	"postupdate_gen_object", (FUNCTIONADDR)postupdate_diesel_dg)==NULL)
			GL_THROW("Unable to publish diesel_dg deltamode function");
	}
}

/* Object creation is called once for each object that is created by the core */
int diesel_dg::create(void) 
{
////Initialize tracking variables

	power_factor = 0.0;

	//End of synchronous generator inputs
	Rated_V_LL = 0.0;
	Rated_V_LN = 0.0;
	Rated_VA = 0.0;

	Overload_Limit_Pub = 1.25;	//By default, let us go 25% over the limit
	Overload_Limit_Value = 0.0;	//Will populate later
	//Arbitrary defaults
	Max_Ef = 1.05;
	Min_Ef = 0.95;

	//Dynamics generator defaults
	omega_ref=2*PI*60;  
	inertia=0.7;              
	damping=0.0;                
	number_poles=2;     
	Ra=0.00625;         
	Xd=2.06;            
	Xq=2.5;             
	Xdp=0.398;          
	Xqp=0.3;            
	Xdpp=0.254;         
	Xqpp=0.254;         
	Xl=0.1;             
	Tdp=0.31737;        
	Tdop=4.45075;       
	Tqop=3.0;           
	Tdopp=0.066;        
	Tqopp=0.075;        
	Ta=0.03202;         
	X0=complex(0.005,0.05);
	X2=complex(0.0072,0.2540);

	//Input variables are initialized to -99 (since pu) - if left there, the dynamics initialization gets them
	gen_base_set_vals.wref = -99.0;
	gen_base_set_vals.vset = -99.0;
	gen_base_set_vals.Pref = -99.0;
	gen_base_set_vals.Qref = -99.0;

	//SEXS Exciter defaults
	exc_KA=50;              
	exc_TA=0.01;            
	exc_TB=2.0;               
	exc_TC=10;              
	exc_EMAX=3.0;             
	exc_EMIN=-3.0;            

	//DEGOV1 Governor defaults
	gov_degov1_R=0.05;             
	gov_degov1_T1=0.2;             
	gov_degov1_T2=0.3;             
	gov_degov1_T3=0.5;             
	gov_degov1_K=0.8;              
	gov_degov1_T4=1.0;               
	gov_degov1_T5=0.1;             
	gov_degov1_T6=0.2;             
	gov_degov1_TMAX=1.0;             
	gov_degov1_TMIN=0.0;             
	gov_degov1_TD=0.01;            

	//GAST Governor defaults
//	gov_gast_R=.05;             
//	gov_gast_T1=0.1;
//	gov_gast_T2=0.05;
	gov_gast_R=.05;             
	gov_gast_T1=0.4;
	gov_gast_T2=0.1;
	gov_gast_T3=3;
	gov_gast_AT=1;
	gov_gast_KT=2;
	gov_gast_VMAX=1.05;
	gov_gast_VMIN=-0.05;
	
	//GGOV1 Governor defaults
	gov_ggv1_r = 0.04;
	gov_ggv1_rselect = 1;
	gov_ggv1_Tpelec = 1.0;
	gov_ggv1_maxerr = 0.05;
	gov_ggv1_minerr = -0.05;
	gov_ggv1_Kpgov = 0.8;
	gov_ggv1_Kigov = 0.2;
	gov_ggv1_Kdgov = 0.0;
	gov_ggv1_Tdgov = 1.0;
	gov_ggv1_vmax = 1.0;
	gov_ggv1_vmin = 0.15;
	gov_ggv1_Tact = 0.5;
	gov_ggv1_Kturb = 1.5;
	gov_ggv1_wfnl = 0.2;
	gov_ggv1_Tb = 0.1;
	gov_ggv1_Tc = 0.0;
	gov_ggv1_Flag = 1;
	gov_ggv1_Teng = 0.0;
	gov_ggv1_Tfload = 3.0;
	gov_ggv1_Kpload = 2.0;
	gov_ggv1_Kiload = 0.67;
	gov_ggv1_Ldref = 1.0;
	gov_ggv1_Dm = 0.0;
	gov_ggv1_ropen = 0.10;
	gov_ggv1_rclose = -0.1;
	gov_ggv1_Kimw = 0.002;
	gov_ggv1_Pmwset = -1;
	gov_ggv1_aset = 0.01;
	gov_ggv1_Ka = 10.0;
	gov_ggv1_Ta = 0.1;
	gov_ggv1_db = 0.0;
	gov_ggv1_Tsa = 4.0;
	gov_ggv1_Tsb = 5.0;
	//gov_ggv1_rup = 99.0;
	//gov_ggv1_rdown = -99.0;

	//P_CONSTANT mode defaults
	pconstant_Tpelec = 1.0;
	pconstant_Tact = 0.5;
	pconstant_Kturb = 1.5;
	pconstant_wfnl = 0.2;
	pconstant_Tb = 0.1;
	pconstant_Tc = 0.0;
	pconstant_Flag = 0;
	pconstant_Teng = 0.0;
	pconstant_ropen = 0.10;
	pconstant_rclose = -0.1;
	pconstant_Kimw = 0.002;

	//By default, all paths enabled
	gov_ggv1_fsrt_enable = true;
	gov_ggv1_fsra_enable = true;
	gov_ggv1_fsrn_enable = true;

	//Other deltamode-variables
	pPGenerated = NULL;
	pIGenerated[0] = pIGenerated[1] = pIGenerated[2] = NULL;
	pbus_full_Y_mat = NULL;
	pbus_full_Y_all_mat = NULL;
	generator_admittance[0][0] = generator_admittance[0][1] = generator_admittance[0][2] = complex(0.0,0.0);
	generator_admittance[1][0] = generator_admittance[1][1] = generator_admittance[1][2] = complex(0.0,0.0);
	generator_admittance[2][0] = generator_admittance[2][1] = generator_admittance[2][2] = complex(0.0,0.0);

	full_bus_admittance_mat[0][0] = full_bus_admittance_mat[0][1] = full_bus_admittance_mat[0][2] = complex(0.0,0.0);
	full_bus_admittance_mat[1][0] = full_bus_admittance_mat[1][1] = full_bus_admittance_mat[1][2] = complex(0.0,0.0);
	full_bus_admittance_mat[2][0] = full_bus_admittance_mat[2][1] = full_bus_admittance_mat[2][2] = complex(0.0,0.0);
	value_IGenerated[0] = value_IGenerated[1] = value_IGenerated[2] = complex(0.0,0.0);
	Governor_type = NO_GOV;
	Exciter_type = NO_EXC;

	power_val[0] = power_val[1] = power_val[2] = complex(0.0,0.0);
	current_val[0] = current_val[1] = current_val[2] = complex(0.0,0.0);

	//Rotor convergence becomes 0.1 rad
	rotor_speed_convergence_criterion = 0.1;
	prev_rotor_speed_val = 0.0;

	//Voltage convergence
	voltage_convergence_criterion = 0.5;
	prev_voltage_val[0] = 0.0;
	prev_voltage_val[1] = 0.0;
	prev_voltage_val[2] = 0.0;

	//By default, only speed convergence is on
	apply_rotor_speed_convergence = true;
	apply_voltage_mag_convergence = false;

	//Working variable zeroing
	power_base = 0.0;
	voltage_base = 0.0;
	current_base = 0.0;
	impedance_base = 0.0;
	YS0 = 0.0;
	YS1 = 0.0;
	YS2 = 0.0;
	Rr = 0.0;

	torque_delay = NULL;
	x5a_delayed = NULL;
	torque_delay_len = 0;
	x5a_delayed_len = 0;

	torque_delay_write_pos = 0;
	torque_delay_read_pos = 0;
	x5a_delayed_write_pos = 0;
	x5a_delayed_read_pos = 0;

	//Initialize desired frequency to 60 Hz
	curr_state.omega = 2*PI*60.0;

	deltamode_inclusive = false;	//By default, don't be included in deltamode simulations
	mapped_freq_variable = NULL;

	first_run = true;				//First time we run, we are the first run (by definition)

	prev_time = 0;
	prev_time_dbl = 0.0;

	is_isochronous_gen = false;	//By default, we're a normal "ugly" generator

	ki_Pconstant = 1;
	kp_Pconstant = 0;

	Q_constant_mode = false;
	ki_Qconstant = 1;
	kp_Qconstant = 0;

	CVRenabled = false;
	ki_cvr = 0;
	kp_cvr = 0;
	kd_cvr = 0;
	CVR_PI = false;
	CVR_PID = false;
	vset_EMAX = 1.05;
	vset_EMIN = 0.95;

	Kd1 = 1;
	Kd2 = 1;
	Kd3 = 1;
	Kn1 = 0;
	Kn2 = 0;
	vset_delta_MAX = 99;
	vset_delta_MIN = -99;

	last_time = 0;
	fuelEmissionCal = false;
	outputEnergy = 0.0;
	FuelUse = 0.0;
	efficiency = 0.0;
	CO2_emission = 0.0;
	SOx_emission = 0.0;
	NOx_emission = 0.0;
	PM10_emission = 0.0;

	pwr_electric_init = -1;
	frequency_deviation_energy = 0;
	frequency_deviation_max = 0;
	//NULL/zero pointers
	pCircuit_V[0] = pCircuit_V[1] = pCircuit_V[2] = NULL;
	pLine_I[0] = pLine_I[1] = pLine_I[2] = NULL;
	pPower[0] = pPower[1] = pPower[2] = NULL;
	value_Circuit_V[0] = value_Circuit_V[1] = value_Circuit_V[2] = complex(0.0,0.0);
	value_Line_I[0] = value_Line_I[1] = value_Line_I[2] = complex(0.0,0.0);
	value_Power[0] = value_Power[1] = value_Power[2] = complex(0.0,0.0);
	value_prev_Power[0] = value_prev_Power[1] = value_prev_Power[2] = complex(0.0,0.0);
	
	parent_is_powerflow = false;	//By default, we're not a good child

	//Overall, force the generator into "PQ mode" first
	Gen_type = NON_DYN_CONSTANT_PQ;

	return 1; /* return 1 on success, 0 on failure */
}

/* Object initialization is called once after all object have been created */
int diesel_dg::init(OBJECT *parent)
{
	OBJECT *obj = OBJECTHDR(this);
	OBJECT *tmp_obj = NULL;

	int temp_idx_x, temp_idx_y;
	double ZB, SB, EB;
	double test_pf;
	gld_property *Frequency_mapped;
	gld_property *temp_property_pointer;
	gld_wlock *test_rlock;
	bool temp_bool_value;
	double temp_voltage_magnitude;
	complex temp_complex_value;
	complex_array temp_complex_array;
	gld_property *pNominal_Voltage;
	double nominal_voltage_value, nom_test_val;
	
	//Set the deltamode flag, if desired
	if ((obj->flags & OF_DELTAMODE) == OF_DELTAMODE)
	{
		deltamode_inclusive = true;	//Set the flag and off we go
	}

	// find parent meter, if not defined, use a default meter (using static variable 'default_meter')
	if (parent!=NULL)
	{
		if (gl_object_isa(parent,"meter","powerflow") || gl_object_isa(parent,"node","powerflow") || gl_object_isa(parent,"load","powerflow"))
		{
			//Flag us as a proper child
			parent_is_powerflow = true;

			//See if this attached node is a child or not
			if (parent->parent != NULL)
			{
				//Map parent
				tmp_obj = parent->parent;

				//See what it is
				if ((gl_object_isa(tmp_obj,"meter","powerflow") == false) && (gl_object_isa(tmp_obj,"node","powerflow")==false) && (gl_object_isa(tmp_obj,"load","powerflow")==false))
				{
					//Not a wierd map, just use normal parent
					tmp_obj = parent;
				}
				else	//Implies it is a powerflow parent
				{
					//See if we are deltamode-enabled -- if so, flag our parent while we're here
					if (deltamode_inclusive == true)
					{
						//Map our deltamode flag and set it (parent will be done below)
						temp_property_pointer = new gld_property(parent,"Norton_dynamic");

						//Make sure it worked
						if ((temp_property_pointer->is_valid() != true) || (temp_property_pointer->is_bool() != true))
						{
							GL_THROW("diesel_dg:%s failed to map Norton-equivalence deltamode variable from %s",obj->name?obj->name:"unnamed",parent->name?parent->name:"unnamed");
							//Defined elsewhere
						}

						//Flag it to true
						temp_bool_value = true;
						temp_property_pointer->setp<bool>(temp_bool_value,*test_rlock);

						//Remove it
						delete temp_property_pointer;
					}
					//Default else -- it is one of those, but not deltamode, so nothing extra to do
				}//End we were a powerflow child
			}
			else	//It is nul
			{
				//Just point it to the normal parent
				tmp_obj = parent;
			}

			//Now do the standard mapping

			//Map the voltage
			pCircuit_V[0] = map_complex_value(tmp_obj,"voltage_A");
			pCircuit_V[1] = map_complex_value(tmp_obj,"voltage_B");
			pCircuit_V[2] = map_complex_value(tmp_obj,"voltage_C");

			//Current gets mapped this way too right now, but that may not be right
			pLine_I[0] = map_complex_value(tmp_obj,"current_A");
			pLine_I[1] = map_complex_value(tmp_obj,"current_B");
			pLine_I[2] = map_complex_value(tmp_obj,"current_C");

			//Map power -- not used by all, but just for the sake of populating
			pPower[0] = map_complex_value(tmp_obj,"power_A");
			pPower[1] = map_complex_value(tmp_obj,"power_B");
			pPower[2] = map_complex_value(tmp_obj,"power_C");

			//Map nominal voltage for populating variables
			//Pull the nominal voltage
			pNominal_Voltage = new gld_property(parent,"nominal_voltage");

			//Make sure it worked
			if ((pNominal_Voltage->is_valid() != true) || (pNominal_Voltage->is_double() != true))
			{
				GL_THROW("diesel_dg:%d %s - Unable to map nominal_voltage from object:%d %s",obj->id,(obj->name ? obj->name : "Unnamed"),parent->id,(parent->name ? parent->name : "Unnamed"));
				/*  TROUBLESHOOT
				While attempting to map the nominal_voltage from a parent object, an error occurred.  Please try again.
				If the error persists, please submit your system and a bug report via the ticketing system.
				*/
			}

			//Pull the voltage base value
			nominal_voltage_value = pNominal_Voltage->get_double();

			//Now get rid of the item
			delete pNominal_Voltage;

			//Compute the line-neutral value
			Rated_V_LN = Rated_V_LL / sqrt(3.0);

			//See if Rated_V is set
			if (Rated_V_LL > 0.0)	//It is
			{
				//Normalize it by the nominal voltage, for testing - also convert from appropriately
				nom_test_val = Rated_V_LN / nominal_voltage_value;

				//Make sure it matches
				if ((nom_test_val > 1.01) || (nom_test_val < 0.99))
				{
					GL_THROW("diesel_dg:%d %s - Rated_V does not match the nominal voltage!",obj->id,(obj->name ? obj->name : "Unnamed"));
					/*  TROUBLESHOOT
					The value specified in Rated_V does not match the nominal_voltage of the parented node.  Please fix this
					discrepancy.
					*/
				}
			}
			else	//Nope, use the nominal voltage
			{
				//Nominal voltage should be in LN, so convert it to LL
				Rated_V_LL = nominal_voltage_value * sqrt(3.0);

				//Get the LN value too
				Rated_V_LN = nominal_voltage_value;
			}

			//If we were deltamode requesting, set the flag on the other side
			if (deltamode_inclusive==true)
			{
				//Map the current injection variables
				pIGenerated[0] = map_complex_value(tmp_obj,"deltamode_generator_current_A");
				pIGenerated[1] = map_complex_value(tmp_obj,"deltamode_generator_current_B");
				pIGenerated[2] = map_complex_value(tmp_obj,"deltamode_generator_current_C");

				//Map the PGenerated value
				pPGenerated = map_complex_value(tmp_obj,"deltamode_PGenTotal");

				//Map the flag
				temp_property_pointer = new gld_property(tmp_obj,"Norton_dynamic");

				//Make sure it worked
				if ((temp_property_pointer->is_valid() != true) || (temp_property_pointer->is_bool() != true))
				{
					GL_THROW("diesel_dg:%s failed to map Norton-equivalence deltamode variable from %s",obj->name?obj->name:"unnamed",tmp_obj->name?tmp_obj->name:"unnamed");
					/*  TROUBLESHOOT
					While attempting to set up the deltamode interfaces and calculations with powerflow, the required interface could not be mapped.
					Please check your GLM and try again.  If the error persists, please submit a trac ticket with your code.
					*/
				}

				//Flag it to true
				temp_bool_value = true;
				temp_property_pointer->setp<bool>(temp_bool_value,*test_rlock);

				//Remove it
				delete temp_property_pointer;
			}
		}
		else	//Only three-phase node objects supported right now
		{
			GL_THROW("diesel_dg:%s only supports a powerflow node/load/meter or no object as its parent at this time",obj->name?obj->name:"unnamed");
			/*  TROUBLESHOOT
			The diesel_dg object has a parent that is not a powerflow node/load/meter object.  At this time, the diesel_dg object can only be parented
			to a powerflow node, load, or meter or not have a parent.
			*/
		}

		//Map and pull the phases
		temp_property_pointer = new gld_property(parent,"phases");

		//Make sure ti worked
		if ((temp_property_pointer->is_valid() != true) || (temp_property_pointer->is_set() != true))
		{
			GL_THROW("Unable to map phases property - ensure the parent is a meter or a node or a load");
			/*  TROUBLESHOOT
			While attempting to map the phases property from the parent object, an error was encountered.
			Please check and make sure your parent object is a meter or triplex_meter inside the powerflow module and try
			again.  If the error persists, please submit your code and a bug report via the Trac website.
			*/
		}

		//Pull the phase information
		phases = temp_property_pointer->get_set();

		//Clear the temporary pointer
		delete temp_property_pointer;

		if((phases & 0x0007) != 0x0007){//parent does not have all three meters
			GL_THROW("The diesel_dg object must be connected to all three phases. Please make sure the parent object has all three phases.");
			/* TROUBLESHOOT
			The diesel_dg object is a three-phase generator. This message occured because the parent object does not have all three phases.
			Please check and make sure your parent object has all three phases and try again. if the error persists, please submit your code and a bug report via the Trac website.
			*/
		}
	}
	else	//No parent
	{
		//Not a good child -- bad child?
		parent_is_powerflow = false;

		gl_warning("diesel_dg:%d - %s has no parent object - default voltages being used",obj->id,(obj->name ? obj->name : "Unnamed"));
		/*  TROUBLESHOOT
		The diesel_dg object does not have a proper parent -- default voltage values are used.
		*/

		//Populate the working variables
		value_Circuit_V[0].SetPolar(Rated_V_LN,0.0);
		value_Circuit_V[1].SetPolar(Rated_V_LN,-2.0/3.0*PI);
		value_Circuit_V[2].SetPolar(Rated_V_LN,2.0/3.0*PI);
	}

	//Preliminary check on modes
	if ((Gen_type!=DYNAMIC) && (deltamode_inclusive==true))
	{
		//We're flagged for deltamode, but not in the right mode - force us
		Gen_type=DYNAMIC;

		//Pass a warning
		gl_warning("diesel_dg:%s forced into DYN_SYNCHRONOUS mode",obj->name?obj->name:"unnamed");
		/*  TROUBLESHOOT
		The diesel_dg object had the deltamode_inclusive flag set, but was not of the DYN_SYNCHRONOUS type.
		It has been forced to this type.  If this is not desired, please remove the deltamode_inclusive flag
		or explicitly set it to false.
		*/
	}

	if (Gen_type == NON_DYN_CONSTANT_PQ)
	{
		// Check rated power
		if (Rated_VA <= 0.0)
		{
			Rated_VA = 0.5e6;	//Set to parameter-basis default

			gl_warning("diesel_dg:%s did not have a valid Rated_VA set, assuming 5000 kVA",obj->name?obj->name:"unnamed");
			/*  TROUBLESHOOT
			The Rated_VA value was not set or was set to a negative number.  It is being forced to 5000 kVA, which is
			the machine base for all of the other default parameter values.
			*/
		}

		// Check given power output in glm file
		power_base = Rated_VA/3.0;

		//Check specified power against per-phase limit (power_base) - impose that for now
		if (power_val[0].Mag()>power_base)
		{
			gl_warning("diesel_dg:%s - power_out_A is above 1/3 the total rating, capping",obj->name?obj->name:"unnamed");
			/*  TROUBLESHOOT
			The diesel_dg object has a power_out_A value that is above 1/3 the total rating.  It will be thresholded to
			that level.
			*/

			//Maintain power factor value
			test_pf = power_val[0].Re()/power_val[0].Mag();

			//Form up
			if (power_val[0].Im()<0.0)
				power_val[0] = complex((power_base*test_pf),(-1.0*sqrt(1-test_pf*test_pf)*power_base));
			else
				power_val[0] = complex((power_base*test_pf),(sqrt(1-test_pf*test_pf)*power_base));
		}//End phase A power limit check

		if (power_val[1].Mag()>power_base)
		{
			gl_warning("diesel_dg:%s - power_out_B is above 1/3 the total rating, capping",obj->name?obj->name:"unnamed");
			/*  TROUBLESHOOT
			The diesel_dg object has a power_out_B value that is above 1/3 the total rating.  It will be thresholded to
			that level.
			*/

			//Maintain power factor value
			test_pf = power_val[1].Re()/power_val[1].Mag();

			//Form up
			if (power_val[1].Im()<0.0)
				power_val[1] = complex((power_base*test_pf),(-1.0*sqrt(1-test_pf*test_pf)*power_base));
			else
				power_val[1] = complex((power_base*test_pf),(sqrt(1-test_pf*test_pf)*power_base));
		}//End phase B power limit check

		if (power_val[2].Mag()>power_base)
		{
			gl_warning("diesel_dg:%s - power_out_C is above 1/3 the total rating, capping",obj->name?obj->name:"unnamed");
			/*  TROUBLESHOOT
			The diesel_dg object has a power_out_C value that is above 1/3 the total rating.  It will be thresholded to
			that level.
			*/

			//Maintain power factor value
			test_pf = power_val[2].Re()/power_val[2].Mag();

			//Form up
			if (power_val[2].Im()<0.0)
				power_val[2] = complex((power_base*test_pf),(-1.0*sqrt(1-test_pf*test_pf)*power_base));
			else
				power_val[2] = complex((power_base*test_pf),(sqrt(1-test_pf*test_pf)*power_base));
		}//End phase C power limit check
	}
	else	//Must be dynamic!
	{
		//Make sure our parent is delta enabled!
		if ((parent->flags & OF_DELTAMODE) != OF_DELTAMODE)
		{
			GL_THROW("diesel_dg:%s - The parented object does not have deltamode flags enabled.",obj->name?obj->name:"unnamed");
			/*  TROUBLESHOOT
			The parent object for the diesel_dg object does not appear to be flagged for deltamode.  This could cause serious problems
			when it tries to update.  Please either enable deltamode in the parented object, or select a different operating mode for the
			diesel_dg object.
			*/
		}

		//Check rated power
		if (Rated_VA<=0.0)
		{
			Rated_VA = 10e6;	//Set to parameter-basis default

			gl_warning("diesel_dg:%s did not have a valid Rated_VA set, assuming 10 MVA",obj->name?obj->name:"unnamed");
			/*  TROUBLESHOOT
			The Rated_VA value was not set or was set to a negative number.  It is being forced to 10 MVA, which is
			the machine base for all of the other default parameter values.
			*/
		}

		//Make sure the limit is positive and non-zero
		if (Overload_Limit_Pub <= 0.0)
		{
			//Set to 25% over again, just because
			Overload_Limit_Pub = 1.25;

			//Give a warning
			gl_warning("diesel_dg:%d %s - overload_limit has a value less than or equal to zero - set to 1.25",obj->id,(obj->name ? obj->name : "Unnamed"));
			/*  TROUBLESHOOT
			The value for overload_limit in diesel_dg must be greater than zero.  If it is not, it will be arbitrarily set to 1.25.
			Explicitly set this value, if this is not intended.
			*/
		}

		//Compute the interval value
		Overload_Limit_Value = Rated_VA * Overload_Limit_Pub;

		//Check voltage value
		if (Rated_V_LL<=0.0)
		{
			Rated_V_LL = 15000.0;	//Set to parameter-basis default

			gl_warning("diesel_dg:%s did not have a valid Rated_V set, assuming 15 kV",obj->name?obj->name:"unnamed");
			/*  TROUBLESHOOT
			The Rated_V property was not set or was invalid.  It is being forced to 15 kV, which aligns with the base for
			all default parameters.  This will be checked again later to see if it matches the connecting point.  If this
			value is not desired, please set it manually.
			*/
		}

		//Determine machine base values for later
		power_base = Rated_VA/3.0;
		voltage_base = Rated_V_LN;
		current_base = power_base / voltage_base;
		impedance_base = voltage_base / current_base;

		//Scale up the impedances appropriately
		YS0 = complex(1.0)/(X0*impedance_base);					//Zero sequence impedance - scaled (not p.u.)
		YS1 = complex(1.0)/(complex(Ra,Xdpp)*impedance_base);	//Positive sequence impedance - scaled (not p.u.)
		YS2 = complex(1.0)/(X2*impedance_base);					//Negative sequence impedance - scaled (not p.u.)

		//Calculate our initial admittance matrix
		convert_Ypn0_to_Yabc(YS0,YS1,YS2, &generator_admittance[0][0]);

		//Compute other constant terms
		Rr = 2.0*(X2.Re()-Ra);

		//If we're deltamode-enabled and parented to a meter - post the admittance up
		if ((deltamode_inclusive == true) && (parent_is_powerflow == true))
		{
			//Map up the admittance matrix to apply our contributions
			pbus_full_Y_mat = new gld_property(parent,"deltamode_full_Y_matrix");

			//Check it
			if ((pbus_full_Y_mat->is_valid() != true) || (pbus_full_Y_mat->is_complex_array() != true))
			{
				GL_THROW("diesel_dg:%s failed to map Norton-equivalence deltamode variable from %s",obj->name?obj->name:"unnamed",parent->name?parent->name:"unnamed");
				//Defined above
			}

			//Pull down the variable
			pbus_full_Y_mat->getp<complex_array>(temp_complex_array,*test_rlock);

			//See if it is valid
			if (temp_complex_array.is_valid(0,0) != true)
			{
				//Create it
				temp_complex_array.grow_to(3,3);

				//Zero it, by default
				for (temp_idx_x=0; temp_idx_x<3; temp_idx_x++)
				{
					for (temp_idx_y=0; temp_idx_y<3; temp_idx_y++)
					{
						temp_complex_array.set_at(temp_idx_x,temp_idx_y,complex(0.0,0.0));
					}
				}
			}
			else	//Already populated, make sure it is the right size!
			{
				if ((temp_complex_array.get_rows() != 3) && (temp_complex_array.get_cols() != 3))
				{
					GL_THROW("diesel_dg:%s exposed Norton-equivalent matrix is the wrong size!",obj->name?obj->name:"unnamed");
					/*  TROUBLESHOOT
					While mapping to an admittance matrix on the parent node device, it was found it is the wrong size.
					Please try again.  If the error persists, please submit your code and model via the issue tracking system.
					*/
				}
				//Default else -- right size
			}

			//Loop through and store the values
			for (temp_idx_x=0; temp_idx_x<3; temp_idx_x++)
			{
				for (temp_idx_y=0; temp_idx_y<3; temp_idx_y++)
				{
					//Read the existing value
					temp_complex_value = temp_complex_array.get_at(temp_idx_x,temp_idx_y);

					//Accumulate into it
					temp_complex_value += generator_admittance[temp_idx_x][temp_idx_y];

					//Store it
					temp_complex_array.set_at(temp_idx_x,temp_idx_y,temp_complex_value);
				}
			}

			//Push it back up
			pbus_full_Y_mat->setp<complex_array>(temp_complex_array,*test_rlock);

			//Map the full version needed later
			//Map up the admittance matrix to apply our contributions
			pbus_full_Y_all_mat = new gld_property(parent,"deltamode_full_Y_all_matrix");

			//Check it
			if ((pbus_full_Y_all_mat->is_valid() != true) || (pbus_full_Y_all_mat->is_complex_array() != true))
			{
				GL_THROW("diesel_dg:%s failed to map Norton-equivalence deltamode variable from %s",obj->name?obj->name:"unnamed",parent->name?parent->name:"unnamed");
				//Defined above
			}
		}//End powerflow deltamode - generator admittance mapping

		// If P_CONSTANT mode, change power_val based on given P_CONSTANT_Pref value
		if (Governor_type == P_CONSTANT) {
			for (int i = 0; i < 3; i++) {
				power_val[i].Re() = Rated_VA * gen_base_set_vals.Pref/3;
			}
		}
		if (Q_constant_mode == true) {
			for (int i = 0; i < 3; i++) {
				power_val[i].Im() = Rated_VA * gen_base_set_vals.Qref/3;
			}
		}

		//Check specified power against per-phase limit (power_base) - impose that for now
		if (power_val[0].Mag()>power_base)
		{
			gl_warning("diesel_dg:%s - power_out_A is above 1/3 the total rating, capping",obj->name?obj->name:"unnamed");
			/*  TROUBLESHOOT
			The diesel_dg object has a power_out_A value that is above 1/3 the total rating.  It will be thresholded to
			that level.
			*/

			//Maintain power factor value
			test_pf = power_val[0].Re()/power_val[0].Mag();

			//Form up
			if (power_val[0].Im()<0.0)
				power_val[0] = complex((power_base*test_pf),(-1.0*sqrt(1-test_pf*test_pf)*power_base));
			else
				power_val[0] = complex((power_base*test_pf),(sqrt(1-test_pf*test_pf)*power_base));
		}//End phase A power limit check

		if (power_val[1].Mag()>power_base)
		{
			gl_warning("diesel_dg:%s - power_out_B is above 1/3 the total rating, capping",obj->name?obj->name:"unnamed");
			/*  TROUBLESHOOT
			The diesel_dg object has a power_out_B value that is above 1/3 the total rating.  It will be thresholded to
			that level.
			*/

			//Maintain power factor value
			test_pf = power_val[1].Re()/power_val[1].Mag();

			//Form up
			if (power_val[1].Im()<0.0)
				power_val[1] = complex((power_base*test_pf),(-1.0*sqrt(1-test_pf*test_pf)*power_base));
			else
				power_val[1] = complex((power_base*test_pf),(sqrt(1-test_pf*test_pf)*power_base));
		}//End phase B power limit check

		if (power_val[2].Mag()>power_base)
		{
			gl_warning("diesel_dg:%s - power_out_C is above 1/3 the total rating, capping",obj->name?obj->name:"unnamed");
			/*  TROUBLESHOOT
			The diesel_dg object has a power_out_C value that is above 1/3 the total rating.  It will be thresholded to
			that level.
			*/

			//Maintain power factor value
			test_pf = power_val[2].Re()/power_val[2].Mag();

			//Form up
			if (power_val[2].Im()<0.0)
				power_val[2] = complex((power_base*test_pf),(-1.0*sqrt(1-test_pf*test_pf)*power_base));
			else
				power_val[2] = complex((power_base*test_pf),(sqrt(1-test_pf*test_pf)*power_base));
		}//End phase C power limit check

		//Check for zeros - if any are zero, 50% them (real generator, arbitrary)
		if (power_val[0].Mag() == 0.0)
		{
			gl_warning("diesel_dg:%s - power_out_A is zero - arbitrarily setting to 50%%",obj->name?obj->name:"unnamed");
			/*  TROUBLESHOOT
			The diesel_dg object has a power_out_A value that is zero.  This can cause the generator to never
			partake in the powerflow.  It is being arbitrarily set to 50% of the per-phase rating.  If this is
			undesired, please change the value.
			*/

			power_val[0] = complex(0.5*power_base,0.0);
		}

		if (power_val[1].Mag() == 0.0)
		{
			gl_warning("diesel_dg:%s - power_out_B is zero - arbitrarily setting to 50%%",obj->name?obj->name:"unnamed");
			/*  TROUBLESHOOT
			The diesel_dg object has a power_out_B value that is zero.  This can cause the generator to never
			partake in the powerflow.  It is being arbitrarily set to 50% of the per-phase rating.  If this is
			undesired, please change the value.
			*/

			power_val[1] = complex(0.5*power_base,0.0);
		}

		if (power_val[2].Mag() == 0.0)
		{
			gl_warning("diesel_dg:%s - power_out_C is zero - arbitrarily setting to 50%%",obj->name?obj->name:"unnamed");
			/*  TROUBLESHOOT
			The diesel_dg object has a power_out_C value that is zero.  This can cause the generator to never
			partake in the powerflow.  It is being arbitrarily set to 50% of the per-phase rating.  If this is
			undesired, please change the value.
			*/

			power_val[2] = complex(0.5*power_base,0.0);
		}

		if (apply_rotor_speed_convergence == true)
		{
		//Check if the convergence criterion is proper
		if (rotor_speed_convergence_criterion<0.0)
		{
			gl_warning("diesel_dg:%s - rotor_speed_convergence is less than zero - negating",obj->name?obj->name:"unnamed");
			/*  TROUBLESHOOT
			The value specified for deltamode convergence, rotor_speed_convergence, is a negative value.
			It has been made positive.
			*/

			rotor_speed_convergence_criterion = -rotor_speed_convergence_criterion;
		}
		else if (rotor_speed_convergence_criterion==0.0)
		{
			gl_warning("diesel_dg:%s - rotor_speed_convergence is zero - it may never exit deltamode!",obj->name?obj->name:"unnamed");
			/*  TROUBLESHOOT
			A zero value has been specified as the deltamode convergence criterion for rotor speed.  This is an incredibly tight
			tolerance and may result in the system never converging and exiting deltamode.
			*/
		}
		//defaulted else, must be okay (well, at the very least, not completely wrong)

			//See if we're an isochronous generator too -- that will be used for deltamode convergence
			switch(Governor_type) {
				case NO_GOV:	//No governor
					{
						break;	//Just get us outta here
					}
				case DEGOV1:
					{
						//See if the droop is set appropriately
						if (gov_degov1_R == 0.0)
						{
							is_isochronous_gen = true;
						}
						break;
					}
				case GAST:
					{
						//See if we're an isoch
						if (gov_gast_R == 0.0)
						{
							is_isochronous_gen = true;
						}
						break;
					}
				case GGOV1_OLD:	//GGOV1_OLD uses the same parameter space as GGOV1
				case GGOV1:
					{
						//See if it is set up as a proper isochronous
						if ((gov_ggv1_r == 0.0) && (gov_ggv1_rselect==0))
						{
							is_isochronous_gen = true;
						}
						break;
					}
				default:	//How'd we get here?
					{
						//Could put an error here, but just skip out -- just means we're not an isoch, no matter what
						break;
					}
				}	//switch end
		}//Rotor speed check end

		//Check voltage convergence criterion as well
		if (apply_voltage_mag_convergence == true)
		{
			//See if the exciter is enabled
			if (Exciter_type == NO_EXC)
			{
				gl_warning("diesel_dg:%s - voltage convergence is enabled, but no exciter is present",(obj->name ? obj->name : "unnamed"));
				/*  TROUBLESHOOT
				While performing simple checks on the voltage convergence criterion, no exciter is turned on.  This convergence check
				does nothing in this situation -- it requires an exciter to function
				*/
			}

			//Check if the convergence criterion is proper
			if (voltage_convergence_criterion<0.0)
			{
				gl_warning("diesel_dg:%s - voltage_convergence is less than zero - negating",obj->name?obj->name:"unnamed");
				/*  TROUBLESHOOT
				The value specified for deltamode convergence, voltage_convergence, is a negative value.
				It has been made positive.
				*/

				voltage_convergence_criterion = -voltage_convergence_criterion;
			}
			else if (voltage_convergence_criterion==0.0)
			{
				gl_warning("diesel_dg:%s - voltage_convergence is zero - it may never exit deltamode!",obj->name?obj->name:"unnamed");
				/*  TROUBLESHOOT
				A zero value has been specified as the deltamode convergence criterion for voltage magnitude.  This is an incredibly tight
				tolerance and may result in the system never converging and exiting deltamode.
				*/
			}
			//defaulted else, must be okay (well, at the very least, not completely wrong)
		}

		//Make sure min is above zero
		if ((Min_Ef<=0.0) && (Exciter_type != NO_EXC))
		{
			GL_THROW("diesel_dg:%s - Vterm_min is less than or equal to zero",obj->name?obj->name:"unnamed");
			/*  TROUBLESHOOT
			The minimum (p.u.) terminal voltage for the generator with an AVR is less than or equal to zero.
			Please specify a positive value and try again.
			*/
		}

		//Check Max
		if ((Max_Ef<=Min_Ef) && (Exciter_type != NO_EXC))
		{
			GL_THROW("diesel_dg:%s - Vterm_max is less than or equal to Vterm_min",obj->name?obj->name:"unnamed");
			/*  TROUBLESHOOT
			The maximum (p.u.) terminal voltage for the generator with an AVR is less than or equal to the minmum
			band value.  It must be a higher value.  Please set it to a larger per-unit value and try again.
			*/
		}
		//TODO: Additional comparisons?
	}

	//See if we desire a deltamode update (module-level)
	if (deltamode_inclusive)
	{
		//Check global, for giggles
		if (enable_subsecond_models!=true)
		{
			gl_warning("diesel_dg:%s indicates it wants to run deltamode, but the module-level flag is not set!",obj->name?obj->name:"unnamed");
			/*  TROUBLESHOOT
			The diesel_dg object has the deltamode_inclusive flag set, but not the module-level enable_subsecond_models flag.  The generator
			will not simulate any dynamics this way.
			*/
		}
		else
		{
			//Perform the mapping check for frequency variable -- if no one has elected yet, we become master of frequency
			//Temporary deltamode workarond until elec_frequency object is complete
			Frequency_mapped = NULL;

			//Get linking to checker variable
			Frequency_mapped = new gld_property("powerflow::master_frequency_update");

			//See if it worked
			if ((Frequency_mapped->is_valid() != true) || (Frequency_mapped->is_bool() != true))
			{
				GL_THROW("diesel_dg:%s - Failed to map frequency checking variable from powerflow for deltamode",obj->name?obj->name:"unnamed");
				/*  TROUBLESHOOT
				While attempting to map one of the electrical frequency update variables from the powerflow module, an error
				was encountered.  Please try again, insuring the diesel_dg is parented to a deltamode powerflow object.  If
				the error persists, please submit your code and a bug report via the ticketing system.
				*/
			}

			//Pull the value
			Frequency_mapped->getp<bool>(temp_bool_value,*test_rlock);
			
			//Check the value
			if (temp_bool_value == false)	//No one has mapped yet, we are volunteered
			{
				//Update powerflow frequency
				mapped_freq_variable = new gld_property("powerflow::current_frequency");

				//Make sure it worked
				if ((mapped_freq_variable->is_valid() != true) || (mapped_freq_variable->is_double() != true))
				{
					GL_THROW("diesel_dg:%s - Failed to map frequency checking variable from powerflow for deltamode",obj->name?obj->name:"unnamed");
					//Defined above
				}

				//Flag the frequency mapping as having occurred
				temp_bool_value = true;
				Frequency_mapped->setp<bool>(temp_bool_value,*test_rlock);
			}
			//Default else -- someone else is already mapped, just continue onward

			//Delete the reference
			delete Frequency_mapped;
			
			gen_object_count++;	//Increment the counter
		}
	}//End deltamode inclusive
	else	//Not enabled for this model
	{
		if (enable_subsecond_models == true)
		{
			GL_THROW("diesel_dg:%d %s - Deltamode is enabled for the module, but not this generator!",obj->id,(obj->name ? obj->name : "Unnamed"));
			/*  TROUBLESHOOT
			The diesel_dg is not flagged for deltamode operations, yet deltamode simulations are enabled for the overall system.  This will cause issues when
			the simulation executes, due to missing variables.  It is recommend deltamode be enabled for this object, or a different operating mode utilized.
			It is recommended all objects that support deltamode enable it.
			*/
		}
	}

	// Check if base set points for the various control objects are defined in glm file or not
	if (gen_base_set_vals.vset < -90) {
		Vset_defined = false;
	}
	else {
		Vset_defined = true;
		Vref = gen_base_set_vals.vset;
	}

	if (Kd1 == 0) {
		if (Kd2 == 0) {
			gl_warning("diesel_dg:%d %s - cannot set both Kd1 and Kd2 as 0 for the CVR conntrol! Have changed Kd2 to be 1",obj->id,(obj->name ? obj->name : "Unnamed"));
			/*  TROUBLESHOOT
			The diesel_dg is not flagged for deltamode operations, yet deltamode simulations are enabled for the overall system.  When deltamode
			triggers, this generator may no longer contribute to the system, until event-driven mode resumes.  This could cause issues with the simulation.
			It is recommended all objects that support deltamode enable it.
			*/
		}
		Kd2 = 1;
	}

	// Initialize fuel usage function based on Rated_VA value
	/* For 1000 kVA generator, the fuel usage equation is:
	 % x = load (kVA), y = fuel (gallon)
	 % y = 0.067x + 5.2435
	 */
	dg_1000_a = 0.067;
	dg_1000_b = 5.2435/1000 * (Rated_VA/1000);

	return 1;
}//init ends here

// Presync is called when the clock needs to advance on the first top-down pass */
TIMESTAMP diesel_dg::presync(TIMESTAMP t0, TIMESTAMP t1)
{
	//Does nothing right now - presync not part of the sync list for this object
	return TS_NEVER; /* return t2>t1 on success, t2=t1 for retry, t2<t1 on failure */
}

TIMESTAMP diesel_dg::sync(TIMESTAMP t0, TIMESTAMP t1) 
{
	OBJECT *obj = OBJECTHDR(this);
	double tdiff, ang_diff;
	complex temp_current_val[3];
	complex temp_voltage_val[3];
	complex rotate_value;
	TIMESTAMP tret_value;
	double vdiff;
	double voltage_mag_curr;
	double real_diff;     // Temporary variable representing difference between reference real power and actual real power output
	double reactive_diff; // Temporary variable representing difference between reference reactive power and actual reactive power output
	complex temp_power_val[3];
	complex temp_complex_value_power;
	gld_wlock *test_rlock;

	//Assume always want TS_NEVER
	tret_value = TS_NEVER;

	//Reset the poweflow interfaces
	reset_powerflow_accumulators();

	//First run allocation - in diesel_dg for now, but may need to move elsewhere
	if (first_run == true)	//First run
	{
		//TODO: LOCKING!
		if (deltamode_inclusive && enable_subsecond_models && (torque_delay==NULL))	//We want deltamode - see if it's populated yet
		{
			if (((gen_object_current == -1) || (delta_objects==NULL)) && (enable_subsecond_models == true))
			{
				//Call the allocation routine
				allocate_deltamode_arrays();
			}

			//Check limits of the array
			if (gen_object_current>=gen_object_count)
			{
				GL_THROW("Too many objects tried to populate deltamode objects array in the generators module!");
				/*  TROUBLESHOOT
				While attempting to populate a reference array of deltamode-enabled objects for the generator
				module, an attempt was made to write beyond the allocated array space.  Please try again.  If the
				error persists, please submit a bug report and your code via the trac website.
				*/
			}

			//Add us into the list
			delta_objects[gen_object_current] = obj;

			//Map up the function for interupdate
			delta_functions[gen_object_current] = (FUNCTIONADDR)(gl_get_function(obj,"interupdate_gen_object"));

			//Make sure it worked
			if (delta_functions[gen_object_current] == NULL)
			{
				GL_THROW("Failure to map deltamode function for device:%s",obj->name);
				/*  TROUBLESHOOT
				Attempts to map up the interupdate function of a specific device failed.  Please try again and ensure
				the object supports deltamode.  If the error persists, please submit your code and a bug report via the
				trac website.
				*/
			}

			//Map up the function for postupdate
			post_delta_functions[gen_object_current] = (FUNCTIONADDR)(gl_get_function(obj,"postupdate_gen_object"));

			//Make sure it worked
			if (post_delta_functions[gen_object_current] == NULL)
			{
				GL_THROW("Failure to map post-deltamode function for device:%s",obj->name);
				/*  TROUBLESHOOT
				Attempts to map up the postupdate function of a specific device failed.  Please try again and ensure
				the object supports deltamode.  If the error persists, please submit your code and a bug report via the
				trac website.
				*/
			}

			//Update pointer
			gen_object_current++;

			//See if we're attached to a node-esque object
			if (obj->parent != NULL)
			{
				if (gl_object_isa(obj->parent,"meter","powerflow") || gl_object_isa(obj->parent,"load","powerflow") || gl_object_isa(obj->parent,"node","powerflow") || gl_object_isa(obj->parent,"elec_frequency","powerflow"))
				{
					//Accumulate and pass our starting power
					temp_complex_value_power = power_val[0] + power_val[1] + power_val[2];

					//Push it up
					pPGenerated->setp<complex>(temp_complex_value_power,*test_rlock);

				}//End parent is a node object
				else	//Nope, so who knows what is going on - better fail, just to be safe
				{
					GL_THROW("diesel_dg:%s - invalid parent object:%s",(obj->name?obj->name:"unnamed"),(obj->parent->name?obj->parent->name:"unnamed"));
					/*  TROUBLESHOOT
					At this time, for proper dynamic functionality a diesel_dg object must be parented to a three-phase powerflow node
					object (node, load, meter).  The parent object is not one of those objects.
					*/
				}
			}//End non-null parent

			//Initialize a governor array - just so calls can be made to init dynamics easier
			torque_delay_len=1;

			//Now set it up
			torque_delay = (double *)gl_malloc(torque_delay_len*sizeof(double));

			//Make sure it worked
			if (torque_delay == NULL)
			{
				gl_error("diesel_dg: failed to allocate to allocate the delayed torque array for DEGOV1!");
				//Define below

				return TS_INVALID;
			}

			//Initialize the trackers
			torque_delay_write_pos = 0;
			torque_delay_read_pos = 0;

			//Force us to reiterate one
			tret_value = t1;
		}//End deltamode specials - first pass
		//Default else - no deltamode stuff
	}//End first timestep

	//Existing code retained - kept as "not dynamic"
	if (Gen_type == NON_DYN_CONSTANT_PQ)
	{
		// Assign the power output from diesel_dg to its parent node
		// Note that value_prev_Power is the positive value of power_val (from prev) - so the -(-) = +
		value_Power[0] = -power_val[0] + value_prev_Power[0];
		value_Power[1] = -power_val[1] + value_prev_Power[1];
		value_Power[2] = -power_val[2] + value_prev_Power[2];

		//Update the accumulator tracker
		value_prev_Power[0] = power_val[0];
		value_prev_Power[1] = power_val[1];
		value_prev_Power[2] = power_val[2];
	}
	else if (Gen_type == DYNAMIC)	//Synchronous dynamic machine
	{
		//Only do updates if this is a new timestep
		if ((prev_time < t1) && (first_run == false))
		{
			//Pull the current powerflow values down
			pull_powerflow_values();

			//Get time difference
			tdiff = (double)(t1)-prev_time_dbl;

			//Calculate rotor angle update
			ang_diff = (curr_state.omega - omega_ref)*tdiff;
			curr_state.rotor_angle += ang_diff;

			//Figure out the rotation to the existing values
			rotate_value = complex_exp(ang_diff);

			//Apply to voltage - See if this breaks stuff
			value_Circuit_V[0] = value_Circuit_V[0]*rotate_value;
			value_Circuit_V[1] = value_Circuit_V[1]*rotate_value;
			value_Circuit_V[2] = value_Circuit_V[2]*rotate_value;

			//Do a voltage push, since this originally did
			push_powerflow_values(true);

			//Rotate the current injection too, otherwise it may "undo" this
			value_IGenerated[0] = value_IGenerated[0]*rotate_value;
			value_IGenerated[1] = value_IGenerated[1]*rotate_value;
			value_IGenerated[2] = value_IGenerated[2]*rotate_value;

			if (Governor_type == P_CONSTANT) {
				//Figure out P difference based on given Pref
				real_diff = (gen_base_set_vals.Pref - (power_val[0].Re() + power_val[1].Re() + power_val[2].Re()) / Rated_VA) / 3.0;
				real_diff = real_diff * Rated_VA;

				//Copy in value
				temp_power_val[0] = power_val[0] + complex(real_diff, 0.0);
				temp_power_val[1] = power_val[1] + complex(real_diff, 0.0);
				temp_power_val[2] = power_val[2] + complex(real_diff, 0.0);

				//Back out the current injection
				temp_current_val[0] = ~(temp_power_val[0]/value_Circuit_V[0]) + generator_admittance[0][0]*value_Circuit_V[0] + generator_admittance[0][1]*value_Circuit_V[1] + generator_admittance[0][2]*value_Circuit_V[2];
				temp_current_val[1] = ~(temp_power_val[1]/value_Circuit_V[1]) + generator_admittance[1][0]*value_Circuit_V[0] + generator_admittance[1][1]*value_Circuit_V[1] + generator_admittance[1][2]*value_Circuit_V[2];
				temp_current_val[2] = ~(temp_power_val[2]/value_Circuit_V[2]) + generator_admittance[2][0]*value_Circuit_V[0] + generator_admittance[2][1]*value_Circuit_V[1] + generator_admittance[2][2]*value_Circuit_V[2];

				//Apply and see what happens
				value_IGenerated[0] = temp_current_val[0];
				value_IGenerated[1] = temp_current_val[1];
				value_IGenerated[2] = temp_current_val[2];

				//Keep us here
				tret_value = t1;
			}

			//Update time
			prev_time = t1;
			prev_time_dbl = (double)(t1);

			//Compute our current voltage point - see if we need to adjust things (if we have an AVR)
			if (Exciter_type == SEXS)
			{
				//Compute our current voltage point (pos_sequence)
				convert_abc_to_pn0(&value_Circuit_V[0],&temp_voltage_val[0]);

				//Get the positive sequence magnitude
				voltage_mag_curr = temp_voltage_val[0].Mag()/voltage_base;

				if (Q_constant_mode == true) {
					//Figure out Q difference based on given Qref
					reactive_diff = (gen_base_set_vals.Qref - (power_val[0].Im() + power_val[1].Im() + power_val[2].Im()) / Rated_VA) / 3.0;
					reactive_diff = reactive_diff * Rated_VA;

					//Copy in value
					temp_power_val[0] = power_val[0] + complex(real_diff,reactive_diff);
					temp_power_val[1] = power_val[1] + complex(real_diff,reactive_diff);
					temp_power_val[2] = power_val[2] + complex(real_diff,reactive_diff);

					//Back out the current injection
					temp_current_val[0] = ~(temp_power_val[0]/value_Circuit_V[0]) + generator_admittance[0][0]*value_Circuit_V[0] + generator_admittance[0][1]*value_Circuit_V[1] + generator_admittance[0][2]*value_Circuit_V[2];
					temp_current_val[1] = ~(temp_power_val[1]/value_Circuit_V[1]) + generator_admittance[1][0]*value_Circuit_V[0] + generator_admittance[1][1]*value_Circuit_V[1] + generator_admittance[1][2]*value_Circuit_V[2];
					temp_current_val[2] = ~(temp_power_val[2]/value_Circuit_V[2]) + generator_admittance[2][0]*value_Circuit_V[0] + generator_admittance[2][1]*value_Circuit_V[1] + generator_admittance[2][2]*value_Circuit_V[2];

					//Apply and see what happens
					value_IGenerated[0] = temp_current_val[0];
					value_IGenerated[1] = temp_current_val[1];
					value_IGenerated[2] = temp_current_val[2];

					//Keep us here
					tret_value = t1;
				}

				if ((voltage_mag_curr>Max_Ef) || (voltage_mag_curr<Min_Ef))
				{

					//See where the value is
					vdiff = temp_voltage_val[0].Mag()/voltage_base - gen_base_set_vals.vset;

					//Figure out Q difference
					reactive_diff = (YS1_Full.Im()*(vdiff*voltage_base)*voltage_base)/3.0;

					//Copy in value
					temp_power_val[0] = power_val[0] + complex(0.0,reactive_diff);
					temp_power_val[1] = power_val[1] + complex(0.0,reactive_diff);
					temp_power_val[2] = power_val[2] + complex(0.0,reactive_diff);

					//Back out the current injection
					temp_current_val[0] = ~(temp_power_val[0]/value_Circuit_V[0]) + generator_admittance[0][0]*value_Circuit_V[0] + generator_admittance[0][1]*value_Circuit_V[1] + generator_admittance[0][2]*value_Circuit_V[2];
					temp_current_val[1] = ~(temp_power_val[1]/value_Circuit_V[1]) + generator_admittance[1][0]*value_Circuit_V[0] + generator_admittance[1][1]*value_Circuit_V[1] + generator_admittance[1][2]*value_Circuit_V[2];
					temp_current_val[2] = ~(temp_power_val[2]/value_Circuit_V[2]) + generator_admittance[2][0]*value_Circuit_V[0] + generator_admittance[2][1]*value_Circuit_V[1] + generator_admittance[2][2]*value_Circuit_V[2];

					//Apply and see what happens
					value_IGenerated[0] = temp_current_val[0];
					value_IGenerated[1] = temp_current_val[1];
					value_IGenerated[2] = temp_current_val[2];

					//Keep us here
					tret_value = t1;
				}
				//Default else - do nothing
			}
			//Default else - no AVR
		}
		//Nothing else in here right now....all handled internal to powerflow
	}//End synchronous dynamics-enabled generator
	else
	{
		GL_THROW("diesel_dg:%d %s - Unknown Gen_type specified!",obj->id,(obj->name ? obj->name : "Unnamed"));
		/*  TROUBLESHOOT
		An unsupported Gen_type was somehow specified in the diesel_dg.  Fix this, and try again.
		*/
	}

	//Push the various accumulator values up
	push_powerflow_values(false);

	return tret_value;
}

/* Postsync is called when the clock needs to advance on the second top-down pass */
TIMESTAMP diesel_dg::postsync(TIMESTAMP t0, TIMESTAMP t1)
{
	complex temp_current_val[3];
	int ret_state;
	OBJECT *obj = OBJECTHDR(this);
	complex aval, avalsq;
	TIMESTAMP dt;
	complex_array temp_complex_array;
	int index_x, index_y;
	gld_wlock *test_rlock;

	TIMESTAMP t2 = TS_NEVER;

	//Reset the powerflow interface values, for giggles
	reset_powerflow_accumulators();

	if (Gen_type == DYNAMIC)
	{
		//Update global, if necessary - assume everyone grabbed by sync
		if (deltamode_endtime != TS_NEVER)
		{
			deltamode_endtime = TS_NEVER;
			deltamode_endtime_dbl = TSNVRDBL;
		}

		//Update the powerflow variables
		pull_powerflow_values();

		// Update energy, fuel usage, and emissions for the past time step, before updating power output
		if (fuelEmissionCal == true) {

			if (first_run == true)
			{
				dt = 0;
			}
			else if (last_time == 0)
			{
				last_time = t1;
				dt = 0;
			}
			else if (last_time < t1)
			{
				dt = t1 - last_time;
				last_time = t1;
			}
			else
				dt = 0;

			outputEnergy += fabs(curr_state.pwr_electric.Re()/1000) * (double)dt / 3600;
			FuelUse += (fabs(curr_state.pwr_electric.Re()/1000) * dg_1000_a + dg_1000_b) * (double)dt / 3600;
			if (FuelUse != 0) {
				efficiency = outputEnergy/FuelUse;
			}
			CO2_emission += (-6e-5 * pow(FuelUse, 3) + 0.0087 * pow(FuelUse, 2) - FuelUse * 0.3464 + 25.824) * (double)dt / 3600;
			SOx_emission += (-5e-7 * pow(FuelUse, 2) + FuelUse * 0.0001 + 0.0206) * (double)dt / 3600;
			NOx_emission += (6e-5 * pow(FuelUse, 2) - FuelUse * 0.0048 + 0.2551) * (double)dt / 3600;
			PM10_emission += (-2e-9 * pow(FuelUse, 4) + 3e-7 * pow(FuelUse, 3) - 2e-5 * pow(FuelUse, 2) + FuelUse * 8e-5 + 0.0083) * (double)dt / 3600;

			if (pwr_electric_init <= 0) {
				pwr_electric_init = curr_state.pwr_electric.Re();
			}
		}

		//Update output power
		//Get current injected
		temp_current_val[0] = (value_IGenerated[0] - generator_admittance[0][0]*value_Circuit_V[0] - generator_admittance[0][1]*value_Circuit_V[1] - generator_admittance[0][2]*value_Circuit_V[2]);
		temp_current_val[1] = (value_IGenerated[1] - generator_admittance[1][0]*value_Circuit_V[0] - generator_admittance[1][1]*value_Circuit_V[1] - generator_admittance[1][2]*value_Circuit_V[2]);
		temp_current_val[2] = (value_IGenerated[2] - generator_admittance[2][0]*value_Circuit_V[0] - generator_admittance[2][1]*value_Circuit_V[1] - generator_admittance[2][2]*value_Circuit_V[2]);

		//Update power output variables, just so we can see what is going on
		power_val[0] = value_Circuit_V[0]*~temp_current_val[0];
		power_val[1] = value_Circuit_V[1]*~temp_current_val[1];
		power_val[2] = value_Circuit_V[2]*~temp_current_val[2];

		//Update the output power variable
		curr_state.pwr_electric = power_val[0] + power_val[1] + power_val[2];
	}

	if (first_run == true)	//Final init items - namely deltamode supersecond exciter
	{
		if (deltamode_inclusive && enable_subsecond_models && (torque_delay!=NULL)) 	//Still "first run", but at least one powerflow has completed (call init dyn now)
		{
			ret_state = init_dynamics(&curr_state);

			if (ret_state == FAILED)
			{
				GL_THROW("diesel_dg:%s - unsuccessful call to dynamics initialization",(obj->name?obj->name:"unnamed"));
				/*  TROUBLESHOOT
				While attempting to call the dynamics initialization function of the diesel_dg object, a failure
				state was encountered.  See other error messages for further details.
				*/
			}

			//Compute the AVR-related admittance - convert to positive sequence value first
			//Constants
			aval = complex(cos(2.0*PI/3.0),sin(2.0*PI/3.0));
			avalsq = aval*aval;

			//Pull in the current version of full_Y_all
			pbus_full_Y_all_mat->getp<complex_array>(temp_complex_array,*test_rlock);

			//Make sure it is the right size -- if so, pull it
			if ((temp_complex_array.get_rows() == 3) && (temp_complex_array.get_cols() == 3))
			{
				//Push it into the matrix for "ease of access"
				for (index_x=0; index_x<3; index_x++)
				{
					for (index_y=0; index_y<3; index_y++)
					{
						full_bus_admittance_mat[index_x][index_y] = temp_complex_array.get_at(index_x,index_y);
					}
				}
			}
			//Default else -- it's not the right size, so leave the existing matrix (even if it is zero)

			//Perform the conversion
			YS1_Full = full_bus_admittance_mat[0][0]+aval*full_bus_admittance_mat[1][0]+avalsq*full_bus_admittance_mat[2][0];
			YS1_Full += avalsq*full_bus_admittance_mat[0][1]+full_bus_admittance_mat[1][1]+aval*full_bus_admittance_mat[2][1];
			YS1_Full += aval*full_bus_admittance_mat[0][2]+avalsq*full_bus_admittance_mat[1][2]+full_bus_admittance_mat[2][2];
			YS1_Full /= 3.0;

		}//End "first run" paired
		//Default else - not dynamics-oriented, deflag
		
		//Deflag us
		first_run = false;
	}

	return t2; /* return t2>t1 on success, t2=t1 for retry, t2<t1 on failure */
}

//Map Complex value
gld_property *diesel_dg::map_complex_value(OBJECT *obj, char *name)
{
	gld_property *pQuantity;
	OBJECT *objhdr = OBJECTHDR(this);

	//Map to the property of interest
	pQuantity = new gld_property(obj,name);

	//Make sure it worked
	if ((pQuantity->is_valid() != true) || (pQuantity->is_complex() != true))
	{
		GL_THROW("diesel_dg:%d %s - Unable to map property %s from object:%d %s",objhdr->id,(objhdr->name ? objhdr->name : "Unnamed"),name,obj->id,(obj->name ? obj->name : "Unnamed"));
		/*  TROUBLESHOOT
		While attempting to map a quantity from another object, an error occurred in diesel_dg.  Please try again.
		If the error persists, please submit your system and a bug report via the ticketing system.
		*/
	}

	//return the pointer
	return pQuantity;
}

//Map double value
gld_property *diesel_dg::map_double_value(OBJECT *obj, char *name)
{
	gld_property *pQuantity;
	OBJECT *objhdr = OBJECTHDR(this);

	//Map to the property of interest
	pQuantity = new gld_property(obj,name);

	//Make sure it worked
	if ((pQuantity->is_valid() != true) || (pQuantity->is_double() != true))
	{
		GL_THROW("diesel_dg:%d %s - Unable to map property %s from object:%d %s",objhdr->id,(objhdr->name ? objhdr->name : "Unnamed"),name,obj->id,(obj->name ? obj->name : "Unnamed"));
		/*  TROUBLESHOOT
		While attempting to map a quantity from another object, an error occurred in diesel_dg.  Please try again.
		If the error persists, please submit your system and a bug report via the ticketing system.
		*/
	}

	//return the pointer
	return pQuantity;
}

//Function to pull the various powerflow gld_property values into their storage arrays
void diesel_dg::pull_powerflow_values(void)
{
	int indexval;

	//See if we're a proper child -- otherwise, skip all this
	if (parent_is_powerflow == true)
	{
		for (indexval=0; indexval<3; indexval++)
		{
			//Pull the voltage down
			value_Circuit_V[indexval] = pCircuit_V[indexval]->get_complex();

			//Deltamode accumulators
			if (deltamode_inclusive == true)
			{
				//Update IGenerated, in case the powerflow is overriding it
				value_IGenerated[indexval] = pIGenerated[indexval]->get_complex();
			}
		}
	}
	//Default else -- do nothing
}

//Function to push/update the accumulators associated with the powerflow
//Flag to update voltages, since those are usually a pull value (only does that
void diesel_dg::push_powerflow_values(bool update_voltage)
{
	complex temp_complex_val;
	gld_wlock *test_rlock;
	int indexval;

	//See if we're proper first
	if (parent_is_powerflow == true)
	{
		//See what kind of object we are
		if (Gen_type == NON_DYN_CONSTANT_PQ)
		{
			//Post the power
			for (indexval=0; indexval<3; indexval++)
			{
				//**** Pure Power Value ***/
				//Pull the power value
				temp_complex_val = pPower[indexval]->get_complex();

				//Add the value
				temp_complex_val += value_Power[indexval];

				//Push it back up
				pPower[indexval]->setp<complex>(temp_complex_val,*test_rlock);
			}
		}
		else if (Gen_type == DYNAMIC)
		{
			if (update_voltage == true)
			{
				//Loop through the three-phases/accumulators
				for (indexval=0; indexval<3; indexval++)
				{
					//**** push voltage value -- not an accumulator, just force ****/
					pCircuit_V[indexval]->setp<complex>(value_Circuit_V[indexval],*test_rlock);
				}
			}
			else	//Standard update
			{
				//Loop through the three-phases/accumulators
				for (indexval=0; indexval<3; indexval++)
				{
					//**** Pure Current value ***/
					//Pull current value again, just in case
					temp_complex_val = pLine_I[indexval]->get_complex();

					//Add the difference
					temp_complex_val += value_Line_I[indexval];

					//Push it back up
					pLine_I[indexval]->setp<complex>(temp_complex_val,*test_rlock);

					//Update dynamic variables
					if (deltamode_inclusive == true)
					{
						//**** Pre-rotated current injection value ***/
						//This is a direct write - not an accumulator
						pIGenerated[indexval]->setp<complex>(value_IGenerated[indexval],*test_rlock);
					}					
				}
			}
		}//End synchronous
		//Default else - some other type, so skip for now
	}
	//Default else -- don't do anything
}

//Function to reset the accumulators/temp variables for powerflow
void diesel_dg::reset_powerflow_accumulators(void)
{
	int indexval;

	//Loop through and zero them
	for (indexval=0; indexval<3; indexval++)
	{
		//pLine_I values
		value_Line_I[indexval] = complex(0.0,0.0);
	}
}

//Converts the admittance terms from sequence (pn0) to three-phase (abc)
//Asumes output matrix is a 3x3 declaration
//Inputs are Y0 - zero sequence admittance
//			 Y1 - positive sequence	admittance
//			 Y2 - negative sequence admittance
void diesel_dg::convert_Ypn0_to_Yabc(complex Y0, complex Y1, complex Y2, complex *Yabcmat)
{
	complex aval, aval_sq;

	//Define the "transformation" term (1@120deg)
	aval = complex(cos(2.0*PI/3.0),sin(2.0*PI/3.0));
	
	//Make the square, since we'll need it a few places
	aval_sq = aval*aval;

	//Note - aval^3 is a full rotation, so it is just 1.0
	//aval^4 is aval (full rotation + 1)

	//Form up the output directly
	Yabcmat[0] = (Y0 + Y1 + Y2)/3.0;
	Yabcmat[1] = (Y0 + aval*Y1+aval_sq*Y2)/3.0;
	Yabcmat[2] = (Y0 + aval_sq*Y1+aval*Y2)/3.0;
	Yabcmat[3] = (Y0 + aval_sq*Y1+aval*Y2)/3.0;
	Yabcmat[4] = (Y0 + Y1 + Y2)/3.0;
	Yabcmat[5] = (Y0 + aval*Y1+aval_sq*Y2)/3.0;
	Yabcmat[6] = (Y0 + aval*Y1+aval_sq*Y2)/3.0;
	Yabcmat[7] = (Y0 + aval_sq*Y1+aval*Y2)/3.0;
	Yabcmat[8] = (Y0 + Y1 + Y2)/3.0;
}

//Converts a 3x1 sequence vector to a 3x1 abc vector
//Xpn0 is formatted [positive, negative, zero]
//Xabc is formatted [a b c]
void diesel_dg::convert_pn0_to_abc(complex *Xpn0, complex *Xabc)
{
	complex aval, aval_sq;

	//Define the "transformation" term (1@120deg)
	aval = complex(cos(2.0*PI/3.0),sin(2.0*PI/3.0));
	
	//Make the square, since we'll need it a few places
	aval_sq = aval*aval;

	//Form up the output directly
	Xabc[0] = Xpn0[2] + Xpn0[0] + Xpn0[1];
	Xabc[1] = Xpn0[2] + aval_sq*Xpn0[0] + aval*Xpn0[1];
	Xabc[2] = Xpn0[2] + aval*Xpn0[0] + aval_sq*Xpn0[1];
}

//Converts a 3x1 abc vector to a 3x1 sequence components vector
//Xabc is formatted [a b c]
//Xpn0 is formatted [positive, negative, zero]
void diesel_dg::convert_abc_to_pn0(complex *Xabc, complex *Xpn0)
{
	complex aval, aval_sq;

	//Define the "transformation" term (1@120deg)
	aval = complex(cos(2.0*PI/3.0),sin(2.0*PI/3.0));
	
	//Make the square, since we'll need it a few places
	aval_sq = aval*aval;

	//Form up the output directly - note the output form is jostled
	//from the default (defaults to zero, pos, neg)
	Xpn0[0] = (Xabc[0] + (aval*Xabc[1]) + (aval_sq*Xabc[2]))/3.0;
	Xpn0[1] = (Xabc[0] + (aval_sq*Xabc[1]) + (aval*Xabc[2]))/3.0;
	Xpn0[2] = (Xabc[0] + Xabc[1] + Xabc[2])/3.0;
}

//////////////////////////////////////////////////////////////////////////
// IMPLEMENTATION OF DELTA MODE
//////////////////////////////////////////////////////////////////////////
//Module-level call
SIMULATIONMODE diesel_dg::inter_deltaupdate(unsigned int64 delta_time, unsigned long dt, unsigned int iteration_count_val)
{
	unsigned char pass_mod;
	unsigned int loop_index;
<<<<<<< HEAD
	double temp_double;
	double deltat, deltath, delta_thresh;
=======
	double temp_double, temp_mag_val, temp_mag_diff;
	double temp_double_freq_val;
	double deltat, deltath;
>>>>>>> d21c8887
	double omega_pu;
	double x5a_now;
	complex temp_rotation;
	complex temp_complex[3];
	complex temp_current_val[3];
	gld_wlock *test_rlock;

	//Create delta_t variable
	deltat = (double)dt/(double)DT_SECOND;
	deltath = deltat/2.0;

<<<<<<< HEAD
	//Compute a threshold variable - used to reconcile some odd casting/rounding between x86 and x64
	delta_thresh = 0.5 / (double)DT_SECOND;
=======
	//Reset the powerflow interface variables
	reset_powerflow_accumulators();

	//Pull the present powerflow values
	pull_powerflow_values();
>>>>>>> d21c8887

	//Initialization items
	if ((delta_time==0) && (iteration_count_val==0))	//First run of new delta call
	{
		
		//Allocate torque-delay array properly - if neeeded
		if (Governor_type == DEGOV1) 
		{
			//See if we need to free first
			if (torque_delay!=NULL)
			{
				gl_free(torque_delay);	//Free it up
			}

			//Figure out how big the new array needs to be - Make it one lo
			torque_delay_len=(unsigned int)(gov_degov1_TD*DT_SECOND/dt);

			//See if there's any leftovers
			temp_double = gov_degov1_TD-(double)(torque_delay_len*dt)/(double)DT_SECOND;

			if (temp_double > delta_thresh)	//Means bigger, +1 it
				torque_delay_len += 1;
			//Default else - it's either just right, or negative (meaning we should be 1 bigger already)

			//Now set it up
			torque_delay = (double *)gl_malloc(torque_delay_len*sizeof(double));

			//Make sure it worked
			if (torque_delay == NULL)
			{
				gl_error("diesel_dg: failed to allocate to allocate the delayed torque array for Governor!");
				/*  TROUBLESHOOT
				The diesel_dg object failed to allocate the memory needed for the delayed torque array inside
				the governor control.  Please try again.  If the error persists, please submit your code
				and a bug report via the trac website.
				*/
				return SM_ERROR;
			}

			//Initialize index variables
			torque_delay_write_pos = torque_delay_len-1;	//Write at the end of the array first (-1)
			torque_delay_read_pos = 0;	//Read at beginning
		}//End DEGOV1 type

		//Initialize dynamics
		init_dynamics(&curr_state);

		//GGOV1 delay stuff has to go after the init, since it needs a value to initalize
		if ((Governor_type == GGOV1) || (Governor_type == GGOV1_OLD)) 
		{
			//See if we need to free first
			if (x5a_delayed!=NULL)
			{
				gl_free(x5a_delayed);	//Free it up
			}

			if (gov_ggv1_Teng > 0)
			{
				//Figure out how big the new array needs to be - Make it one lo
				x5a_delayed_len=(unsigned int)(gov_ggv1_Teng*DT_SECOND/dt);

				//See if there's any leftovers
				temp_double = gov_ggv1_Teng-(double)(x5a_delayed_len*dt)/(double)DT_SECOND;

				if (temp_double > delta_thresh)	//Means bigger, +1 it
					x5a_delayed_len += 1;
				//Default else - it's either just right, or negative (meaning we should be 1 bigger already)

				//Now set it up
				x5a_delayed = (double *)gl_malloc(x5a_delayed_len*sizeof(double));

				//Make sure it worked
				if (x5a_delayed == NULL)
				{
					gl_error("diesel_dg: failed to allocate to allocate the delayed x5a array for Governor!");
					/*  TROUBLESHOOT
					The diesel_dg object failed to allocate the memory needed for the delayed x5a array inside
					the governor control.  Please try again.  If the error persists, please submit your code
					and a bug report via the trac website.
					*/
					return SM_ERROR;
				}

				//Initialize index variables
				x5a_delayed_write_pos = x5a_delayed_len-1;	//Write at the end of the array first (-1)
				x5a_delayed_read_pos = 0;	//Read at beginning

				//Initialize the values
				for (loop_index=0; loop_index<x5a_delayed_len; loop_index++)
				{
					x5a_delayed[loop_index] = curr_state.gov_ggov1.x5a;
				}
			}//End delay array initialization
			else //No delay
			{
				x5a_delayed = NULL;	//Just in case
				x5a_delayed_write_pos = -1;	//These should cause access violations or something, if they get used
				x5a_delayed_read_pos = -1;
			}//End no delay in Teng
		}//End GGOV1 type

		//Initialize rotor variable
		prev_rotor_speed_val = curr_state.omega;

		//Replicate curr_state into next
		memcpy(&next_state,&curr_state,sizeof(MAC_STATES));

	}//End first pass and timestep of deltamode (initial condition stuff)
	else if (iteration_count_val == 0)	//Not first run, just first run of this timestep
	{
		//Update "current" pointer of torque array - if necessary
		if (Governor_type == DEGOV1) 
		{
			//Increment positions
			torque_delay_write_pos++;
			torque_delay_read_pos++;

			//Check for wrapping
			if (torque_delay_read_pos >= torque_delay_len)
				torque_delay_read_pos = 0;

			if (torque_delay_write_pos >= torque_delay_len)
				torque_delay_write_pos = 0;
		}//End DEGOV1 first pass handling
		else if ((Governor_type == GGOV1) || (Governor_type == GGOV1_OLD))
		{
			if (gov_ggv1_Teng > 0)
			{
				//Increment positions
				x5a_delayed_write_pos++;
				x5a_delayed_read_pos++;

				//Check for wrapping
				if (x5a_delayed_read_pos >= x5a_delayed_len)
					x5a_delayed_read_pos = 0;

				if (x5a_delayed_write_pos >= x5a_delayed_len)
					x5a_delayed_write_pos = 0;
			}
			//Default else -- no delay, so nothing needs to be set
		}//End GGOV1 first pass handling
	}//End first pass of new timestep

	//See what we're on, for tracking
	pass_mod = iteration_count_val - ((iteration_count_val >> 1) << 1);

	//Check pass
	if (pass_mod==0)	//Predictor pass
	{
		//Compute the "present" electric power value before anything gets updated for the new timestep
		temp_current_val[0] = (value_IGenerated[0] - generator_admittance[0][0]*value_Circuit_V[0] - generator_admittance[0][1]*value_Circuit_V[1] - generator_admittance[0][2]*value_Circuit_V[2]);
		temp_current_val[1] = (value_IGenerated[1] - generator_admittance[1][0]*value_Circuit_V[0] - generator_admittance[1][1]*value_Circuit_V[1] - generator_admittance[1][2]*value_Circuit_V[2]);
		temp_current_val[2] = (value_IGenerated[2] - generator_admittance[2][0]*value_Circuit_V[0] - generator_admittance[2][1]*value_Circuit_V[1] - generator_admittance[2][2]*value_Circuit_V[2]);

		//Update power output variables, just so we can see what is going on
		power_val[0] = value_Circuit_V[0]*~temp_current_val[0];
		power_val[1] = value_Circuit_V[1]*~temp_current_val[1];
		power_val[2] = value_Circuit_V[2]*~temp_current_val[2];

		//Update the output power variable
		curr_state.pwr_electric = power_val[0] + power_val[1] + power_val[2];

		//Copy it into the "next" value as well, so it doesn't get overwritten funny when the transition occurs
		next_state.pwr_electric = curr_state.pwr_electric;

		// Update energy, fuel usage, and emissions for the past time step, before updating power output
		if (fuelEmissionCal == true) {

			outputEnergy += fabs(curr_state.pwr_electric.Re()/1000) * (double)deltat / 3600;
			FuelUse += (fabs(curr_state.pwr_electric.Re()/1000) * dg_1000_a + dg_1000_b) * (double)deltat / 3600;
			if (FuelUse != 0) {
				efficiency = outputEnergy/FuelUse;
			}
			CO2_emission += (-6e-5 * pow(FuelUse, 3) + 0.0087 * pow(FuelUse, 2) - FuelUse * 0.3464 + 25.824) * (double)deltat / 3600;
			SOx_emission += (-5e-7 * pow(FuelUse, 2) + FuelUse * 0.0001 + 0.0206) * (double)deltat / 3600;
			NOx_emission += (6e-5 * pow(FuelUse, 2) - FuelUse * 0.0048 + 0.2551) * (double)deltat / 3600;
			PM10_emission += (-2e-9 * pow(FuelUse, 4) + 3e-7 * pow(FuelUse, 3) - 2e-5 * pow(FuelUse, 2) + FuelUse * 8e-5 + 0.0083) * (double)deltat / 3600;

			// Frequency deviation calculation
			frequency_deviation = (curr_state.omega - 2 * PI * 60)/(2 * PI * 60);
			frequency_deviation_energy += fabs(frequency_deviation);

			// Obtain maximum frequency deviation
			if (frequency_deviation <= 0 && frequency_deviation_max <= 0) {
				if (frequency_deviation < frequency_deviation_max) {
					frequency_deviation_max = fabs(frequency_deviation);
				}
			}
			else if (frequency_deviation >= 0 && frequency_deviation_max >= 0) {
				if (frequency_deviation > frequency_deviation_max) {
					frequency_deviation_max = fabs(frequency_deviation);
				}
			}
			else if (frequency_deviation > 0 && frequency_deviation_max < 0) {
				if (frequency_deviation > -frequency_deviation_max) {
					frequency_deviation_max = fabs(frequency_deviation);
				}
			}
			else if (frequency_deviation < 0 && frequency_deviation_max > 0) {
				if (-frequency_deviation > frequency_deviation_max) {
					frequency_deviation_max = fabs(-frequency_deviation);
				}
			}
			realPowerChange = curr_state.pwr_electric.Re() - pwr_electric_init;
			ratio_f_p = -frequency_deviation/(realPowerChange/Rated_VA);
		}

		//Call dynamics
		apply_dynamics(&curr_state,&predictor_vals,deltat);

		//Apply prediction update
		if (Q_constant_mode == true) {
			next_state.avr.xfd = curr_state.avr.xfd + predictor_vals.avr.xfd*deltat;
			next_state.Vfd = next_state.avr.xfd + predictor_vals.avr.xfd*(kp_Qconstant/ki_Qconstant);
		}

		next_state.Flux1d = curr_state.Flux1d + predictor_vals.Flux1d*deltat;
		next_state.Flux2q = curr_state.Flux2q + predictor_vals.Flux2q*deltat;
		next_state.EpRotated = curr_state.EpRotated + predictor_vals.EpRotated*deltat;
		next_state.rotor_angle = curr_state.rotor_angle + predictor_vals.rotor_angle*deltat;
		next_state.omega = curr_state.omega + predictor_vals.omega*deltat;
		
		next_state.VintRotated  = (Xqpp-Xdpp)*curr_state.Irotated.Im();
		next_state.VintRotated += (Xqpp-Xl)/(Xqp-Xl)*next_state.EpRotated.Re() - (Xqp-Xqpp)/(Xqp-Xl)*next_state.Flux2q;
		next_state.VintRotated += complex(0.0,1.0)*((Xdpp-Xl)/(Xdp-Xl)*next_state.EpRotated.Im()+(Xdp-Xdpp)/(Xdp-Xl)*next_state.Flux1d);

		//Form rotation multiplier - or demultiplier
		temp_rotation = complex(0.0,1.0)*complex_exp(-1.0*next_state.rotor_angle);
		temp_complex[0] = next_state.VintRotated/temp_rotation*voltage_base;
		temp_complex[1] = temp_complex[2] = 0.0;

		//Unsequence it
		convert_pn0_to_abc(&temp_complex[0], &next_state.EintVal[0]);

		//Governor updates, if relevant
		if (Governor_type == DEGOV1)
		{
			next_state.gov_degov1.x1 = curr_state.gov_degov1.x1 + predictor_vals.gov_degov1.x1*deltat;
			next_state.gov_degov1.x2 = curr_state.gov_degov1.x2 + predictor_vals.gov_degov1.x2*deltat;
			next_state.gov_degov1.x4 = curr_state.gov_degov1.x4 + predictor_vals.gov_degov1.x4*deltat;
			next_state.gov_degov1.x5 = curr_state.gov_degov1.x5 + predictor_vals.gov_degov1.x5*deltat;
			next_state.gov_degov1.x6 = curr_state.gov_degov1.x6 + predictor_vals.gov_degov1.x6*deltat;
		}//End DEGOV1 update
		else if (Governor_type == GAST)
		{
			next_state.gov_gast.x1 = curr_state.gov_gast.x1 + predictor_vals.gov_gast.x1*deltat;
			next_state.gov_gast.x2 = curr_state.gov_gast.x2 + predictor_vals.gov_gast.x2*deltat;
			next_state.gov_gast.x3 = curr_state.gov_gast.x3 + predictor_vals.gov_gast.x3*deltat;
		}//End GAST update
		else if (Governor_type == P_CONSTANT)
		{
			//Main params
			next_state.gov_pconstant.x1 = curr_state.gov_pconstant.x1 + predictor_vals.gov_pconstant.x1*deltat;
			next_state.gov_pconstant.x4 = curr_state.gov_pconstant.x4 + predictor_vals.gov_pconstant.x4*deltat;
			next_state.gov_pconstant.x5b = curr_state.gov_pconstant.x5b + predictor_vals.gov_pconstant.x5b*deltat;
			next_state.gov_pconstant.x_Pconstant = curr_state.gov_pconstant.x_Pconstant + predictor_vals.gov_pconstant.x_Pconstant*deltat;
			next_state.gov_pconstant.GovOutPut = next_state.gov_pconstant.x_Pconstant + (gen_base_set_vals.Pref - next_state.gov_pconstant.x1) * kp_Pconstant;

			//Update algebraic variables
			//4 - Turbine actuator
			next_state.gov_pconstant.ValveStroke = next_state.gov_pconstant.x4;
			if (pconstant_Flag == 0)
			{
				next_state.gov_pconstant.FuelFlow = next_state.gov_pconstant.ValveStroke * 1.0;
			}
			else if (pconstant_Flag == 1)
			{
				next_state.gov_pconstant.FuelFlow = next_state.gov_pconstant.ValveStroke*next_state.omega/omega_ref;
			}
			else
			{
				gl_error("wrong pconstant_Flag_flag");
				return SM_ERROR;
			}
			//5 - Turbine LL
			x5a_now = pconstant_Kturb*(next_state.gov_pconstant.FuelFlow - pconstant_wfnl);

			if (pconstant_Teng > 0)
			{
				//Update the stored value
				x5a_delayed[x5a_delayed_write_pos] = x5a_now;

				//Assign the oldest value
				next_state.gov_pconstant.x5a = x5a_delayed[x5a_delayed_read_pos];
			}
			else	//Zero length
			{
				//Just assign in
				next_state.gov_pconstant.x5a = x5a_now;
			}
			next_state.gov_pconstant.x5 = (1.0 - pconstant_Tc/pconstant_Tb)*next_state.gov_pconstant.x5b + pconstant_Tc/pconstant_Tb*next_state.gov_pconstant.x5a;

			//Mechanical power update
			next_state.pwr_mech = Rated_VA*(next_state.gov_pconstant.x5);

			//See if mechanical power is too big -- if so, limit it (and x5 to match)
			if (next_state.pwr_mech > Overload_Limit_Value)
			{
				//Limit it
				next_state.pwr_mech = Overload_Limit_Value;

				//Fix the state variable, in hopes it will propagate
				next_state.gov_pconstant.x5 = Overload_Limit_Value / Rated_VA;
			}

			//Translate this into the torque model
			next_state.torque_mech = next_state.pwr_mech / next_state.omega;
		}//End P_CONSTANT update
		else if ((Governor_type == GGOV1) || (Governor_type == GGOV1_OLD))
		{
			//Main params
			next_state.gov_ggov1.x1 = curr_state.gov_ggov1.x1 + predictor_vals.gov_ggov1.x1*deltat;
			next_state.gov_ggov1.x2a = curr_state.gov_ggov1.x2a + predictor_vals.gov_ggov1.x2a*deltat;
			next_state.gov_ggov1.x3 = curr_state.gov_ggov1.x3 + predictor_vals.gov_ggov1.x3*deltat;
			next_state.gov_ggov1.x4 = curr_state.gov_ggov1.x4 + predictor_vals.gov_ggov1.x4*deltat;
			next_state.gov_ggov1.x5b = curr_state.gov_ggov1.x5b + predictor_vals.gov_ggov1.x5b*deltat;
			next_state.gov_ggov1.x6 = curr_state.gov_ggov1.x6 + predictor_vals.gov_ggov1.x6*deltat;
			next_state.gov_ggov1.x7 = curr_state.gov_ggov1.x7 + predictor_vals.gov_ggov1.x7*deltat;
			next_state.gov_ggov1.x8a = curr_state.gov_ggov1.x8a + predictor_vals.gov_ggov1.x8a*deltat;
			next_state.gov_ggov1.x9a = curr_state.gov_ggov1.x9a + predictor_vals.gov_ggov1.x9a*deltat;
			next_state.gov_ggov1.x10b = curr_state.gov_ggov1.x10b + predictor_vals.gov_ggov1.x10b*deltat;

			//Update algebraic variables of GGOV1
			//8 - Supervisory load control
			if (next_state.gov_ggov1.x8a > (1.1*gov_ggv1_r))
			{
				next_state.gov_ggov1.x8 = 1.1 * gov_ggv1_r;
			}
			else if (next_state.gov_ggov1.x8a < (-1.1*gov_ggv1_r))
			{
				next_state.gov_ggov1.x8 = -1.1 * gov_ggv1_r;
			}
			else
			{
				next_state.gov_ggov1.x8 = next_state.gov_ggov1.x8a;
			}

			//4 - Turbine actuator
			next_state.gov_ggov1.ValveStroke = next_state.gov_ggov1.x4;
			if (gov_ggv1_Flag == 0)
			{
				next_state.gov_ggov1.FuelFlow = next_state.gov_ggov1.ValveStroke * 1.0;
			}
			else if (gov_ggv1_Flag == 1)
			{
				next_state.gov_ggov1.FuelFlow = next_state.gov_ggov1.ValveStroke*next_state.omega/omega_ref;
			}
			else
			{
				gl_error("wrong ggv1_flag");
				return SM_ERROR;
			}

			//2 - Governor differntial control
			next_state.gov_ggov1.GovOutPut = curr_state.gov_ggov1.GovOutPut;
			//Rselect switch
			if (gov_ggv1_rselect == 1)
			{
				next_state.gov_ggov1.RselectValue = next_state.gov_ggov1.x1;
			}
			else if (gov_ggv1_rselect == -1)
			{
				next_state.gov_ggov1.RselectValue = next_state.gov_ggov1.ValveStroke;
			}
			else if (gov_ggv1_rselect == -2)
			{
				next_state.gov_ggov1.RselectValue = next_state.gov_ggov1.GovOutPut;
			}
			else if (gov_ggv1_rselect == 0)
			{
				next_state.gov_ggov1.RselectValue = 0.0;
			}
			else
			{
				gl_error("wrong ggv1_rselect parameter");
				return SM_ERROR;
			}

			//Error deadband
			//Assign GovOutPut latest value (for use in closed loop)
			//Only needed in predictor updates
			next_state.gov_ggov1.werror = next_state.omega/omega_ref - gen_base_set_vals.wref;
			next_state.gov_ggov1.err2a = gen_base_set_vals.Pref + next_state.gov_ggov1.x8 - next_state.gov_ggov1.werror - gov_ggv1_r*next_state.gov_ggov1.RselectValue;

			if (next_state.gov_ggov1.err2a > gov_ggv1_maxerr)
			{
				next_state.gov_ggov1.err2 = gov_ggv1_maxerr;
			}
			else if (next_state.gov_ggov1.err2a < gov_ggv1_minerr)
			{
				next_state.gov_ggov1.err2 = gov_ggv1_minerr;
			}
			else if ((next_state.gov_ggov1.err2a <= gov_ggv1_db) && (next_state.gov_ggov1.err2a >= -gov_ggv1_db))
			{
				next_state.gov_ggov1.err2 = 0.0;
			}
			else
			{
				if (next_state.gov_ggov1.err2a > 0.0)
				{
					next_state.gov_ggov1.err2 = (gov_ggv1_maxerr/(gov_ggv1_maxerr-gov_ggv1_db))*next_state.gov_ggov1.err2a - (gov_ggv1_maxerr*gov_ggv1_db/(gov_ggv1_maxerr-gov_ggv1_db));
				}
				else if (next_state.gov_ggov1.err2a < 0.0)
				{
					next_state.gov_ggov1.err2 = (gov_ggv1_minerr/(gov_ggv1_minerr+gov_ggv1_db))*next_state.gov_ggov1.err2a + (gov_ggv1_minerr*gov_ggv1_db/(gov_ggv1_minerr+gov_ggv1_db));
				}
			}
			next_state.gov_ggov1.x2 = gov_ggv1_Kpgov/gov_ggv1_Tdgov*(next_state.gov_ggov1.err2 - next_state.gov_ggov1.x2a);

			//3 - Governor integral control
			if ((Governor_type == GGOV1_OLD) || ((Governor_type == GGOV1) && (gov_ggv1_Kpgov == 0.0)))	//Old implementation, or "disabled" new
			{
				next_state.gov_ggov1.x3a = gov_ggv1_Kigov*next_state.gov_ggov1.err2;
			}
			else	//Newer version
			{
				next_state.gov_ggov1.err3 = next_state.gov_ggov1.GovOutPut - next_state.gov_ggov1.x3;
				next_state.gov_ggov1.x3a = gov_ggv1_Kigov/gov_ggv1_Kpgov*next_state.gov_ggov1.err3;
			}

			next_state.gov_ggov1.fsrn = next_state.gov_ggov1.x2 + gov_ggv1_Kpgov*next_state.gov_ggov1.err2 + next_state.gov_ggov1.x3;

			//5 - Turbine LL
			x5a_now = gov_ggv1_Kturb*(next_state.gov_ggov1.FuelFlow - gov_ggv1_wfnl);

			if (gov_ggv1_Teng > 0)
			{
				//Update the stored value
				x5a_delayed[x5a_delayed_write_pos] = x5a_now;

				//Assign the oldest value
				next_state.gov_ggov1.x5a = x5a_delayed[x5a_delayed_read_pos];
			}
			else	//Zero length
			{
				//Just assign in
				next_state.gov_ggov1.x5a = x5a_now;
			}
			next_state.gov_ggov1.x5 = (1.0 - gov_ggv1_Tc/gov_ggv1_Tb)*next_state.gov_ggov1.x5b + gov_ggv1_Tc/gov_ggv1_Tb*next_state.gov_ggov1.x5a;
			if (gov_ggv1_Dm > 0.0)
			{
				//Mechanical power update
				next_state.pwr_mech = Rated_VA*(next_state.gov_ggov1.x5 - gov_ggv1_Dm*(next_state.omega/omega_ref - gen_base_set_vals.wref));

				//Check the value and threshold, if necessary
				if (next_state.pwr_mech > Overload_Limit_Value)
				{
					//Set power
					next_state.pwr_mech = Overload_Limit_Value;

					//Fix the variables
					next_state.gov_ggov1.x5 = Overload_Limit_Value / Rated_VA + gov_ggv1_Dm*(next_state.omega/omega_ref - gen_base_set_vals.wref);
				}
			}
			else
			{
				//Mechanical power update
				next_state.pwr_mech = Rated_VA*(next_state.gov_ggov1.x5);

				//Check the value, and threshold, if necessary
				if (next_state.pwr_mech > Overload_Limit_Value)
				{
					//Limit it
					next_state.pwr_mech = Overload_Limit_Value;

					//Fix the variable
					next_state.gov_ggov1.x5 = next_state.pwr_mech / Rated_VA;
				}
			}
			//Translate this into the torque model
			next_state.torque_mech = next_state.pwr_mech / next_state.omega;

			//10 - Temp detection LL
			if (gov_ggv1_Dm < 0.0)
			{
				next_state.gov_ggov1.x10a = next_state.gov_ggov1.FuelFlow * pow((next_state.omega/omega_ref),gov_ggv1_Dm);
			}
			else
			{
				next_state.gov_ggov1.x10a = next_state.gov_ggov1.FuelFlow;
			}
			next_state.gov_ggov1.x10 = (1.0 - gov_ggv1_Tsa/gov_ggv1_Tsb)*next_state.gov_ggov1.x10b + gov_ggv1_Tsa/gov_ggv1_Tsb*next_state.gov_ggov1.x10a;

			//7 - Turbine load integral control
			next_state.gov_ggov1.err7 = next_state.gov_ggov1.GovOutPut - next_state.gov_ggov1.x7;
			if (gov_ggv1_Kpload > 0.0)
			{
				next_state.gov_ggov1.x7a = gov_ggv1_Kiload/gov_ggv1_Kpload*next_state.gov_ggov1.err7;
			}
			else
			{
				next_state.gov_ggov1.x7a = gov_ggv1_Kiload*next_state.gov_ggov1.err7;
			}
			next_state.gov_ggov1.fsrtNoLim = next_state.gov_ggov1.x7 + gov_ggv1_Kpload*(-1.0 * next_state.gov_ggov1.x6 + gov_ggv1_Ldref*(gov_ggv1_Ldref/gov_ggv1_Kturb+gov_ggv1_wfnl));
			if (next_state.gov_ggov1.fsrtNoLim > 1.0)
			{
				next_state.gov_ggov1.fsrt = 1.0;
			}
			else
			{
				next_state.gov_ggov1.fsrt = next_state.gov_ggov1.fsrtNoLim;
			}

			//9 - Acceleration control
			next_state.gov_ggov1.x9 = 1.0/gov_ggv1_Ta*((next_state.omega/omega_ref - gen_base_set_vals.wref) - next_state.gov_ggov1.x9a);
			next_state.gov_ggov1.fsra = gov_ggv1_Ka*deltat*(gov_ggv1_aset - next_state.gov_ggov1.x9) + next_state.gov_ggov1.GovOutPut;

			//Pre-empt the low-value select, if needed
			if (gov_ggv1_fsrt_enable == false)
			{
				next_state.gov_ggov1.fsrt = 99999999.0;	//Big value
			}

			if (gov_ggv1_fsra_enable == false)
			{
				next_state.gov_ggov1.fsra = 99999999.0;	//Big value
			}

			if (gov_ggv1_fsrn_enable == false)
			{
				next_state.gov_ggov1.fsrn = 99999999.0;	//Big value
			}

			//Low value select
			if (next_state.gov_ggov1.fsrt < next_state.gov_ggov1.fsrn)
			{
				next_state.gov_ggov1.LowValSelect1 = next_state.gov_ggov1.fsrt;
			}
			else
			{
				next_state.gov_ggov1.LowValSelect1 = next_state.gov_ggov1.fsrn;
			}

			if (next_state.gov_ggov1.fsra < next_state.gov_ggov1.LowValSelect1)
			{
				next_state.gov_ggov1.LowValSelect = next_state.gov_ggov1.fsra;
			}
			else
			{
				next_state.gov_ggov1.LowValSelect = next_state.gov_ggov1.LowValSelect1;
			}

			if (next_state.gov_ggov1.LowValSelect > gov_ggv1_vmax)
			{
				next_state.gov_ggov1.GovOutPut = gov_ggv1_vmax;
			}
			else if (next_state.gov_ggov1.LowValSelect < gov_ggv1_vmin)
			{
				next_state.gov_ggov1.GovOutPut = gov_ggv1_vmin;
			}
			else
			{
				next_state.gov_ggov1.GovOutPut = next_state.gov_ggov1.LowValSelect;
			}

		}//End GGOV1 update
		//Default else - no updates because no governor

		//Exciter updates
		if (Exciter_type == SEXS)
		{
//			if (CVRenabled) {
//				if (CVR_PI) {
//					next_state.avr.x_cvr = curr_state.avr.x_cvr + predictor_vals.avr.x_cvr*deltat;
//					gen_base_set_vals.vseta = Vref + next_state.avr.x_cvr + predictor_vals.avr.diff_f * kp_cvr;
//				}
//				else if (CVR_PID) {
//					next_state.avr.x_cvr = curr_state.avr.x_cvr + predictor_vals.avr.x_cvr*deltat;
//					next_state.avr.xerr_cvr = predictor_vals.avr.diff_f * kd_cvr;
//					predictor_vals.avr.xerr_cvr = (next_state.avr.xerr_cvr - curr_state.avr.xerr_cvr) / deltat;
//					gen_base_set_vals.vseta = Vref + next_state.avr.x_cvr + predictor_vals.avr.diff_f * kp_cvr + predictor_vals.avr.xerr_cvr;
//				}
//
//				//Limit check
// 				if (gen_base_set_vals.vseta >= vset_EMAX)
//					gen_base_set_vals.vsetb = vset_EMAX;
//
//				if (gen_base_set_vals.vseta <= vset_EMIN)
//					gen_base_set_vals.vsetb = vset_EMIN;
//
//				// Give value to vset
//				gen_base_set_vals.vset = gen_base_set_vals.vsetb;
//			}

//			if (CVRenabled) {
//				next_state.avr.xerr_cvr = predictor_vals.avr.diff_f * kd_cvr;
//				predictor_vals.avr.xerr_cvr = (next_state.avr.xerr_cvr - curr_state.avr.xerr_cvr) / deltat;
//				gen_base_set_vals.vadd = predictor_vals.avr.xerr_cvr + predictor_vals.avr.diff_f * kp_cvr;
//			}

			if (CVRenabled) {

				// Implementation for high order CVR control
				if (CVRmode == HighOrder) {
					if (Kd1 != 0) {
						next_state.avr.x_cvr1 = curr_state.avr.x_cvr1 + predictor_vals.avr.x_cvr1*deltat;
						next_state.avr.x_cvr2 = curr_state.avr.x_cvr2 + predictor_vals.avr.x_cvr2*deltat;
						gen_base_set_vals.vadd = (Kn1/Kd1) * next_state.avr.x_cvr1 + (Kn2/Kd1) * next_state.avr.x_cvr2 + kp_cvr * predictor_vals.avr.diff_f;
					}
					else {
						next_state.avr.x_cvr1 = curr_state.avr.x_cvr1 + predictor_vals.avr.x_cvr1*deltat;
						gen_base_set_vals.vadd = (Kn2/Kd2 - (Kd3 * Kn1)/(Kd2 * Kd2)) * next_state.avr.x_cvr1 + (kp_cvr + Kn1/Kd2) * predictor_vals.avr.diff_f;
					}

					//Limit check
					if (gen_base_set_vals.vadd >= vset_delta_MAX)
						gen_base_set_vals.vadd = vset_delta_MAX;

					if (gen_base_set_vals.vadd <= vset_delta_MIN)
						gen_base_set_vals.vadd = vset_delta_MIN;

				}
				// Implementation for first order CVR control with feedback loop
				else if (CVRmode == Feedback) {
					next_state.avr.x_cvr1 = curr_state.avr.x_cvr1 + predictor_vals.avr.x_cvr1*deltat;
					gen_base_set_vals.vadd_a = kp_cvr * predictor_vals.avr.diff_f + next_state.avr.x_cvr1;

					//Limit check
					if (gen_base_set_vals.vadd_a >= vset_delta_MAX) {
						gen_base_set_vals.vadd = vset_delta_MAX;
					}
					else if (gen_base_set_vals.vadd_a <= vset_delta_MIN) {
						gen_base_set_vals.vadd = vset_delta_MIN;
					}
					else {
						gen_base_set_vals.vadd = gen_base_set_vals.vadd_a;
					}
				}

				// Give value to vset
				gen_base_set_vals.vset = gen_base_set_vals.vadd + Vref;
			}


			next_state.avr.xe = curr_state.avr.xe + predictor_vals.avr.xe*deltat;
			next_state.avr.xb = curr_state.avr.xb + predictor_vals.avr.xb*deltat;
		}//End SEXS update
		//Default else - no updates because no exciter

		//Nab per-unit omega, while we're at it
	    omega_pu = curr_state.omega/omega_ref;

		//Update generator current injection (technically is done "before" next powerflow)
		value_IGenerated[0] = next_state.EintVal[0]*YS1*omega_pu;
		value_IGenerated[1] = next_state.EintVal[1]*YS1*omega_pu;
		value_IGenerated[2] = next_state.EintVal[2]*YS1*omega_pu;

		//Resync power variables
		push_powerflow_values(false);

		return SM_DELTA_ITER;	//Reiterate - to get us to corrector pass
	}
	else	//Corrector pass
	{
		//Call dynamics
		apply_dynamics(&next_state,&corrector_vals,deltat);

		//Reconcile updates update
		if (Q_constant_mode == true) {
			next_state.avr.xfd = curr_state.avr.xfd + (predictor_vals.avr.xfd + corrector_vals.avr.xfd)*deltath;
			next_state.Vfd = next_state.avr.xfd + (predictor_vals.avr.xfd + corrector_vals.avr.xfd)*0.5*(kp_Qconstant/ki_Qconstant);
		}

		next_state.Flux1d = curr_state.Flux1d + (predictor_vals.Flux1d + corrector_vals.Flux1d)*deltath;
		next_state.Flux2q = curr_state.Flux2q + (predictor_vals.Flux2q + corrector_vals.Flux2q)*deltath;
		next_state.EpRotated = curr_state.EpRotated + (predictor_vals.EpRotated + corrector_vals.EpRotated)*deltath;
		next_state.rotor_angle = curr_state.rotor_angle + (predictor_vals.rotor_angle + corrector_vals.rotor_angle)*deltath;
		next_state.omega = curr_state.omega + (predictor_vals.omega + corrector_vals.omega)*deltath;
		
		next_state.VintRotated  = (Xqpp-Xdpp)*next_state.Irotated.Im();
		next_state.VintRotated += (Xqpp-Xl)/(Xqp-Xl)*next_state.EpRotated.Re() - (Xqp-Xqpp)/(Xqp-Xl)*next_state.Flux2q;
		next_state.VintRotated += complex(0.0,1.0)*((Xdpp-Xl)/(Xdp-Xl)*next_state.EpRotated.Im()+(Xdp-Xdpp)/(Xdp-Xl)*next_state.Flux1d);

		//Form rotation multiplier - or demultiplier
		temp_rotation = complex(0.0,1.0)*complex_exp(-1.0*next_state.rotor_angle);
		temp_complex[0] = next_state.VintRotated/temp_rotation*voltage_base;
		temp_complex[1] = temp_complex[2] = 0.0;

		//Unsequence it
		convert_pn0_to_abc(&temp_complex[0], &next_state.EintVal[0]);

		//Governor updates, if relevant
		if (Governor_type == DEGOV1)
		{
			next_state.gov_degov1.x1 = curr_state.gov_degov1.x1 + (predictor_vals.gov_degov1.x1 + corrector_vals.gov_degov1.x1)*deltath;
			next_state.gov_degov1.x2 = curr_state.gov_degov1.x2 + (predictor_vals.gov_degov1.x2 + corrector_vals.gov_degov1.x2)*deltath;
			next_state.gov_degov1.x4 = curr_state.gov_degov1.x4 + (predictor_vals.gov_degov1.x4 + corrector_vals.gov_degov1.x4)*deltath;
			next_state.gov_degov1.x5 = curr_state.gov_degov1.x5 + (predictor_vals.gov_degov1.x5 + corrector_vals.gov_degov1.x5)*deltath;
			next_state.gov_degov1.x6 = curr_state.gov_degov1.x6 + (predictor_vals.gov_degov1.x6 + corrector_vals.gov_degov1.x6)*deltath;
		}//End DEGOV1 update
		else if (Governor_type == GAST)
		{
			next_state.gov_gast.x1 = curr_state.gov_gast.x1 + (predictor_vals.gov_gast.x1 + corrector_vals.gov_gast.x1)*deltath;
			next_state.gov_gast.x2 = curr_state.gov_gast.x2 + (predictor_vals.gov_gast.x2 + corrector_vals.gov_gast.x2)*deltath;
			next_state.gov_gast.x3 = curr_state.gov_gast.x3 + (predictor_vals.gov_gast.x3 + corrector_vals.gov_gast.x3)*deltath;
		}//End GAST update
		else if (Governor_type == P_CONSTANT)
		{
			//Main params
			next_state.gov_pconstant.x1 = curr_state.gov_pconstant.x1 + (predictor_vals.gov_pconstant.x1 + corrector_vals.gov_pconstant.x1)*deltath;
			next_state.gov_pconstant.x4 = curr_state.gov_pconstant.x4 + (predictor_vals.gov_pconstant.x4 + corrector_vals.gov_pconstant.x4)*deltath;
			next_state.gov_pconstant.x5b = curr_state.gov_pconstant.x5b + (predictor_vals.gov_pconstant.x5b + corrector_vals.gov_pconstant.x5b)*deltath;
			next_state.gov_pconstant.x_Pconstant = curr_state.gov_pconstant.x_Pconstant + (predictor_vals.gov_pconstant.x_Pconstant + corrector_vals.gov_pconstant.x_Pconstant)*deltath;
			next_state.gov_pconstant.GovOutPut = next_state.gov_pconstant.x_Pconstant + (gen_base_set_vals.Pref - next_state.gov_pconstant.x1) * kp_Pconstant;

			//Update algebraic variables
			//4 - Turbine actuator
			next_state.gov_pconstant.ValveStroke = next_state.gov_pconstant.x4;
			if (pconstant_Flag == 0)
			{
				next_state.gov_pconstant.FuelFlow = next_state.gov_pconstant.ValveStroke * 1.0;
			}
			else if (pconstant_Flag == 1)
			{
				next_state.gov_pconstant.FuelFlow = next_state.gov_pconstant.ValveStroke*next_state.omega/omega_ref;
			}
			else
			{
				gl_error("wrong pconstant_flag");
				return SM_ERROR;
			}

			//5 - Turbine LL
			x5a_now = pconstant_Kturb*(next_state.gov_pconstant.FuelFlow - pconstant_wfnl);

			if (pconstant_Teng > 0)
			{
				//Update the stored value
				x5a_delayed[x5a_delayed_write_pos] = x5a_now;

				//Assign the oldest value
				next_state.gov_pconstant.x5a = x5a_delayed[x5a_delayed_read_pos];
			}
			else	//Zero length
			{
				//Just assign in
				next_state.gov_pconstant.x5a = x5a_now;
			}
			next_state.gov_pconstant.x5 = (1.0 - pconstant_Tc/pconstant_Tb)*next_state.gov_pconstant.x5b + pconstant_Tc/pconstant_Tb*next_state.gov_pconstant.x5a;

			//Mechanical power update
			next_state.pwr_mech = Rated_VA*(next_state.gov_pconstant.x5);

			//Check the limit
			if (next_state.pwr_mech > Overload_Limit_Value)
			{
				//Limit it
				next_state.pwr_mech = Overload_Limit_Value;

				//Fix the variable
				next_state.gov_pconstant.x5 = Overload_Limit_Value / Rated_VA;
			}

			//Translate this into the torque model
			next_state.torque_mech = next_state.pwr_mech / next_state.omega;

		}// End P_CONSTANT mode corrector stage
		else if ((Governor_type == GGOV1) || (Governor_type == GGOV1_OLD))
		{
			//Main params
			next_state.gov_ggov1.x1 = curr_state.gov_ggov1.x1 + (predictor_vals.gov_ggov1.x1 + corrector_vals.gov_ggov1.x1)*deltath;
			next_state.gov_ggov1.x2a = curr_state.gov_ggov1.x2a + (predictor_vals.gov_ggov1.x2a + corrector_vals.gov_ggov1.x2a)*deltath;
			next_state.gov_ggov1.x3 = curr_state.gov_ggov1.x3 + (predictor_vals.gov_ggov1.x3 + corrector_vals.gov_ggov1.x3)*deltath;
			next_state.gov_ggov1.x4 = curr_state.gov_ggov1.x4 + (predictor_vals.gov_ggov1.x4 + corrector_vals.gov_ggov1.x4)*deltath;
			next_state.gov_ggov1.x5b = curr_state.gov_ggov1.x5b + (predictor_vals.gov_ggov1.x5b + corrector_vals.gov_ggov1.x5b)*deltath;
			next_state.gov_ggov1.x6 = curr_state.gov_ggov1.x6 + (predictor_vals.gov_ggov1.x6 + corrector_vals.gov_ggov1.x6)*deltath;
			next_state.gov_ggov1.x7 = curr_state.gov_ggov1.x7 + (predictor_vals.gov_ggov1.x7 + corrector_vals.gov_ggov1.x7)*deltath;
			next_state.gov_ggov1.x8a = curr_state.gov_ggov1.x8a + (predictor_vals.gov_ggov1.x8a + corrector_vals.gov_ggov1.x8a)*deltath;
			next_state.gov_ggov1.x9a = curr_state.gov_ggov1.x9a + (predictor_vals.gov_ggov1.x9a + corrector_vals.gov_ggov1.x9a)*deltath;
			next_state.gov_ggov1.x10b = curr_state.gov_ggov1.x10b + (predictor_vals.gov_ggov1.x10b + corrector_vals.gov_ggov1.x10b)*deltath;

			//Update algebraic variables of GGOV1
			//8 - Supervisory load control
			if (next_state.gov_ggov1.x8a > (1.1*gov_ggv1_r))
			{
				next_state.gov_ggov1.x8 = 1.1 * gov_ggv1_r;
			}
			else if (next_state.gov_ggov1.x8a < (-1.1*gov_ggv1_r))
			{
				next_state.gov_ggov1.x8 = -1.1 * gov_ggv1_r;
			}
			else
			{
				next_state.gov_ggov1.x8 = next_state.gov_ggov1.x8a;
			}

			//4 - Turbine actuator
			next_state.gov_ggov1.ValveStroke = next_state.gov_ggov1.x4;
			if (gov_ggv1_Flag == 0)
			{
				next_state.gov_ggov1.FuelFlow = next_state.gov_ggov1.ValveStroke * 1.0;
			}
			else if (gov_ggv1_Flag == 1)
			{
				next_state.gov_ggov1.FuelFlow = next_state.gov_ggov1.ValveStroke*next_state.omega/omega_ref;
			}
			else
			{
				gl_error("wrong ggv1_flag");
				return SM_ERROR;
			}

			//2 - Governor differntial control
			//Earlier comment says the below only happens in predictor
			//next_state.gov_ggov1.GovOutPut = curr_state.gov_ggov1.GovOutPut;
			//Rselect switch
			if (gov_ggv1_rselect == 1)
			{
				next_state.gov_ggov1.RselectValue = next_state.gov_ggov1.x1;
			}
			else if (gov_ggv1_rselect == -1)
			{
				next_state.gov_ggov1.RselectValue = next_state.gov_ggov1.ValveStroke;
			}
			else if (gov_ggv1_rselect == -2)
			{
				next_state.gov_ggov1.RselectValue = next_state.gov_ggov1.GovOutPut;
			}
			else if (gov_ggv1_rselect == 0)
			{
				next_state.gov_ggov1.RselectValue = 0.0;
			}
			else
			{
				gl_error("wrong ggv1_rselect parameter");
				return SM_ERROR;
			}

			//Error deadband
			next_state.gov_ggov1.werror = next_state.omega/omega_ref - gen_base_set_vals.wref;
			next_state.gov_ggov1.err2a = gen_base_set_vals.Pref + next_state.gov_ggov1.x8 - next_state.gov_ggov1.werror - gov_ggv1_r*next_state.gov_ggov1.RselectValue;
			if (next_state.gov_ggov1.err2a > gov_ggv1_maxerr)
			{
				next_state.gov_ggov1.err2 = gov_ggv1_maxerr;
			}
			else if (next_state.gov_ggov1.err2a < gov_ggv1_minerr)
			{
				next_state.gov_ggov1.err2 = gov_ggv1_minerr;
			}
			else if ((next_state.gov_ggov1.err2a <= gov_ggv1_db) && (next_state.gov_ggov1.err2a >= -gov_ggv1_db))
			{
				next_state.gov_ggov1.err2 = 0.0;
			}
			else
			{
				if (next_state.gov_ggov1.err2a > 0.0)
				{
					next_state.gov_ggov1.err2 = (gov_ggv1_maxerr/(gov_ggv1_maxerr-gov_ggv1_db))*next_state.gov_ggov1.err2a - (gov_ggv1_maxerr*gov_ggv1_db/(gov_ggv1_maxerr-gov_ggv1_db));
				}
				else if (next_state.gov_ggov1.err2a < 0.0)
				{
					next_state.gov_ggov1.err2 = (gov_ggv1_minerr/(gov_ggv1_minerr+gov_ggv1_db))*next_state.gov_ggov1.err2a + (gov_ggv1_minerr*gov_ggv1_db/(gov_ggv1_minerr+gov_ggv1_db));
				}
			}
			next_state.gov_ggov1.x2 = gov_ggv1_Kpgov/gov_ggv1_Tdgov*(next_state.gov_ggov1.err2 - next_state.gov_ggov1.x2a);

			//3 - Governor integral control
			if ((Governor_type == GGOV1_OLD) || ((Governor_type == GGOV1) && (gov_ggv1_Kpgov == 0.0)))	//Old implementation, or "disabled" new
			{
				next_state.gov_ggov1.x3a = gov_ggv1_Kigov*next_state.gov_ggov1.err2;
			}
			else
			{
				next_state.gov_ggov1.err3 = next_state.gov_ggov1.GovOutPut - next_state.gov_ggov1.x3;
				next_state.gov_ggov1.x3a = gov_ggv1_Kigov/gov_ggv1_Kpgov*next_state.gov_ggov1.err3;
			}
			next_state.gov_ggov1.fsrn = next_state.gov_ggov1.x2 + gov_ggv1_Kpgov*next_state.gov_ggov1.err2 + next_state.gov_ggov1.x3;

			//5 - Turbine LL
			x5a_now = gov_ggv1_Kturb*(next_state.gov_ggov1.FuelFlow - gov_ggv1_wfnl);

			if (gov_ggv1_Teng > 0)
			{
				//Update the stored value
				x5a_delayed[x5a_delayed_write_pos] = x5a_now;

				//Assign the oldest value
				next_state.gov_ggov1.x5a = x5a_delayed[x5a_delayed_read_pos];
			}
			else	//Zero length
			{
				//Just assign in
				next_state.gov_ggov1.x5a = x5a_now;
			}
			next_state.gov_ggov1.x5 = (1.0 - gov_ggv1_Tc/gov_ggv1_Tb)*next_state.gov_ggov1.x5b + gov_ggv1_Tc/gov_ggv1_Tb*next_state.gov_ggov1.x5a;
			if (gov_ggv1_Dm > 0.0)
			{
				//Mechanical power update
				next_state.pwr_mech = Rated_VA*(next_state.gov_ggov1.x5 - gov_ggv1_Dm*(next_state.omega/omega_ref - gen_base_set_vals.wref));

				//Check the limit
				if (next_state.pwr_mech > Overload_Limit_Value)
				{
					//Limit it
					next_state.pwr_mech = Overload_Limit_Value;

					//Fix the variable
					next_state.gov_ggov1.x5 = Overload_Limit_Value / Rated_VA + gov_ggv1_Dm*(next_state.omega/omega_ref - gen_base_set_vals.wref);
				}
			}
			else
			{
				//Mechanical power update
				next_state.pwr_mech = Rated_VA*(next_state.gov_ggov1.x5);

				//Check the limit
				if (next_state.pwr_mech > Overload_Limit_Value)
				{
					//Limit it
					next_state.pwr_mech = Overload_Limit_Value;

					//Fix the variable
					next_state.gov_ggov1.x5 = Overload_Limit_Value / Rated_VA;
				}
			}
			//Translate this into the torque model
			next_state.torque_mech = next_state.pwr_mech / next_state.omega;

			//10 - Temp detection LL
			if (gov_ggv1_Dm < 0.0)
			{
				next_state.gov_ggov1.x10a = next_state.gov_ggov1.FuelFlow * pow((next_state.omega/omega_ref),gov_ggv1_Dm);
			}
			else
			{
				next_state.gov_ggov1.x10a = next_state.gov_ggov1.FuelFlow;
			}
			next_state.gov_ggov1.x10 = (1.0 - gov_ggv1_Tsa/gov_ggv1_Tsb)*next_state.gov_ggov1.x10b + gov_ggv1_Tsa/gov_ggv1_Tsb*next_state.gov_ggov1.x10a;

			//7 - Turbine load integral control
			next_state.gov_ggov1.err7 = next_state.gov_ggov1.GovOutPut - next_state.gov_ggov1.x7;
			if (gov_ggv1_Kpload > 0.0)
			{
				next_state.gov_ggov1.x7a = gov_ggv1_Kiload/gov_ggv1_Kpload*next_state.gov_ggov1.err7;
			}
			else
			{
				next_state.gov_ggov1.x7a = gov_ggv1_Kiload*next_state.gov_ggov1.err7;
			}
			next_state.gov_ggov1.fsrtNoLim = next_state.gov_ggov1.x7 + gov_ggv1_Kpload*(-1.0 * next_state.gov_ggov1.x6 + gov_ggv1_Ldref*(gov_ggv1_Ldref/gov_ggv1_Kturb+gov_ggv1_wfnl));
			if (next_state.gov_ggov1.fsrtNoLim > 1.0)
			{
				next_state.gov_ggov1.fsrt = 1.0;
			}
			else
			{
				next_state.gov_ggov1.fsrt = next_state.gov_ggov1.fsrtNoLim;
			}

			//9 - Acceleration control
			next_state.gov_ggov1.x9 = 1.0/gov_ggv1_Ta*((next_state.omega/omega_ref - gen_base_set_vals.wref) - next_state.gov_ggov1.x9a);
			next_state.gov_ggov1.fsra = gov_ggv1_Ka*deltat*(gov_ggv1_aset - next_state.gov_ggov1.x9) + next_state.gov_ggov1.GovOutPut;

			//Pre-empt the low-value select, if needed
			if (gov_ggv1_fsrt_enable == false)
			{
				next_state.gov_ggov1.fsrt = 99999999.0;	//Big value
			}

			if (gov_ggv1_fsra_enable == false)
			{
				next_state.gov_ggov1.fsra = 99999999.0;	//Big value
			}

			if (gov_ggv1_fsrn_enable == false)
			{
				next_state.gov_ggov1.fsrn = 99999999.0;	//Big value
			}

			//Low value select
			if (next_state.gov_ggov1.fsrt < next_state.gov_ggov1.fsrn)
			{
				next_state.gov_ggov1.LowValSelect1 = next_state.gov_ggov1.fsrt;
			}
			else
			{
				next_state.gov_ggov1.LowValSelect1 = next_state.gov_ggov1.fsrn;
			}

			if (next_state.gov_ggov1.fsra < next_state.gov_ggov1.LowValSelect1)
			{
				next_state.gov_ggov1.LowValSelect = next_state.gov_ggov1.fsra;
			}
			else
			{
				next_state.gov_ggov1.LowValSelect = next_state.gov_ggov1.LowValSelect1;
			}

			if (next_state.gov_ggov1.LowValSelect > gov_ggv1_vmax)
			{
				next_state.gov_ggov1.GovOutPut = gov_ggv1_vmax;
			}
			else if (next_state.gov_ggov1.LowValSelect < gov_ggv1_vmin)
			{
				next_state.gov_ggov1.GovOutPut = gov_ggv1_vmin;
			}
			else
			{
				next_state.gov_ggov1.GovOutPut = next_state.gov_ggov1.LowValSelect;
			}

		}//End GGOV1 update

		//Default else - no updates because no governor

		//Exciter updates
		if (Exciter_type == SEXS)
		{
//			if (CVRenabled) {
//				if (CVR_PI) {
//					next_state.avr.x_cvr = curr_state.avr.x_cvr + (predictor_vals.avr.x_cvr + corrector_vals.avr.x_cvr)*deltath;
//					gen_base_set_vals.vseta = Vref + next_state.avr.x_cvr + (predictor_vals.avr.diff_f + corrector_vals.avr.diff_f) * 0.5 * kp_cvr;
//				}
//				else if (CVR_PID) {
//					next_state.avr.x_cvr = curr_state.avr.x_cvr + (predictor_vals.avr.x_cvr + corrector_vals.avr.x_cvr)*deltath;
//					temp_double = (predictor_vals.avr.diff_f + corrector_vals.avr.diff_f) * 0.5;
//					next_state.avr.xerr_cvr = temp_double * kd_cvr;
//					corrector_vals.avr.xerr_cvr = (next_state.avr.xerr_cvr - curr_state.avr.xerr_cvr) / deltat;
//					gen_base_set_vals.vseta = Vref + next_state.avr.x_cvr + temp_double * kp_cvr + corrector_vals.avr.xerr_cvr;
//				}
//
//				//Limit check
//				if (gen_base_set_vals.vseta >= vset_EMAX)
//					gen_base_set_vals.vsetb = vset_EMAX;
//
//				if (gen_base_set_vals.vseta <= vset_EMIN)
//					gen_base_set_vals.vsetb = vset_EMIN;
//
//				// Give value of vsetb to vset
//				gen_base_set_vals.vset = gen_base_set_vals.vsetb;
//			}

//			if (CVRenabled) {
//				temp_double = (predictor_vals.avr.diff_f + corrector_vals.avr.diff_f) * 0.5;
//				next_state.avr.xerr_cvr = temp_double * kd_cvr;
//				corrector_vals.avr.xerr_cvr = (next_state.avr.xerr_cvr - curr_state.avr.xerr_cvr) / deltat;
//				gen_base_set_vals.vadd = corrector_vals.avr.xerr_cvr + temp_double * kp_cvr;
//			}

			if (CVRenabled) {

				// Implementation for high order CVR control
				if (CVRmode == HighOrder) {
					if (Kd1 != 0) {
						next_state.avr.x_cvr1 = curr_state.avr.x_cvr1 + (corrector_vals.avr.x_cvr1 + predictor_vals.avr.x_cvr1)*deltath;
						next_state.avr.x_cvr2 = curr_state.avr.x_cvr2 + (corrector_vals.avr.x_cvr2 + predictor_vals.avr.x_cvr2)*deltath;
						gen_base_set_vals.vadd = (Kn1/Kd1) * next_state.avr.x_cvr1 + (Kn2/Kd1) * next_state.avr.x_cvr2 + kp_cvr * (predictor_vals.avr.diff_f + corrector_vals.avr.diff_f) * 0.5;
					}
					else {
						next_state.avr.x_cvr1 = curr_state.avr.x_cvr1 + (corrector_vals.avr.x_cvr1 + predictor_vals.avr.x_cvr1)*deltath;
						gen_base_set_vals.vadd = (Kn2/Kd2 - (Kd3 * Kn1)/(Kd2 * Kd2)) * next_state.avr.x_cvr1 + (kp_cvr + Kn1/Kd2) * (predictor_vals.avr.diff_f + corrector_vals.avr.diff_f) * 0.5;
					}

					//Limit check
					if (gen_base_set_vals.vadd >= vset_delta_MAX)
						gen_base_set_vals.vadd = vset_delta_MAX;

					if (gen_base_set_vals.vadd <= vset_delta_MIN)
						gen_base_set_vals.vadd = vset_delta_MIN;

				}
				// Implementation for first order CVR control with feedback loop
				else if (CVRmode == Feedback) {
					next_state.avr.x_cvr1 = curr_state.avr.x_cvr1 + (corrector_vals.avr.x_cvr1 + predictor_vals.avr.x_cvr1)*deltath;
					gen_base_set_vals.vadd_a = kp_cvr * (predictor_vals.avr.diff_f + corrector_vals.avr.diff_f) * 0.5 + next_state.avr.x_cvr1;

					//Limit check
					if (gen_base_set_vals.vadd_a >= vset_delta_MAX) {
						gen_base_set_vals.vadd = vset_delta_MAX;
					}
					else if (gen_base_set_vals.vadd_a <= vset_delta_MIN) {
						gen_base_set_vals.vadd = vset_delta_MIN;
					}
					else {
						gen_base_set_vals.vadd = gen_base_set_vals.vadd_a;
					}
				}

				// Give value to vset
				gen_base_set_vals.vset = gen_base_set_vals.vadd + Vref;
			}

			next_state.avr.xe = curr_state.avr.xe + (predictor_vals.avr.xe + corrector_vals.avr.xe)*deltath;
			next_state.avr.xb = curr_state.avr.xb + (predictor_vals.avr.xb + corrector_vals.avr.xb)*deltath;
		}//End SEXS update
		//Default else - no updates because no exciter

		//Nab per-unit omega, while we're at it
		omega_pu = next_state.omega/omega_ref;

		//Update generator current injection (technically is done "before" next powerflow)
		value_IGenerated[0] = next_state.EintVal[0]*YS1*omega_pu;
		value_IGenerated[1] = next_state.EintVal[1]*YS1*omega_pu;
		value_IGenerated[2] = next_state.EintVal[2]*YS1*omega_pu;

		//Copy everything back into curr_state, since we'll be back there
		memcpy(&curr_state,&next_state,sizeof(MAC_STATES));

		//Check convergence
		temp_double = fabs(curr_state.omega - prev_rotor_speed_val);

		//Update tracking variable
		prev_rotor_speed_val = curr_state.omega;

		//Update the frequency for powerflow, if we're mapped
		//Work around for a generator to dictate frequency
		if (mapped_freq_variable!=NULL)
		{
			//Set the value
			temp_double_freq_val = curr_state.omega/(2.0*PI);

			//Push it up
			mapped_freq_variable->setp<double>(temp_double_freq_val,*test_rlock);
		}

		//Resync power variables
		push_powerflow_values(false);

		//See what to check to determine if an exit is needed
		if (apply_rotor_speed_convergence == true)
		{
			//Determine our desired state - if rotor speed is settled, exit
			if (temp_double<=rotor_speed_convergence_criterion)
			{
				//See if we're an isochronous generator and check that
				if (is_isochronous_gen == true)
				{
					//Compute the difference from nominal
					temp_double = fabs(curr_state.omega - omega_ref);

					//Check it - use same convergence criterion
					if (temp_double<=rotor_speed_convergence_criterion)
					{
						//See if the voltage check needs to happen
						if (apply_voltage_mag_convergence == false)
						{
							//Ready to leave Delta mode
							return SM_EVENT;
						}
						//Default else - let voltage check happen
					}
					else	//Not converged - stay in deltamode
					{
						return SM_DELTA;
					}
				}//End is an isochronous generator
				else	//Normal generator
				{
					if (apply_voltage_mag_convergence == false)
					{
						//Ready to leave Delta mode
						return SM_EVENT;
					}
					//Default else - let it execute the code below
				}//End normal generator
			}
			else	//Not "converged" -- I would like to do another update
			{
				return SM_DELTA;	//Next delta update
									//Could theoretically request a reiteration, but we're not allowing that right now
			}
		}

		//Only check voltage if an exciter is present
		if ((apply_voltage_mag_convergence == true) && (Exciter_type != NO_EXC))
		{
			//Figure out the maximum voltage difference - reset the tracker
			temp_double = 0.0;

			//Loop through the phases - built on the assumption of three-phase
			for (loop_index=0; loop_index<3; loop_index++)
			{
				temp_mag_val = value_Circuit_V[loop_index].Mag();
				temp_mag_diff = fabs(temp_mag_val - prev_voltage_val[loop_index]);

				//See if it is bigger or not
				if (temp_mag_diff > temp_double)
				{
					temp_double = temp_mag_diff;
				}

				//Store the updated tracking value
				prev_voltage_val[loop_index] = temp_mag_val;
			}

			//See if we need to reiterate or not
			if (temp_double<=voltage_convergence_criterion)
			{
			//Ready to leave Delta mode
			return SM_EVENT;
		}
		else	//Not "converged" -- I would like to do another update
		{
			return SM_DELTA;	//Next delta update
								//Could theoretically request a reiteration, but we're not allowing that right now
			}
		}

		//Default else - no checks asked for, just bounce back to event
		return SM_EVENT;
	}//End corrector pass
}

//Module-level post update call
//useful_value is a pointer to a passed in complex value
//mode_pass 0 is the accumulation call
//mode_pass 1 is the "update our frequency" call
STATUS diesel_dg::post_deltaupdate(complex *useful_value, unsigned int mode_pass)
{
	if (mode_pass == 0)	//Accumulation pass
	{
		//Put the powerflow frequency in as our current rotor speed (should basically be this way already)
		curr_state.omega = useful_value->Re();

		//Update tracking variable - see if it was an exact second or not
		if (deltamode_supersec_endtime != deltamode_endtime)
		{
			prev_time = deltamode_supersec_endtime;
			prev_time_dbl = deltamode_endtime_dbl;
		}
		else	//It was, do an intentional cast so things don't get wierd
		{
			prev_time = deltamode_endtime;
			prev_time_dbl = (double)(deltamode_endtime);
		}
	}
	else
		return FAILED;	//Not sure how we get here, but fail us if we do

	return SUCCESS;	//Allways succeeds right now
}


//Object-level call, if needed
//int diesel_dg::deltaupdate(unsigned int64 dt, unsigned int iteration_count_val)	//Returns success/fail - interrupdate handles EVENT/DELTA
//{
//	return SUCCESS;	//Just indicate success right now
//}

//Applies dynamic equations for predictor/corrector sets
//Functionalized since they are identical
//Returns a SUCCESS/FAIL
//curr_time is the current states/information
//curr_delta is the calculated differentials
STATUS diesel_dg::apply_dynamics(MAC_STATES *curr_time, MAC_STATES *curr_delta, double deltaT)
{
	complex current_pu[3];
	complex Ipn0[3];
	complex temp_complex;
	double omega_pu;
	double temp_double_1, temp_double_2, temp_double_3, delomega, x0; 
	double torquenow, x5a_now;
	complex temp_current_val[3];
	double diff_f, temp_Vfd;

	//Powerflow update values already called before these - just use values directly

	//Convert current as well
	current_pu[0] = (value_IGenerated[0] - generator_admittance[0][0]*value_Circuit_V[0] - generator_admittance[0][1]*value_Circuit_V[1] - generator_admittance[0][2]*value_Circuit_V[2])/current_base;
	current_pu[1] = (value_IGenerated[1] - generator_admittance[1][0]*value_Circuit_V[0] - generator_admittance[1][1]*value_Circuit_V[1] - generator_admittance[1][2]*value_Circuit_V[2])/current_base;
	current_pu[2] = (value_IGenerated[2] - generator_admittance[2][0]*value_Circuit_V[0] - generator_admittance[2][1]*value_Circuit_V[1] - generator_admittance[2][2]*value_Circuit_V[2])/current_base;

	// post currents
	current_val[0]=current_pu[0]*current_base;
	current_val[1]=current_pu[1]*current_base;
	current_val[2]=current_pu[2]*current_base;


	//Nab per-unit omega, while we're at it
	omega_pu = curr_time->omega/omega_ref;

	//Sequence them
	convert_abc_to_pn0(&current_pu[0],&Ipn0[0]);

	//Rotate current for current angle
	temp_complex = complex_exp(-1.0*curr_time->rotor_angle);
	curr_time->Irotated = temp_complex*complex(0.0,1.0)*Ipn0[0];

	//Get speed update - split for readability
	temp_double_1 =  -(Xqpp-Xl)/(Xqp-Xl)*curr_time->EpRotated.Re()*curr_time->Irotated.Re();
	temp_double_1 -=(Xdpp-Xl)/(Xdp-Xl)*curr_time->EpRotated.Im()*curr_time->Irotated.Im();
	temp_double_1 -=(Xdp-Xdpp)/(Xdp-Xl)*curr_time->Flux1d*curr_time->Irotated.Im();
	temp_double_1 +=(Xqp-Xqpp)/(Xqp-Xl)*curr_time->Flux2q*curr_time->Irotated.Re();
	temp_double_1 -=(Xqpp-Xdpp)*curr_time->Irotated.Re()*curr_time->Irotated.Im();
	temp_double_3 = Ipn0[1].Mag();
	temp_double_1 -=0.5*Rr*temp_double_3*temp_double_3;
	curr_time->torque_elec=-temp_double_1*Rated_VA/omega_ref; 
	temp_double_1 =(curr_time->torque_mech/(Rated_VA/omega_ref)-curr_time->torque_elec/(Rated_VA/omega_ref));
	temp_double_1 -=damping*(curr_time->omega-omega_ref)/omega_ref;

	curr_time->pwr_mech = curr_time->torque_mech*curr_time->omega;

	//Check to see if it needs to be limited -- individual governors do this below, but in case we have no governor
	if (curr_time->pwr_mech > Overload_Limit_Value)
	{
		//Limit it
		curr_time->pwr_mech = Overload_Limit_Value;

		//Fix the torque too, in case something uses it
		curr_time->torque_mech = Overload_Limit_Value / curr_time->omega;
	}

	temp_double_2 = omega_ref/(2.0*inertia);

	//Post the delta value
	curr_delta->omega = temp_double_1*temp_double_2;

	//Calculate rotor angle update
	curr_delta->rotor_angle = (omega_pu-1.0)*omega_ref;

	//Update flux values
	curr_delta->Flux1d = (-curr_time->Flux1d + curr_time->EpRotated.Im() - ((Xdp-Xl)*curr_time->Irotated.Re()))/Tdopp;
	curr_delta->Flux2q = (-curr_time->Flux2q - curr_time->EpRotated.Re() - ((Xqp-Xl)*curr_time->Irotated.Im()))/Tqopp;

	//Internal voltage updates - EqInt - again split for readability
	temp_double_1  = curr_time->Vfd - curr_time->EpRotated.Im();
	temp_double_2  = curr_time->Flux1d + (Xdp-Xl)*curr_time->Irotated.Re() - curr_time->EpRotated.Im();
	temp_double_2 /= (Xdp-Xl);
	temp_double_2 /= (Xdp-Xl);
	temp_double_3  = curr_time->Irotated.Re() - (Xdp-Xdpp)*temp_double_2;
	temp_double_1 -= (Xd-Xdp)*temp_double_3;

	//Post the update value
	curr_delta->EpRotated.SetImag(temp_double_1/Tdop);

	//Internal voltage updates - EdInt - again split for readability
	temp_double_1  = -curr_time->EpRotated.Re();
	temp_double_2  = curr_time->Flux2q + (Xqp-Xl)*curr_time->Irotated.Im() + curr_time->EpRotated.Re();
	temp_double_2 /= (Xqp-Xl);
	temp_double_2 /= (Xqp-Xl);
	temp_double_3  = curr_time->Irotated.Im() - (Xqp-Xqpp)*temp_double_2;
	temp_double_1 += (Xq-Xqp)*temp_double_3;

	//Post the update value
	curr_delta->EpRotated.SetReal(temp_double_1/Tqop);

	//Governor updates, if relevant
	if (Governor_type == DEGOV1)	//Woodward Governor
	{
		//Governor actuator updates - threshold first
		if (curr_time->gov_degov1.x4>gov_degov1_TMAX)
			curr_time->gov_degov1.x4 = gov_degov1_TMAX;

		if (curr_time->gov_degov1.x4<gov_degov1_TMIN)
			curr_time->gov_degov1.x4 = gov_degov1_TMIN;

		//Find throttle
		curr_time->gov_degov1.throttle = gov_degov1_T4*curr_time->gov_degov1.x6 + curr_time->gov_degov1.x4;

		//Store this value into "the array"
		torque_delay[torque_delay_write_pos]=curr_time->gov_degov1.throttle;

		//Extract the "delayed" value
		torquenow = torque_delay[torque_delay_read_pos];

		//Calculate the mechanical power for this time
		curr_time->torque_mech = (Rated_VA/omega_ref)*torquenow;
		curr_time->pwr_mech = curr_time->torque_mech*curr_time->omega;

		//See if it exceeded the limit -- if so, cap it
		if (curr_time->pwr_mech > Overload_Limit_Value)
		{
			//Limit it
			curr_time->pwr_mech = Overload_Limit_Value;

			//Fix the torque variable
			curr_time->torque_mech = Overload_Limit_Value / curr_time->omega;
		}

		//Compute the offset currently
		temp_double_1 = gen_base_set_vals.wref - curr_time->omega/omega_ref-gov_degov1_R*curr_time->gov_degov1.throttle;
		
		//Update variables
		curr_delta->gov_degov1.x2 = (temp_double_1-curr_time->gov_degov1.x1-gov_degov1_T1*curr_time->gov_degov1.x2)/(gov_degov1_T1*gov_degov1_T2);
		curr_delta->gov_degov1.x1 = curr_time->gov_degov1.x2;

		//Electric control box updates
		temp_double_1 = gov_degov1_T3*curr_time->gov_degov1.x2 + curr_time->gov_degov1.x1;

		//Updates
		curr_delta->gov_degov1.x5 = (gov_degov1_K*temp_double_1-curr_time->gov_degov1.x5)/gov_degov1_T5;
		curr_delta->gov_degov1.x6 = (curr_time->gov_degov1.x5 - curr_time->gov_degov1.x6)/gov_degov1_T6;
		curr_delta->gov_degov1.x4 = curr_time->gov_degov1.x6;

		//Anti-windup check
		if (((curr_time->gov_degov1.x4>=gov_degov1_TMAX) && (curr_time->gov_degov1.x6>0)) || ((curr_time->gov_degov1.x4<=gov_degov1_TMIN) && (curr_time->gov_degov1.x6<0)))
		{
			curr_delta->gov_degov1.x4 = 0;
		}
	}//End Woodward updates
	else if (Governor_type == GAST)	//Gast Turbine Governor
	{
		//Governor actuator updates - threshold first
		if (curr_time->gov_gast.x1 > gov_gast_VMAX)
			curr_time->gov_gast.x1 = gov_gast_VMAX;

		if (curr_time->gov_gast.x1 < gov_gast_VMIN)
			curr_time->gov_gast.x1 = gov_gast_VMIN;

		//Find throttle -- replace with GAST
		curr_time->gov_gast.throttle = curr_time->gov_gast.x2;

		//Assign the throttle value to torquenow
		torquenow=curr_time->gov_gast.throttle;

		//Calculate the mechanical power for this time
		curr_time->torque_mech = (Rated_VA/omega_ref)*torquenow;
		curr_time->pwr_mech = curr_time->torque_mech*curr_time->omega;

		//See if it exceeded the limit -- if so, cap it
		if (curr_time->pwr_mech > Overload_Limit_Value)
		{
			//Limit it
			curr_time->pwr_mech = Overload_Limit_Value;

			//Fix the torque variable
			curr_time->torque_mech = Overload_Limit_Value / curr_time->omega;
		}

		//Compute the offset currently
		delomega = curr_time->gov_gast.throttle - (curr_time->omega/omega_ref-1)*gov_gast_R; 
		if (delomega <= gov_gast_AT+gov_gast_KT*(gov_gast_AT-curr_time->gov_gast.x3))
		{
			x0=delomega;
		}
		else
		{
			x0=gov_gast_AT+gov_gast_KT*(gov_gast_AT-curr_time->gov_gast.x3);
		}

//		x0 = min(,gov_gast_AT+gov_gast_KT*(gov_gast_AT-curr_time->gov_gast.x3)); 
//		LL+K*(LL-G1.machine_parameters.curr.gov.x3

		//Update variables
		curr_delta->gov_gast.x1 = (x0 - curr_time->gov_gast.x1)/gov_gast_T1;
		curr_delta->gov_gast.x2 = (curr_time->gov_gast.x1 - curr_time->gov_gast.x2)/gov_gast_T2;
		curr_delta->gov_gast.x3 = (curr_time->gov_gast.x2 - curr_time->gov_gast.x3)/gov_gast_T3;

		//Anti-windup check
		if (((curr_time->gov_gast.x1>=gov_gast_VMAX) && (x0>0)) || ((curr_time->gov_gast.x1<=gov_gast_VMIN) && (x0<0)))
		{
			curr_delta->gov_gast.x1 = 0;
		}
	}//End GAST updates
	else if (Governor_type == P_CONSTANT)
	{
		// Recalculate the Pelec output based on the predictor step results
		//Compute the "present" electric power value before anything gets updated for the new timestep
		temp_current_val[0] = (value_IGenerated[0] - generator_admittance[0][0]*value_Circuit_V[0] - generator_admittance[0][1]*value_Circuit_V[1] - generator_admittance[0][2]*value_Circuit_V[2]);
		temp_current_val[1] = (value_IGenerated[1] - generator_admittance[1][0]*value_Circuit_V[0] - generator_admittance[1][1]*value_Circuit_V[1] - generator_admittance[1][2]*value_Circuit_V[2]);
		temp_current_val[2] = (value_IGenerated[2] - generator_admittance[2][0]*value_Circuit_V[0] - generator_admittance[2][1]*value_Circuit_V[1] - generator_admittance[2][2]*value_Circuit_V[2]);
		//Update the output power variable
		complex pwr_electric_dynamics = value_Circuit_V[0]*~temp_current_val[0] + value_Circuit_V[1]*~temp_current_val[1] + value_Circuit_V[2]*~temp_current_val[2];

		//1 - Pelec measurement
		curr_delta->gov_pconstant.x1 = 1.0/pconstant_Tpelec*(pwr_electric_dynamics.Re() / Rated_VA - curr_time->gov_pconstant.x1);

		// PI controller for P CONSTANT mode
		double diff_Pelec = gen_base_set_vals.Pref - curr_time->gov_pconstant.x1;
//		double diff_Pelec = gen_base_set_vals.Pref - pwr_electric_dynamics.Re() / Rated_VA;
		curr_delta->gov_pconstant.x_Pconstant = diff_Pelec * ki_Pconstant;

		//4 - Turbine actuator
		curr_time->gov_pconstant.err4 = curr_time->gov_pconstant.GovOutPut - curr_time->gov_pconstant.x4;
		curr_time->gov_pconstant.x4a = 1.0/pconstant_Tact*curr_time->gov_pconstant.err4;
		if (curr_time->gov_pconstant.x4a > pconstant_ropen)
		{
			curr_time->gov_pconstant.x4b = pconstant_ropen;
		}
		else if (curr_time->gov_pconstant.x4a < pconstant_rclose)
		{
			curr_time->gov_pconstant.x4b = pconstant_rclose;
		}
		else
		{
			curr_time->gov_pconstant.x4b = curr_time->gov_pconstant.x4a;
		}
		curr_delta->gov_pconstant.x4 = curr_time->gov_pconstant.x4b;
		curr_time->gov_pconstant.ValveStroke = curr_time->gov_pconstant.x4;
		if (pconstant_Flag == 0)
		{
			curr_time->gov_pconstant.FuelFlow = curr_time->gov_pconstant.ValveStroke * 1.0;
		}
		else if (pconstant_Flag == 1)
		{
			curr_time->gov_pconstant.FuelFlow = curr_time->gov_pconstant.ValveStroke * curr_time->omega / omega_ref;
		}
		else
		{
			gl_error("wrong pconstant_Flag");
			return FAILED;
		}

		// ---> Use the updated Fuelflow value to calculate final Pmech and Tmech output from the governor

		//5 - Turbine LL
		x5a_now = pconstant_Kturb*(curr_time->gov_pconstant.FuelFlow - pconstant_wfnl);

		//Check on the delay
		if (pconstant_Teng > 0)
		{
			//Store the value
			x5a_delayed[x5a_delayed_write_pos] = x5a_now;

			//Read the delayed value
			curr_time->gov_pconstant.x5a = x5a_delayed[x5a_delayed_read_pos];
		}
		else
		{
			curr_time->gov_pconstant.x5a = x5a_now;
		}
		curr_delta->gov_pconstant.x5b = 1.0/pconstant_Tb*(curr_time->gov_pconstant.x5a - curr_time->gov_pconstant.x5b);
		curr_time->gov_pconstant.x5 = (1.0 - pconstant_Tc/pconstant_Tb)*curr_time->gov_pconstant.x5b + pconstant_Tc/pconstant_Tb*curr_time->gov_pconstant.x5a;

		curr_time->pwr_mech = Rated_VA*curr_time->gov_pconstant.x5;

		//See if it exceeded the limit -- if so, cap it
		if (curr_time->pwr_mech > Overload_Limit_Value)
		{
			//Limit it
			curr_time->pwr_mech = Overload_Limit_Value;

			//Fix the state variable
			curr_time->gov_pconstant.x5 = Overload_Limit_Value / Rated_VA;
		}

		//Translate this into the torque model
		curr_time->torque_mech = curr_time->pwr_mech / curr_time->omega;

	}//End P_CONSTANT updates
	else if ((Governor_type == GGOV1) || (Governor_type == GGOV1_OLD))
	{

		//1 - Pelec measurement
		curr_delta->gov_ggov1.x1 = 1.0/gov_ggv1_Tpelec*(curr_time->pwr_electric.Re() / Rated_VA - curr_time->gov_ggov1.x1);

		//8 - Supervisory load control
		if (curr_time->gov_ggov1.x8a > (1.1 * gov_ggv1_r))
		{
			curr_time->gov_ggov1.x8 = 1.1 * gov_ggv1_r;
			curr_delta->gov_ggov1.x8a = 0.0;
		}
		else if (curr_time->gov_ggov1.x8a < (-1.1 * gov_ggv1_r))
		{
			curr_time->gov_ggov1.x8 = -1.1 * gov_ggv1_r;
			curr_delta->gov_ggov1.x8a = 0.0;
		}
		else
		{
			curr_delta->gov_ggov1.x8a = gov_ggv1_Kimw*(gov_ggv1_Pmwset/Rated_VA - curr_time->gov_ggov1.x1);
			curr_time->gov_ggov1.x8 = curr_time->gov_ggov1.x8a;
		}

		//2 - governor differntial control
		//Rselect switch
		if (gov_ggv1_rselect == 1)
		{
			curr_time->gov_ggov1.RselectValue = curr_time->gov_ggov1.x1;
		}
		else if (gov_ggv1_rselect == -1)
		{
			curr_time->gov_ggov1.RselectValue = curr_time->gov_ggov1.ValveStroke;
		}
		else if (gov_ggv1_rselect == -2)
		{
			curr_time->gov_ggov1.RselectValue = curr_time->gov_ggov1.GovOutPut;
		}
		else if (gov_ggv1_rselect == 0)
		{
			curr_time->gov_ggov1.RselectValue = 0.0;
		}
		else
		{
			gl_error("Wrong ggv1_rselect parameter");
			return FAILED;
		}

		//Error deadband
		curr_time->gov_ggov1.werror = curr_time->omega/omega_ref - gen_base_set_vals.wref;
		curr_time->gov_ggov1.err2a = gen_base_set_vals.Pref + curr_time->gov_ggov1.x8 - curr_time->gov_ggov1.werror - gov_ggv1_r*curr_time->gov_ggov1.RselectValue;
		if (curr_time->gov_ggov1.err2a > gov_ggv1_maxerr)
		{
			curr_time->gov_ggov1.err2 = gov_ggv1_maxerr;
		}
		else if (curr_time->gov_ggov1.err2a < gov_ggv1_minerr)
		{
			curr_time->gov_ggov1.err2 = gov_ggv1_minerr;
		}
		else if ((curr_time->gov_ggov1.err2a <= gov_ggv1_db) && (curr_time->gov_ggov1.err2a >= -gov_ggv1_db))
		{
			curr_time->gov_ggov1.err2 = 0.0;
		}
		else
		{
			if (curr_time->gov_ggov1.err2a > 0.0)
			{
				curr_time->gov_ggov1.err2 = (gov_ggv1_maxerr/(gov_ggv1_maxerr-gov_ggv1_db))*curr_time->gov_ggov1.err2a - (gov_ggv1_maxerr*gov_ggv1_db/(gov_ggv1_maxerr-gov_ggv1_db));
			}
			else if (curr_time->gov_ggov1.err2a < 0.0)
			{
				curr_time->gov_ggov1.err2 = (gov_ggv1_minerr/(gov_ggv1_minerr+gov_ggv1_db))*curr_time->gov_ggov1.err2a + (gov_ggv1_minerr*gov_ggv1_db/(gov_ggv1_minerr+gov_ggv1_db));
			}
		}
		curr_delta->gov_ggov1.x2a = 1.0/gov_ggv1_Tdgov*(curr_time->gov_ggov1.err2 - curr_time->gov_ggov1.x2a);
		curr_time->gov_ggov1.x2 = gov_ggv1_Kpgov/gov_ggv1_Tdgov*(curr_time->gov_ggov1.err2 - curr_time->gov_ggov1.x2a);

		//Governor integral control
		//See which specific GGOV1 we are
		if ((Governor_type == GGOV1_OLD) || ((Governor_type == GGOV1) && (gov_ggv1_Kpgov == 0.0)))	//Old implementation, or "disabled" new
		{
			curr_time->gov_ggov1.x3a = gov_ggv1_Kigov*curr_time->gov_ggov1.err2;
		}
		else
		{
			curr_time->gov_ggov1.err3 = curr_time->gov_ggov1.GovOutPut - curr_time->gov_ggov1.x3;
			curr_time->gov_ggov1.x3a = gov_ggv1_Kigov/gov_ggv1_Kpgov*curr_time->gov_ggov1.err3;
		}

		curr_delta->gov_ggov1.x3 = curr_time->gov_ggov1.x3a;
		curr_time->gov_ggov1.fsrn = curr_time->gov_ggov1.x2 + gov_ggv1_Kpgov*curr_time->gov_ggov1.err2 + curr_time->gov_ggov1.x3;

		//4 - Turbine actuator
		curr_time->gov_ggov1.err4 = curr_time->gov_ggov1.GovOutPut - curr_time->gov_ggov1.x4;
		curr_time->gov_ggov1.x4a = 1.0/gov_ggv1_Tact*curr_time->gov_ggov1.err4;
		if (curr_time->gov_ggov1.x4a > gov_ggv1_ropen)
		{
			curr_time->gov_ggov1.x4b = gov_ggv1_ropen;
		}
		else if (curr_time->gov_ggov1.x4a < gov_ggv1_rclose)
		{
			curr_time->gov_ggov1.x4b = gov_ggv1_rclose;
		}
		else
		{
			curr_time->gov_ggov1.x4b = curr_time->gov_ggov1.x4a;
		}
		curr_delta->gov_ggov1.x4 = curr_time->gov_ggov1.x4b;
		curr_time->gov_ggov1.ValveStroke = curr_time->gov_ggov1.x4;
		if (gov_ggv1_Flag == 0)
		{
			curr_time->gov_ggov1.FuelFlow = curr_time->gov_ggov1.ValveStroke * 1.0;
		}
		else if (gov_ggv1_Flag == 1)
		{
			curr_time->gov_ggov1.FuelFlow = curr_time->gov_ggov1.ValveStroke * curr_time->omega / omega_ref;
		}
		else
		{
			gl_error("wrong ggv1_Flag");
			return FAILED;
		}

		// ---> Use the updated Fuelflow value to calculate final Pmech and Tmech output from the governor

		//5 - Turbine LL
		x5a_now = gov_ggv1_Kturb*(curr_time->gov_ggov1.FuelFlow - gov_ggv1_wfnl);

		//Check on the delay
		if (gov_ggv1_Teng > 0)
		{
			//Store the value
			x5a_delayed[x5a_delayed_write_pos] = x5a_now;

			//Read the delayed value
			curr_time->gov_ggov1.x5a = x5a_delayed[x5a_delayed_read_pos];
		}
		else
		{
			curr_time->gov_ggov1.x5a = x5a_now;
		}
		curr_delta->gov_ggov1.x5b = 1.0/gov_ggv1_Tb*(curr_time->gov_ggov1.x5a - curr_time->gov_ggov1.x5b);
		curr_time->gov_ggov1.x5 = (1.0 - gov_ggv1_Tc/gov_ggv1_Tb)*curr_time->gov_ggov1.x5b + gov_ggv1_Tc/gov_ggv1_Tb*curr_time->gov_ggov1.x5a;
		if (gov_ggv1_Dm > 0.0)	//Mechanical power set
		{
			curr_time->pwr_mech = Rated_VA*(curr_time->gov_ggov1.x5 - gov_ggv1_Dm*(curr_time->omega/omega_ref - gen_base_set_vals.wref));

			//See if it exceeded the limit -- if so, cap it
			if (curr_time->pwr_mech > Overload_Limit_Value)
			{
				//Limit it
				curr_time->pwr_mech = Overload_Limit_Value;

				//Fix the torque variable
				curr_time->torque_mech = Overload_Limit_Value / Rated_VA + gov_ggv1_Dm*(curr_time->omega/omega_ref - gen_base_set_vals.wref);
			}
		}
		else
		{
			curr_time->pwr_mech = Rated_VA*curr_time->gov_ggov1.x5;

			//See if it exceeded the limit -- if so, cap it
			if (curr_time->pwr_mech > Overload_Limit_Value)
			{
				//Limit it
				curr_time->pwr_mech = Overload_Limit_Value;

				//Fix the state variable
				curr_time->gov_ggov1.x5 = Overload_Limit_Value / Rated_VA;
			}
		}
		//Translate this into the torque model
		curr_time->torque_mech = curr_time->pwr_mech / curr_time->omega;		

		//10 - Temp detection LL
		if (gov_ggv1_Dm < 0.0)
		{
			curr_time->gov_ggov1.x10a = curr_time->gov_ggov1.FuelFlow * pow((curr_time->omega/omega_ref),gov_ggv1_Dm);
		}
		else
		{
			curr_time->gov_ggov1.x10a = curr_time->gov_ggov1.FuelFlow;
		}
		curr_delta->gov_ggov1.x10b = 1.0/gov_ggv1_Tsb*(curr_time->gov_ggov1.x10a - curr_time->gov_ggov1.x10b);
		curr_time->gov_ggov1.x10 = (1.0 - gov_ggv1_Tsa/gov_ggv1_Tsb)*curr_time->gov_ggov1.x10b + gov_ggv1_Tsa/gov_ggv1_Tsb*curr_time->gov_ggov1.x10a;

		//6 - Turbine Load Limiter
		curr_delta->gov_ggov1.x6 = 1.0/gov_ggv1_Tfload*(curr_time->gov_ggov1.x10 - curr_time->gov_ggov1.x6);

		//7 - Turbine Load Integral Control
		curr_time->gov_ggov1.err7 = curr_time->gov_ggov1.GovOutPut - curr_time->gov_ggov1.x7;
		if (gov_ggv1_Kpload > 0.0)
		{
			curr_time->gov_ggov1.x7a = gov_ggv1_Kiload/gov_ggv1_Kpload*curr_time->gov_ggov1.err7;
		}
		else
		{
			curr_time->gov_ggov1.x7a = gov_ggv1_Kiload*curr_time->gov_ggov1.err7;
		}
		curr_delta->gov_ggov1.x7 = curr_time->gov_ggov1.x7a;
		curr_time->gov_ggov1.fsrtNoLim = curr_time->gov_ggov1.x7 + gov_ggv1_Kpload*(-1.0 * curr_time->gov_ggov1.x6 + gov_ggv1_Ldref*(gov_ggv1_Ldref/gov_ggv1_Kturb+gov_ggv1_wfnl));
		if (curr_time->gov_ggov1.fsrtNoLim > 1.0)
		{
			curr_time->gov_ggov1.fsrt = 1.0;
		}
		else
		{
			curr_time->gov_ggov1.fsrt = curr_time->gov_ggov1.fsrtNoLim;
		}

		//9 - Acceleration control
		curr_delta->gov_ggov1.x9a = 1.0/gov_ggv1_Ta*((curr_time->omega/omega_ref - gen_base_set_vals.wref) - curr_time->gov_ggov1.x9a);
		curr_time->gov_ggov1.x9 = 1.0/gov_ggv1_Ta*((curr_time->omega/omega_ref - gen_base_set_vals.wref) - curr_time->gov_ggov1.x9a);
		curr_time->gov_ggov1.fsra = gov_ggv1_Ka*deltaT*(gov_ggv1_aset - curr_time->gov_ggov1.x9) + curr_time->gov_ggov1.GovOutPut;

		//Pre-empt the low-value select, if needed
		if (gov_ggv1_fsrt_enable == false)
		{
			curr_time->gov_ggov1.fsrt = 99999999.0;	//Big value
		}

		if (gov_ggv1_fsra_enable == false)
		{
			curr_time->gov_ggov1.fsra = 99999999.0;	//Big value
		}

		if (gov_ggv1_fsrn_enable == false)
		{
			curr_time->gov_ggov1.fsrn = 99999999.0;	//Big value
		}

		//Low value select
		if (curr_time->gov_ggov1.fsrt < curr_time->gov_ggov1.fsrn)
		{
			curr_time->gov_ggov1.LowValSelect1 = curr_time->gov_ggov1.fsrt;
		}
		else
		{
			curr_time->gov_ggov1.LowValSelect1 = curr_time->gov_ggov1.fsrn;
		}

		if (curr_time->gov_ggov1.fsra < curr_time->gov_ggov1.LowValSelect1)
		{
			curr_time->gov_ggov1.LowValSelect = curr_time->gov_ggov1.fsra;
		}
		else
		{
			curr_time->gov_ggov1.LowValSelect = curr_time->gov_ggov1.LowValSelect1;
		}

		if (curr_time->gov_ggov1.LowValSelect > gov_ggv1_vmax)
		{
			curr_time->gov_ggov1.GovOutPut = gov_ggv1_vmax;
		}
		else if (curr_time->gov_ggov1.LowValSelect < gov_ggv1_vmin)
		{
			curr_time->gov_ggov1.GovOutPut = gov_ggv1_vmin;
		}
		else
		{
			curr_time->gov_ggov1.GovOutPut = curr_time->gov_ggov1.LowValSelect;
		}
	}//End GGOV1 updates
	//Default else - no governor to update

	//AVR updates, if relevant
	if (Exciter_type == SEXS)
	{
		if (Q_constant_mode == true) {

			// Obtain reactive power output in p.u.
			temp_double_1 = curr_time->pwr_electric.Im() / Rated_VA;

			//Calculate the difference from the desired set point
			temp_double_2 = gen_base_set_vals.Qref - temp_double_1;
		}
		else {

//			// If CVR control is enabled, gen_base_set_vals.vset will be changed based on frequency deviation
//			if (CVRenabled) {
//				curr_delta->avr.diff_f = (omega_pu - 1.0);
//				curr_delta->avr.x_cvr = (omega_pu - 1.0) * ki_cvr + (gen_base_set_vals.vsetb - gen_base_set_vals.vseta) * kt_cvr; // Same for PI and PID controller
//			}

			// If CVR control is enabled with second order transfer function
			if (CVRenabled) {

				curr_delta->avr.diff_f = (omega_pu - 1.0);

				// Implementation for high order CVR control
				if (CVRmode == HighOrder) {
					if (Kd1 != 0) {
						curr_delta->avr.x_cvr1 = curr_time->avr.x_cvr1 * (-Kd2/Kd1) + curr_time->avr.x_cvr2 * (-Kd3/Kd1) + curr_delta->avr.diff_f;
						curr_delta->avr.x_cvr2 = curr_time->avr.x_cvr1;
					}
					else {
						curr_delta->avr.x_cvr1 = curr_time->avr.x_cvr1 * (-Kd3/Kd2) + curr_delta->avr.diff_f;
					}
				}

				// Implementation for first order CVR control with feedback loop
				else if (CVRmode == Feedback) {
					temp_double_1 = curr_delta->avr.diff_f * ki_cvr + (gen_base_set_vals.vadd - gen_base_set_vals.vadd_a) * kw_cvr;
					curr_delta->avr.x_cvr1 = (temp_double_1 - curr_time->avr.x_cvr1 * Kd1)/Kd2;
				}
			}

			//Get the average magnitude first
			temp_double_1 = (value_Circuit_V[0].Mag() + value_Circuit_V[1].Mag() + value_Circuit_V[2].Mag())/voltage_base/3.0;

			//Calculate the difference from the desired set point
			temp_double_2 = gen_base_set_vals.vset - temp_double_1;
		}

		//First update variable
		curr_delta->avr.xb = (temp_double_2 + curr_time->avr.bias - curr_time->avr.xb)/exc_TB;

		//Figure out v_r
		temp_double_1 = curr_time->avr.xb + exc_TC*curr_delta->avr.xb;

		//Update variable
		curr_delta->avr.xe = (exc_KA*temp_double_1 - curr_time->avr.xe)/exc_TA;

		//Anti-windup check
		if (((curr_time->avr.xe>=exc_EMAX) && (curr_delta->avr.xe>0)) || ((curr_time->avr.xe<=exc_EMIN) && (curr_delta->avr.xe<0)))
		{
			curr_delta->avr.xe = 0.0;
		}

		//Limit check
		if (curr_time->avr.xe >= exc_EMAX)
			curr_time->avr.xe = exc_EMAX;

		if (curr_time->avr.xe <= exc_EMIN)
			curr_time->avr.xe = exc_EMIN;

		if (Q_constant_mode == true) {
			// Add PI control for the control of Q output
			curr_delta->avr.xfd = curr_time->avr.xe*ki_Qconstant;
		}
		else {

			//Apply update
			curr_time->Vfd = curr_time->avr.xe;

//			// If CVR control is enabled, field voltage will be affected by frequency deviation
//			if (CVRenabled) {
//
//				// Obtain frequency deviation
//				curr_delta->avr.diff_f = omega_pu - 1.0;
//
//				temp_Vfd = curr_time->avr.xe + gen_base_set_vals.vadd;
//
//				//Limit check
//				if (temp_Vfd >= exc_EMAX)
//					temp_Vfd = exc_EMAX;
//
//				if (temp_Vfd <= exc_EMIN)
//					temp_Vfd = exc_EMIN;
//
//				//Apply update
//				curr_time->Vfd = temp_Vfd;
//
//			}
//			else {
//
//				//Apply update
//				curr_time->Vfd = curr_time->avr.xe;
//			}
		}

	}//End AVR update for SEXS exciter
	else	//No exciter - just zero stuff for paranoia purposes
	{
		curr_delta->avr.xb = 0.0;
		curr_delta->avr.xe = 0.0;
	}//End no AVR/Exciter

	return SUCCESS;	//Always succeeds for now, but could have error checks later
}

//Initializes dynamic equations for first entry
//Returns a SUCCESS/FAIL
//curr_time is the initial states/information
STATUS diesel_dg::init_dynamics(MAC_STATES *curr_time)
{
	complex voltage_pu[3];
	complex current_pu[3];
	complex Vpn0[3];
	complex Ipn0[3];
	complex temp_complex_1, temp_complex_2;
	double omega_pu;
	double temp_double_1, temp_double_2, temp_double_3;
	unsigned int index_val;

	//Convert voltage to per-unit -- already pulled in outer function
	voltage_pu[0] = value_Circuit_V[0]/voltage_base;
	voltage_pu[1] = value_Circuit_V[1]/voltage_base;
	voltage_pu[2] = value_Circuit_V[2]/voltage_base;

	//Convert current as well
	current_pu[0] = (value_IGenerated[0] - generator_admittance[0][0]*value_Circuit_V[0] - generator_admittance[0][1]*value_Circuit_V[1] - generator_admittance[0][2]*value_Circuit_V[2])/current_base;
	current_pu[1] = (value_IGenerated[1] - generator_admittance[1][0]*value_Circuit_V[0] - generator_admittance[1][1]*value_Circuit_V[1] - generator_admittance[1][2]*value_Circuit_V[2])/current_base;
	current_pu[2] = (value_IGenerated[2] - generator_admittance[2][0]*value_Circuit_V[0] - generator_admittance[2][1]*value_Circuit_V[1] - generator_admittance[2][2]*value_Circuit_V[2])/current_base;

	// post currents
	current_val[0]=current_pu[0]*current_base;
	current_val[1]=current_pu[1]*current_base;
	current_val[2]=current_pu[2]*current_base;
	
	//Compute initial power
	curr_time->pwr_electric = (voltage_pu[0]*~current_pu[0]+voltage_pu[1]*~current_pu[1]+voltage_pu[2]*~current_pu[2])*voltage_base*current_base;

	//Nab per-unit omega, while we're at it
	omega_pu = curr_time->omega/omega_ref;

	//Sequence them
	convert_abc_to_pn0(&voltage_pu[0],&Vpn0[0]);
	convert_abc_to_pn0(&current_pu[0],&Ipn0[0]);

	//Calculate internal voltage for rotor angle
	temp_complex_1 = Vpn0[0]+complex(Ra,Xq)*Ipn0[0];
	curr_time->rotor_angle = temp_complex_1.Arg();

	//Now figure out the internal voltage based on the subtransient model
	temp_complex_1 = (Vpn0[0]+complex(Ra,Xdpp)*Ipn0[0])/omega_pu; // /omega_pu to be able to initialize at omega <> 60Hz

	//Figure out the rotation
	temp_complex_2 = complex_exp(-1.0*curr_time->rotor_angle);
	curr_time->Irotated = temp_complex_2*complex(0.0,1.0)*Ipn0[0];
	curr_time->VintRotated = (temp_complex_2*complex(0.0,1.0)*temp_complex_1);

	//Compute vr
	temp_complex_1 = temp_complex_2*complex(0.0,1.0)*Vpn0[0];

	//Compute EpRotated initial value - split for readability
	curr_time->EpRotated = temp_complex_1.Re() + Ra*curr_time->Irotated.Re() - Xqp*curr_time->Irotated.Im();
	curr_time->EpRotated += complex(0.0,1.0)*(temp_complex_1.Im() + Ra*curr_time->Irotated.Im() + Xdp*curr_time->Irotated.Re());

	//Update flux terms
	curr_time->Flux1d = curr_time->EpRotated.Im() - (Xdp-Xl)*curr_time->Irotated.Re();
	curr_time->Flux2q = -curr_time->EpRotated.Re() - (Xqp-Xl)*curr_time->Irotated.Im();

	//compute initial field voltage
	temp_double_1  = -curr_time->EpRotated.Im();
	temp_double_2  = curr_time->Irotated.Re();
	temp_double_3  = curr_time->Flux1d + (Xdp-Xl)*curr_time->Irotated.Re() - curr_time->EpRotated.Im();
	temp_double_3 /= (Xdp-Xl);
	temp_double_3 /= (Xdp-Xl);
	temp_double_2 -= (Xdp-Xdpp)*temp_double_3;
	temp_double_1 -= (Xd-Xdp)*temp_double_2;
	
	//Set field voltage
	curr_time->Vfd = -1.0*temp_double_1;
	curr_time->avr.xfd = curr_time->Vfd;

	//Now compute initial mechanical torque - split for readability
	temp_double_1  = -(Xqpp-Xl)/(Xqp-Xl)*curr_time->EpRotated.Re()*curr_time->Irotated.Re();
	temp_double_1 -= (Xdpp-Xl)/(Xdp-Xl)*curr_time->EpRotated.Im()*curr_time->Irotated.Im();
	temp_double_1 -= (Xdp-Xdpp)/(Xdp-Xl)*curr_time->Flux1d*curr_time->Irotated.Im();
	temp_double_1 += (Xqp-Xqpp)/(Xqp-Xl)*curr_time->Flux2q*curr_time->Irotated.Re();
	temp_double_1 -= (Xqpp-Xdpp)*curr_time->Irotated.Re()*curr_time->Irotated.Im();
	temp_double_1 -= 0.5*Rr*Ipn0[1].Mag()*Ipn0[1].Mag();
	curr_time->torque_elec = -1.0*temp_double_1*Rated_VA/omega_ref;
	temp_double_1 -= damping*(curr_time->omega-omega_ref)/omega_ref;

	//Set the initial power
	curr_time->torque_mech = -1.0*temp_double_1*Rated_VA/omega_ref;
	curr_time->pwr_mech = curr_time->torque_mech*curr_time->omega;

	//Check it and limit it, if necessary
	if (curr_time->pwr_mech > Overload_Limit_Value)
	{
		//Limit it
		curr_time->pwr_mech = Overload_Limit_Value;

		//Fix the mechanical torque too, even though it probably gets caught below
		curr_time->torque_mech = Overload_Limit_Value / curr_time->omega;
	}

	//Governor initial conditions
	if (Governor_type == DEGOV1)
	{
		curr_time->gov_degov1.x1 = 0;
		curr_time->gov_degov1.x2 = 0;
		curr_time->gov_degov1.x5 = 0;
		curr_time->gov_degov1.x6 = 0;
		curr_time->gov_degov1.x4 = curr_time->torque_mech/(Rated_VA/omega_ref);
		curr_time->gov_degov1.throttle = curr_time->gov_degov1.x4;	//Init to Tmech

		if (gen_base_set_vals.wref < -90.0)	//Should be -99 if non-inited
		{
			gen_base_set_vals.wref = curr_time->gov_degov1.throttle*gov_degov1_R+curr_time->omega/omega_ref;
		}
		//Default else - it's already set, don't overwrite

		//Populate the "delayed torque" with the throttle value
		for (index_val=0; index_val<torque_delay_len; index_val++)
		{
			torque_delay[index_val] = curr_time->gov_degov1.throttle;
		}
	}//End DEGOV1 initialization
	else if (Governor_type == GAST)
	{
		curr_time->gov_gast.x1 = curr_time->torque_mech/(Rated_VA/omega_ref);
		curr_time->gov_gast.x2 = curr_time->torque_mech/(Rated_VA/omega_ref);
		curr_time->gov_gast.x3 = curr_time->torque_mech/(Rated_VA/omega_ref);
		curr_time->gov_gast.throttle = curr_time->torque_mech/(Rated_VA/omega_ref); //Init to Tmech
	}//End GAST initialization
	else if (Governor_type == P_CONSTANT)
	{
		// Include the actuator and time delay part from GGOV01
		if (gen_base_set_vals.wref < -90.0)	//Should be -99 if not set
		{
			gen_base_set_vals.wref = curr_time->omega/omega_ref;
		}
		//Default else -- already set, just ignore this

		curr_time->gov_pconstant.x5 = curr_time->pwr_mech / Rated_VA;

		//Translate this into the torque model
		curr_time->torque_mech = curr_time->pwr_mech / curr_time->omega;

		curr_time->gov_pconstant.x5b = curr_time->gov_pconstant.x5;
		curr_time->gov_pconstant.x5a = curr_time->gov_pconstant.x5b;
		curr_time->gov_pconstant.FuelFlow = curr_time->gov_pconstant.x5/gov_ggv1_Kturb + gov_ggv1_wfnl;

		pconstant_Flag = 0; // Set fule flow independent of speed in P_CONSTANT mode

		if (pconstant_Flag == 0)
		{
			curr_time->gov_pconstant.ValveStroke = curr_time->gov_pconstant.FuelFlow;
		}
		else if (pconstant_Flag == 1)
		{
			curr_time->gov_pconstant.ValveStroke = curr_time->gov_pconstant.FuelFlow/(curr_time->omega/omega_ref);
		}
		else
		{
			/****** COMMENTS/TROUBLESHOOT *****/
			gl_error("wrong pconstant_Flag");
			return FAILED;
		}

		curr_time->gov_pconstant.x4 = curr_time->gov_pconstant.ValveStroke;
		curr_time->gov_pconstant.GovOutPut = curr_time->gov_pconstant.ValveStroke;
		curr_time->gov_pconstant.x1 = curr_time->pwr_electric.Re() / Rated_VA;
		curr_time->gov_pconstant.x_Pconstant = curr_time->gov_pconstant.GovOutPut; // Initial state value is the same as pwr_mech value

	}//End P_CONSTANT initialization
	else if ((Governor_type == GGOV1) || (Governor_type == GGOV1_OLD))
	{
		if (gen_base_set_vals.wref < -90.0)	//Should be -99 if not set
		{
			gen_base_set_vals.wref = curr_time->omega/omega_ref;
		}
		//Default else -- already set, just ignore this

		if (gov_ggv1_Dm > 0.0)
		{
			curr_time->gov_ggov1.x5 = curr_time->pwr_mech/Rated_VA + gov_ggv1_Dm*(curr_time->omega/omega_ref - gen_base_set_vals.wref);
		}
		else
		{
			curr_time->gov_ggov1.x5 = curr_time->pwr_mech / Rated_VA;
		}
		//Translate this into the torque model
		curr_time->torque_mech = curr_time->pwr_mech / curr_time->omega;		

		curr_time->gov_ggov1.x5b = curr_time->gov_ggov1.x5;
		curr_time->gov_ggov1.x5a = curr_time->gov_ggov1.x5b;
		curr_time->gov_ggov1.FuelFlow = curr_time->gov_ggov1.x5/gov_ggv1_Kturb + gov_ggv1_wfnl;

		if (gov_ggv1_Flag == 0)
		{
			curr_time->gov_ggov1.ValveStroke = curr_time->gov_ggov1.FuelFlow;
		}
		else if (gov_ggv1_Flag == 1)
		{
			curr_time->gov_ggov1.ValveStroke = curr_time->gov_ggov1.FuelFlow/(curr_time->omega/omega_ref);
		}
		else
		{
			/****** COMMENTS/TROUBLESHOOT *****/
			gl_error("wrong ggv1_Flag");
			return FAILED;
		}

		curr_time->gov_ggov1.x4 = curr_time->gov_ggov1.ValveStroke;
		curr_time->gov_ggov1.GovOutPut = curr_time->gov_ggov1.ValveStroke;
		curr_time->gov_ggov1.x3 = curr_time->gov_ggov1.GovOutPut;
		curr_time->gov_ggov1.x7 = curr_time->gov_ggov1.GovOutPut;
		curr_time->gov_ggov1.fsrn = curr_time->gov_ggov1.GovOutPut;
		curr_time->gov_ggov1.fsra = curr_time->gov_ggov1.GovOutPut;
		curr_time->gov_ggov1.x1 = curr_time->pwr_electric.Re() / Rated_VA;

		if (gov_ggv1_rselect == 1)
		{
			curr_time->gov_ggov1.RselectValue = curr_time->gov_ggov1.x1;
		}
		else if (gov_ggv1_rselect == -1)
		{
			curr_time->gov_ggov1.RselectValue = curr_time->gov_ggov1.ValveStroke;
		}
		else if (gov_ggv1_rselect == -2)
		{
			curr_time->gov_ggov1.RselectValue = curr_time->gov_ggov1.GovOutPut;
		}
		else if (gov_ggv1_rselect == 0)
		{
			curr_time->gov_ggov1.RselectValue = 0.0;
		}
		else
		{
			gl_error("wrong ggv1_rselect parameter");
			return FAILED;
		}

		if (gov_ggv1_Pmwset < 0 || gov_ggv1_rselect != 1)
		// If negative, or it is not the constant P mode, will set Pmwset as default value
		{
			gov_ggv1_Pmwset = Rated_VA*curr_time->gov_ggov1.x1;
		}
		//Default else -- already initialized for Pmwset, and also in constant P mode

		curr_time->gov_ggov1.x8a = 0.0;
		curr_time->gov_ggov1.x8 = curr_time->gov_ggov1.x8a;
		curr_time->gov_ggov1.err2a = 0.0;
		curr_time->gov_ggov1.werror = curr_time->omega/omega_ref - gen_base_set_vals.wref;

		if (gen_base_set_vals.Pref < -90.0)	//Should be -99.0 if un-initialized
		{
			gen_base_set_vals.Pref = curr_time->gov_ggov1.err2a - curr_time->gov_ggov1.x8 + curr_time->gov_ggov1.werror + gov_ggv1_r*curr_time->gov_ggov1.RselectValue;
		}
		//Default else -- already initialized or set
		
		if (curr_time->gov_ggov1.err2a > gov_ggv1_maxerr)
		{
			curr_time->gov_ggov1.err2 = gov_ggv1_maxerr;
		}
		else if (curr_time->gov_ggov1.err2a < gov_ggv1_minerr)
		{
			curr_time->gov_ggov1.err2 = gov_ggv1_minerr;
		}
		else if ((curr_time->gov_ggov1.err2a <= gov_ggv1_db) && (curr_time->gov_ggov1.err2a >= -gov_ggv1_db))
		{
			curr_time->gov_ggov1.err2 = 0.0;
		}
		else
		{
			if (curr_time->gov_ggov1.err2a > 0)
			{
				curr_time->gov_ggov1.err2 = (gov_ggv1_maxerr/(gov_ggv1_maxerr - gov_ggv1_db))*curr_time->gov_ggov1.err2a - (gov_ggv1_maxerr*gov_ggv1_db/(gov_ggv1_maxerr-gov_ggv1_db));
			}
			else if (curr_time->gov_ggov1.err2a < 0)
			{
				curr_time->gov_ggov1.err2 = (gov_ggv1_minerr/(gov_ggv1_minerr + gov_ggv1_db))*curr_time->gov_ggov1.err2a + (gov_ggv1_minerr*gov_ggv1_db/(gov_ggv1_minerr+gov_ggv1_db));
			}
			//**** What happens when it is zero!?!?!? ****/
		}

		curr_time->gov_ggov1.x2a = curr_time->gov_ggov1.err2;
		curr_time->gov_ggov1.x2 = gov_ggv1_Kpgov/gov_ggv1_Tdgov*(curr_time->gov_ggov1.err2 - curr_time->gov_ggov1.x2a);
		curr_time->gov_ggov1.x7 = curr_time->gov_ggov1.GovOutPut;

		if (gov_ggv1_Dm < 0.0)
		{
			curr_time->gov_ggov1.x10a = curr_time->gov_ggov1.FuelFlow * pow((curr_time->omega/omega_ref),gov_ggv1_Dm);
		}
		else
		{
			curr_time->gov_ggov1.x10a = curr_time->gov_ggov1.FuelFlow;
		}
		curr_time->gov_ggov1.x10b = curr_time->gov_ggov1.x10a;
		curr_time->gov_ggov1.x10 = (1.0 - gov_ggv1_Tsa/gov_ggv1_Tsb)*curr_time->gov_ggov1.x10b + gov_ggv1_Tsa/gov_ggv1_Tsb*curr_time->gov_ggov1.x10a;
		curr_time->gov_ggov1.x6 = curr_time->gov_ggov1.x10;
		
		curr_time->gov_ggov1.x7 = curr_time->gov_ggov1.GovOutPut;
		curr_time->gov_ggov1.err7 = 0.0;
		if (gov_ggv1_Kpload > 0.0)
		{
			curr_time->gov_ggov1.x7a = gov_ggv1_Kiload / gov_ggv1_Kpload * curr_time->gov_ggov1.err7;
		}
		else
		{
			curr_time->gov_ggov1.x7a = gov_ggv1_Kiload * curr_time->gov_ggov1.err7;
		}

		curr_time->gov_ggov1.x9a = curr_time->omega/omega_ref - gen_base_set_vals.wref;
		curr_time->gov_ggov1.x9 = 1.0 / gov_ggv1_Ta * ((curr_time->omega/omega_ref - gen_base_set_vals.wref) - curr_time->gov_ggov1.x9a);

	}//End GGOV1 initialization
	//Default else - no initialization

	//AVR/Exciter initialization
	if (Exciter_type == SEXS)
	{
		curr_time->avr.xe = curr_time->Vfd;
		curr_time->avr.xb = curr_time->avr.xe/exc_KA;

		if (Vset_defined == false)	//Check flag Vset_defined instead, since may come into init_dynamics more than once
		{
			//Get average PU voltage
			gen_base_set_vals.vset =  (voltage_pu[0].Mag() + voltage_pu[1].Mag() + voltage_pu[2].Mag())/3.0;
			Vref = gen_base_set_vals.vset; // Record the initial vset value
		}
		//Default else -- it is set, don't adjust it
		gen_base_set_vals.vseta = gen_base_set_vals.vset;
		gen_base_set_vals.vsetb = gen_base_set_vals.vset;

		// Assign initial values to state variables ralated to CVR control if enabled
//		if (CVRenabled == true) {
////			curr_time->avr.x_cvr = 0;
//			curr_time->avr.xerr_cvr = 0;
//			gen_base_set_vals.vadd = 0;
//		}

		if (CVRenabled == true) {
			curr_time->avr.x_cvr1 = 0;
			curr_time->avr.x_cvr2 = 0;
			gen_base_set_vals.vadd = 0;
			gen_base_set_vals.vadd_a = 0;
		}

		// Define exciter bias value
		// For Q_constant mode, set bias as 0, so that Qout will match Qref
		if (Q_constant_mode == true) {
			curr_time->avr.bias = 0;
		}
		// TODO: non-zero bias value results in differences between vset and Vout measured. Need to think about it.
		else {
			curr_time->avr.bias = curr_time->avr.xb;
		}
	}//End SEXS initialization
	//Default else - no AVR/Exciter init

	return SUCCESS;	//Always succeeds for now, but could have error checks later
}

//Function to perform exp(j*val)
//Basically a complex rotation
complex diesel_dg::complex_exp(double angle)
{
	complex output_val;

	//exp(jx) = cos(x)+j*sin(x)
	output_val = complex(cos(angle),sin(angle));

	return output_val;
}

// Function to calculate absolute values of complex
double diesel_dg::abs_complex(complex val)
{
	double res;
	res = sqrt(val.Re() * val.Re() + val.Im() * val.Im());

	return res;
}

//////////////////////////////////////////////////////////////////////////
// IMPLEMENTATION OF CORE LINKAGE
//////////////////////////////////////////////////////////////////////////

EXPORT int create_diesel_dg(OBJECT **obj, OBJECT *parent) 
{
	try 
	{
		*obj = gl_create_object(diesel_dg::oclass);
		if (*obj!=NULL)
		{
			diesel_dg *my = OBJECTDATA(*obj,diesel_dg);
			gl_set_parent(*obj,parent);
			return my->create();
		}
		else
			return 0;
	} 
	CREATE_CATCHALL(diesel_dg);
}

EXPORT int init_diesel_dg(OBJECT *obj, OBJECT *parent) 
{
	try 
	{
		if (obj!=NULL)
			return OBJECTDATA(obj,diesel_dg)->init(parent);
		else
			return 0;
	}
	INIT_CATCHALL(diesel_dg);
}

EXPORT TIMESTAMP sync_diesel_dg(OBJECT *obj, TIMESTAMP t0, PASSCONFIG pass)
{
	TIMESTAMP t1 = TS_INVALID;
	diesel_dg *my = OBJECTDATA(obj,diesel_dg);
	try
	{
		switch (pass) {
		case PC_PRETOPDOWN:
			t1 = my->presync(obj->clock,t0);
			break;
		case PC_BOTTOMUP:
			t1 = my->sync(obj->clock,t0);
			break;
		case PC_POSTTOPDOWN:
			t1 = my->postsync(obj->clock,t0);
			break;
		default:
			GL_THROW("invalid pass request (%d)", pass);
			break;
		}
		if (pass==clockpass)
			obj->clock = t1;		
	}
	SYNC_CATCHALL(diesel_dg);
	return t1;
}

//EXPORT for object-level call (as opposed to module-level)
/*
EXPORT STATUS update_diesel_dg(OBJECT *obj, unsigned int64 dt, unsigned int iteration_count_val)
{
	diesel_dg *my = OBJECTDATA(obj,diesel_dg);
	STATUS status = FAILED;
	try
	{
		status = my->deltaupdate(dt,iteration_count_val);
		return status;
	}
	catch (char *msg)
	{
		gl_error("update_diesel_dg(obj=%d;%s): %s", obj->id, obj->name?obj->name:"unnamed", msg);
		return status;
	}
}
*/

EXPORT SIMULATIONMODE interupdate_diesel_dg(OBJECT *obj, unsigned int64 delta_time, unsigned long dt, unsigned int iteration_count_val)
{
	diesel_dg *my = OBJECTDATA(obj,diesel_dg);
	SIMULATIONMODE status = SM_ERROR;
	try
	{
		status = my->inter_deltaupdate(delta_time,dt,iteration_count_val);
		return status;
	}
	catch (char *msg)
	{
		gl_error("interupdate_diesel_dg(obj=%d;%s): %s", obj->id, obj->name?obj->name:"unnamed", msg);
		return status;
	}
}

EXPORT STATUS postupdate_diesel_dg(OBJECT *obj, complex *useful_value, unsigned int mode_pass)
{
	diesel_dg *my = OBJECTDATA(obj,diesel_dg);
	STATUS status = FAILED;
	try
	{
		status = my->post_deltaupdate(useful_value, mode_pass);
		return status;
	}
	catch (char *msg)
	{
		gl_error("postupdate_diesel_dg(obj=%d;%s): %s", obj->id, obj->name?obj->name:"unnamed", msg);
		return status;
	}
}<|MERGE_RESOLUTION|>--- conflicted
+++ resolved
@@ -2049,14 +2049,9 @@
 {
 	unsigned char pass_mod;
 	unsigned int loop_index;
-<<<<<<< HEAD
-	double temp_double;
-	double deltat, deltath, delta_thresh;
-=======
 	double temp_double, temp_mag_val, temp_mag_diff;
 	double temp_double_freq_val;
 	double deltat, deltath;
->>>>>>> d21c8887
 	double omega_pu;
 	double x5a_now;
 	complex temp_rotation;
@@ -2068,16 +2063,11 @@
 	deltat = (double)dt/(double)DT_SECOND;
 	deltath = deltat/2.0;
 
-<<<<<<< HEAD
-	//Compute a threshold variable - used to reconcile some odd casting/rounding between x86 and x64
-	delta_thresh = 0.5 / (double)DT_SECOND;
-=======
 	//Reset the powerflow interface variables
 	reset_powerflow_accumulators();
 
 	//Pull the present powerflow values
 	pull_powerflow_values();
->>>>>>> d21c8887
 
 	//Initialization items
 	if ((delta_time==0) && (iteration_count_val==0))	//First run of new delta call
@@ -2098,7 +2088,7 @@
 			//See if there's any leftovers
 			temp_double = gov_degov1_TD-(double)(torque_delay_len*dt)/(double)DT_SECOND;
 
-			if (temp_double > delta_thresh)	//Means bigger, +1 it
+			if (temp_double > 0.0)	//Means bigger, +1 it
 				torque_delay_len += 1;
 			//Default else - it's either just right, or negative (meaning we should be 1 bigger already)
 
@@ -2142,7 +2132,7 @@
 				//See if there's any leftovers
 				temp_double = gov_ggv1_Teng-(double)(x5a_delayed_len*dt)/(double)DT_SECOND;
 
-				if (temp_double > delta_thresh)	//Means bigger, +1 it
+				if (temp_double > 0.0)	//Means bigger, +1 it
 					x5a_delayed_len += 1;
 				//Default else - it's either just right, or negative (meaning we should be 1 bigger already)
 
