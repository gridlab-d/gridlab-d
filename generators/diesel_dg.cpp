--- conflicted
+++ resolved
@@ -2049,14 +2049,9 @@
 {
 	unsigned char pass_mod;
 	unsigned int loop_index;
-<<<<<<< HEAD
-	double temp_double;
-	double deltat, deltath, delta_thresh;
-=======
 	double temp_double, temp_mag_val, temp_mag_diff;
 	double temp_double_freq_val;
 	double deltat, deltath;
->>>>>>> 25e1e8f8
 	double omega_pu;
 	double x5a_now;
 	complex temp_rotation;
@@ -2068,16 +2063,11 @@
 	deltat = (double)dt/(double)DT_SECOND;
 	deltath = deltat/2.0;
 
-<<<<<<< HEAD
-	//Compute a threshold variable - used to reconcile some odd casting/rounding between x86 and x64
-	delta_thresh = 0.5 / (double)DT_SECOND;
-=======
 	//Reset the powerflow interface variables
 	reset_powerflow_accumulators();
 
 	//Pull the present powerflow values
 	pull_powerflow_values();
->>>>>>> 25e1e8f8
 
 	//Initialization items
 	if ((delta_time==0) && (iteration_count_val==0))	//First run of new delta call
