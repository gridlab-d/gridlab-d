/** $Id: diesel_dg.cpp,v 1.2 2008/02/12 00:28:08 d3g637 Exp $
	Copyright (C) 2008 Battelle Memorial Institute
	@file diesel_dg.cpp
	@defgroup diesel_dg Diesel gensets
	@ingroup generators

 @{
 **/

#include <stdlib.h>
#include <stdio.h>
#include <errno.h>
#include <math.h>

#include "diesel_dg.h"

CLASS *diesel_dg::oclass = NULL;
diesel_dg *diesel_dg::defaults = NULL;

static PASSCONFIG passconfig = PC_BOTTOMUP|PC_POSTTOPDOWN;
static PASSCONFIG clockpass = PC_BOTTOMUP;

/* Class registration is only called once to register the class with the core */
diesel_dg::diesel_dg(MODULE *module)
{
	if (oclass==NULL)
	{
		oclass = gl_register_class(module,"diesel_dg",sizeof(diesel_dg),passconfig|PC_AUTOLOCK);
		if (oclass==NULL)
			throw "unable to register class diesel_dg";
		else
			oclass->trl = TRL_PROOF;

		if (gl_publish_variable(oclass,

			PT_enumeration,"Gen_mode",PADDR(Gen_mode),
				PT_KEYWORD,"UNKNOWN",(enumeration)UNKNOWN,
				PT_KEYWORD,"CONSTANTE",(enumeration)CONSTANTE,
				PT_KEYWORD,"CONSTANTPQ",(enumeration)CONSTANTPQ,
				PT_KEYWORD,"CONSTANTP",(enumeration)CONSTANTP,

			PT_enumeration,"Gen_status",PADDR(Gen_status),//Gen_status is not used in the code. I suggest removing it from the object.
				PT_KEYWORD,"UNKNOWN",(enumeration)UNKNOWN,
				PT_KEYWORD,"OFFLINE",(enumeration)OFFLINE,
				PT_KEYWORD,"ONLINE",(enumeration)ONLINE,	

			PT_enumeration,"Gen_type",PADDR(Gen_type),
				PT_KEYWORD,"INDUCTION",(enumeration)INDUCTION,
				PT_KEYWORD,"SYNCHRONOUS",(enumeration)SYNCHRONOUS,
				PT_KEYWORD,"DYN_SYNCHRONOUS",(enumeration)DYNAMIC,PT_DESCRIPTION,"Dynamics-capable implementation of synchronous diesel generator",
		
			PT_double, "pf", PADDR(pf),PT_DESCRIPTION,"desired power factor",

			PT_double, "GenElecEff", PADDR(GenElecEff),PT_DESCRIPTION,"calculated electrical efficiency of generator",
			PT_complex, "TotalOutputPow[VA]", PADDR(TotalPowerOutput), PT_DESCRIPTION, "total complex power generated",
			PT_double, "TotalRealPow[W]", PADDR(TotalPowerOutput.Re()),PT_DESCRIPTION,"total real power generated",
			PT_double, "TotalReacPow[VAr]", PADDR(TotalPowerOutput.Im()),PT_DESCRIPTION,"total reactive power generated",

			// Diesel engine power plant inputs
			PT_double, "speed[1/min]", PADDR(speed),PT_DESCRIPTION,"speed of an engine",
			PT_double, "cylinders", PADDR(cylinders),PT_DESCRIPTION,"Total number of cylinders in a diesel engine",
			PT_double, "stroke", PADDR(stroke),PT_DESCRIPTION,"category of internal combustion engines",
			PT_double, "torque[N]", PADDR(torque),PT_DESCRIPTION,"Net brake load",
			PT_double, "pressure[N/m^2]", PADDR(pressure),PT_DESCRIPTION,"",
			PT_double, "time_operation[min]", PADDR(time_operation),PT_DESCRIPTION,"",
			PT_double, "fuel[kg]", PADDR(fuel),PT_DESCRIPTION,"fuel consumption",
			PT_double, "w_coolingwater[kg]", PADDR(w_coolingwater),PT_DESCRIPTION,"weight of cooling water supplied per minute",
			PT_double, "inlet_temperature[degC]", PADDR(inlet_temperature),PT_DESCRIPTION,"Inlet temperature of cooling water in degC",
			PT_double, "outlet_temperature[degC]", PADDR(outlet_temperature),PT_DESCRIPTION,"outlet temperature of cooling water in degC",
			PT_double, "air_fuel[kg]", PADDR(air_fuel),PT_DESCRIPTION,"Air used per kg fuel",
			PT_double, "room_temperature[degC]", PADDR(room_temperature),PT_DESCRIPTION,"Room temperature in degC",
			PT_double, "exhaust_temperature[degC]", PADDR(exhaust_temperature),PT_DESCRIPTION,"exhaust gas temperature in degC",
			PT_double, "cylinder_length[m]", PADDR(cylinder_length),PT_DESCRIPTION,"length of the cylinder, used in efficiency calculations",
			PT_double, "cylinder_radius[m]", PADDR(cylinder_radius),PT_DESCRIPTION,"inner radius of cylinder, used in efficiency calculations",
			PT_double, "brake_diameter[m]", PADDR(brake_diameter),PT_DESCRIPTION,"diameter of brake, used in efficiency calculations",
			PT_double, "calotific_fuel[kJ/kg]", PADDR(calotific_fuel),PT_DESCRIPTION,"calorific value of fuel",
			PT_double, "steam_exhaust[kg]", PADDR(steam_exhaust),PT_DESCRIPTION,"steam formed per kg of fuel in the exhaust",
			PT_double, "specific_heat_steam[kJ/kg/K]", PADDR(specific_heat_steam),PT_DESCRIPTION,"specific heat of steam in exhaust",
			PT_double, "specific_heat_dry[kJ/kg/K]", PADDR(specific_heat_dry),PT_DESCRIPTION,"specific heat of dry exhaust gases",

			PT_double, "indicated_hp[W]", PADDR(indicated_hp),PT_DESCRIPTION,"Indicated horse power is the power developed inside the cylinder",
			PT_double, "brake_hp[W]", PADDR(brake_hp),PT_DESCRIPTION,"brake horse power is the output of the engine at the shaft measured by a dynamometer",
			PT_double, "thermal_efficiency", PADDR(thermal_efficiency),PT_DESCRIPTION,"thermal efficiency or mechanical efiiciency of the engine is efined as bp/ip",
			PT_double, "energy_supplied[kJ]", PADDR(energy_supplied),PT_DESCRIPTION,"energy supplied during the trail",
			PT_double, "heat_equivalent_ip[kJ]", PADDR(heat_equivalent_ip),PT_DESCRIPTION,"heat equivalent of IP in a given time of operation",
			PT_double, "energy_coolingwater[kJ]", PADDR(energy_coolingwater),PT_DESCRIPTION,"energy carried away by cooling water",
			PT_double, "mass_exhaustgas[kg]", PADDR(mass_exhaustgas),PT_DESCRIPTION,"mass of dry exhaust gas",
			PT_double, "energy_exhaustgas[kJ]", PADDR(energy_exhaustgas),PT_DESCRIPTION,"energy carried away by dry exhaust gases",
			PT_double, "energy_steam[kJ]", PADDR(energy_steam),PT_DESCRIPTION,"energy carried away by steam",
			PT_double, "total_energy_exhaustgas[kJ]", PADDR(total_energy_exhaustgas),PT_DESCRIPTION,"total energy carried away by dry exhaust gases is the sum of energy carried away bt steam and energy carried away by dry exhaust gases",
			PT_double, "unaccounted_energyloss[kJ]", PADDR(unaccounted_energyloss),PT_DESCRIPTION,"unaccounted for energy loss",

			//end of diesel engine inputs

			//Synchronous generator inputs
			PT_double, "Pconv[kW]", PADDR(Pconv),PT_DESCRIPTION,"Converted power = Mechanical input - (F & W loasses + Stray losses + Core losses)",

			//End of synchronous generator inputs
			PT_double, "Rated_V[V]", PADDR(Rated_V),PT_DESCRIPTION,"nominal line-line voltage in Volts",
			PT_double, "Rated_VA[VA]", PADDR(Rated_VA),PT_DESCRIPTION,"nominal capacity in VA",
			PT_double, "overload_limit[pu]", PADDR(Overload_Limit_Pub),PT_DESCRIPTION,"per-unit value of the maximum power the generator can provide",

			PT_complex, "power_out_A[VA]", PADDR(power_val[0]),PT_DESCRIPTION,"Output power of phase A",
			PT_complex, "power_out_B[VA]", PADDR(power_val[1]),PT_DESCRIPTION,"Output power of phase B",
			PT_complex, "power_out_C[VA]", PADDR(power_val[2]),PT_DESCRIPTION,"Output power of phase C",
			
			PT_double, "Rs", PADDR(Rs),PT_DESCRIPTION,"internal transient resistance in p.u.",
			PT_double, "Xs", PADDR(Xs),PT_DESCRIPTION,"internal transient impedance in p.u.",
			PT_double, "Rg", PADDR(Rg),PT_DESCRIPTION,"grounding resistance in p.u.",
			PT_double, "Xg", PADDR(Xg),PT_DESCRIPTION,"grounding impedance in p.u.",
			PT_complex, "voltage_A[V]", PADDR(voltage_A),PT_DESCRIPTION,"voltage at generator terminal, phase A",
			PT_complex, "voltage_B[V]", PADDR(voltage_B),PT_DESCRIPTION,"voltage at generator terminal, phase B",
			PT_complex, "voltage_C[V]", PADDR(voltage_C),PT_DESCRIPTION,"voltage at generator terminal, phase C",
			PT_complex, "current_A[A]", PADDR(current_A),PT_DESCRIPTION,"current generated at generator terminal, phase A",
			PT_complex, "current_B[A]", PADDR(current_B),PT_DESCRIPTION,"current generated at generator terminal, phase B",
			PT_complex, "current_C[A]", PADDR(current_C),PT_DESCRIPTION,"current generated at generator terminal, phase C",
			PT_complex, "EfA[V]", PADDR(EfA),PT_DESCRIPTION,"induced voltage on phase A",
			PT_complex, "EfB[V]", PADDR(EfB),PT_DESCRIPTION,"induced voltage on phase B",
			PT_complex, "EfC[V]", PADDR(EfC),PT_DESCRIPTION,"induced voltage on phase C",

			//Properties for dynamics capabilities (subtransient model)
			PT_double,"omega_ref[rad/s]",PADDR(omega_ref),PT_DESCRIPTION,"Reference frequency of generator (rad/s)",
			PT_double,"inertia",PADDR(inertia),PT_DESCRIPTION,"Inertial constant (H) of generator",
			PT_double,"damping",PADDR(damping),PT_DESCRIPTION,"Damping constant (D) of generator",
			PT_double,"number_poles",PADDR(number_poles),PT_DESCRIPTION,"Number of poles in the generator",
			PT_double,"Ra[pu]",PADDR(Ra),PT_DESCRIPTION,"Stator resistance (p.u.)",
			PT_double,"Xd[pu]",PADDR(Xd),PT_DESCRIPTION,"d-axis reactance (p.u.)",
			PT_double,"Xq[pu]",PADDR(Xq),PT_DESCRIPTION,"q-axis reactance (p.u.)",
			PT_double,"Xdp[pu]",PADDR(Xdp),PT_DESCRIPTION,"d-axis transient reactance (p.u.)",
			PT_double,"Xqp[pu]",PADDR(Xqp),PT_DESCRIPTION,"q-axis transient reactance (p.u.)",
			PT_double,"Xdpp[pu]",PADDR(Xdpp),PT_DESCRIPTION,"d-axis subtransient reactance (p.u.)",
			PT_double,"Xqpp[pu]",PADDR(Xqpp),PT_DESCRIPTION,"q-axis subtransient reactance (p.u.)",
			PT_double,"Xl[pu]",PADDR(Xl),PT_DESCRIPTION,"Leakage reactance (p.u.)",
			PT_double,"Tdp[s]",PADDR(Tdp),PT_DESCRIPTION,"d-axis short circuit time constant (s)",
			PT_double,"Tdop[s]",PADDR(Tdop),PT_DESCRIPTION,"d-axis open circuit time constant (s)",
			PT_double,"Tqop[s]",PADDR(Tqop),PT_DESCRIPTION,"q-axis open circuit time constant (s)",
			PT_double,"Tdopp[s]",PADDR(Tdopp),PT_DESCRIPTION,"d-axis open circuit subtransient time constant (s)",
			PT_double,"Tqopp[s]",PADDR(Tqopp),PT_DESCRIPTION,"q-axis open circuit subtransient time constant (s)",
			PT_double,"Ta[s]",PADDR(Ta),PT_DESCRIPTION,"Armature short-circuit time constant (s)",
			PT_complex,"X0[pu]",PADDR(X0),PT_DESCRIPTION,"Zero sequence impedance (p.u.)",
			PT_complex,"X2[pu]",PADDR(X2),PT_DESCRIPTION,"Negative sequence impedance (p.u.)",

			//Convergence criterion for exiting deltamode - just on rotor_speed for now
			PT_double,"rotor_speed_convergence[rad]",PADDR(rotor_speed_convergence_criterion),PT_DESCRIPTION,"Convergence criterion on rotor speed used to determine when to exit deltamode",
			PT_double,"voltage_convergence[V]",PADDR(voltage_convergence_criterion),PT_DESCRIPTION,"Convergence criterion for voltage changes (if exciter present) to determine when to exit deltamode",

			//Which to enable
			PT_bool,"rotor_speed_convergence_enabled",PADDR(apply_rotor_speed_convergence),PT_DESCRIPTION,"Uses rotor_speed_convergence to determine if an exit of deltamode is needed",
			PT_bool,"voltage_magnitude_convergence_enabled",PADDR(apply_voltage_mag_convergence),PT_DESCRIPTION,"Uses voltage_convergence to determine if an exit of deltamode is needed - only works if an exciter is present",

			//State outputs
			PT_double,"rotor_angle[rad]",PADDR(curr_state.rotor_angle),PT_DESCRIPTION,"rotor angle state variable",
			PT_double,"rotor_speed[rad/s]",PADDR(curr_state.omega),PT_DESCRIPTION,"machine speed state variable",
			PT_double,"field_voltage[pu]",PADDR(curr_state.Vfd),PT_DESCRIPTION,"machine field voltage state variable",
			PT_double,"flux1d[pu]",PADDR(curr_state.Flux1d),PT_DESCRIPTION,"machine transient flux on d-axis state variable",
			PT_double,"flux2q[pu]",PADDR(curr_state.Flux2q),PT_DESCRIPTION,"machine subtransient flux on q-axis state variable",
			PT_complex,"EpRotated[pu]",PADDR(curr_state.EpRotated),PT_DESCRIPTION,"d-q rotated E-prime internal voltage state variable",
			PT_complex,"VintRotated[pu]",PADDR(curr_state.VintRotated),PT_DESCRIPTION,"d-q rotated Vint voltage state variable",
			PT_complex,"Eint_A[V]",PADDR(curr_state.EintVal[0]),PT_DESCRIPTION,"Unrotated, unsequenced phase A internal voltage",
			PT_complex,"Eint_B[V]",PADDR(curr_state.EintVal[1]),PT_DESCRIPTION,"Unrotated, unsequenced phase B internal voltage",
			PT_complex,"Eint_C[V]",PADDR(curr_state.EintVal[2]),PT_DESCRIPTION,"Unrotated, unsequenced phase C internal voltage",
			PT_complex,"Irotated[pu]",PADDR(curr_state.Irotated),PT_DESCRIPTION,"d-q rotated sequence current state variable",
			PT_complex,"pwr_electric[VA]",PADDR(curr_state.pwr_electric),PT_DESCRIPTION,"Current electrical output of machine",
			PT_double,"pwr_mech[W]",PADDR(curr_state.pwr_mech),PT_DESCRIPTION,"Current mechanical output of machine",
			PT_double,"torque_mech[N*m]",PADDR(curr_state.torque_mech),PT_DESCRIPTION,"Current mechanical torque of machine",
			PT_double,"torque_elec[N*m]",PADDR(curr_state.torque_elec),PT_DESCRIPTION,"Current electrical torque output of machine",

			//Overall inputs for dynamics model - governor and exciter "tweakables"
			PT_double,"wref[pu]", PADDR(gen_base_set_vals.wref), PT_DESCRIPTION, "wref input to governor controls (per-unit)",
			PT_double,"vset[pu]", PADDR(gen_base_set_vals.vset), PT_DESCRIPTION, "vset input to AVR controls (per-unit)",
			PT_double,"Pref[pu]", PADDR(gen_base_set_vals.Pref), PT_DESCRIPTION, "Pref input to governor controls (per-unit), if supported",
			PT_double,"Qref[pu]", PADDR(gen_base_set_vals.Qref), PT_DESCRIPTION, "Qref input to govornor or AVR controls (per-unit), if supported",

			//Properties for AVR/Exciter of dynamics model
			PT_enumeration,"Exciter_type",PADDR(Exciter_type),PT_DESCRIPTION,"Exciter model for dynamics-capable implementation",
				PT_KEYWORD,"NO_EXC",(enumeration)NO_EXC,PT_DESCRIPTION,"No exciter",
				PT_KEYWORD,"SEXS",(enumeration)SEXS,PT_DESCRIPTION,"Simplified Excitation System",

			PT_double,"KA[pu]",PADDR(exc_KA),PT_DESCRIPTION,"Exciter gain (p.u.)",
			PT_double,"TA[s]",PADDR(exc_TA),PT_DESCRIPTION,"Exciter time constant (seconds)",
			PT_double,"TB[s]",PADDR(exc_TB),PT_DESCRIPTION,"Exciter transient gain reduction time constant (seconds)",
			PT_double,"TC[s]",PADDR(exc_TC),PT_DESCRIPTION,"Exciter transient gain reduction time constant (seconds)",
			PT_double,"EMAX[pu]",PADDR(exc_EMAX),PT_DESCRIPTION,"Exciter upper limit (p.u.)",
			PT_double,"EMIN[pu]",PADDR(exc_EMIN),PT_DESCRIPTION,"Exciter lower limit (p.u.)",
			PT_double,"Vterm_max[pu]",PADDR(Max_Ef),PT_DESCRIPTION,"Upper voltage limit for super-second (p.u.)",
			PT_double,"Vterm_min[pu]",PADDR(Min_Ef),PT_DESCRIPTION,"Lower voltage limit for super-second (p.u.)",

			//State variables - SEXS
			PT_double,"bias",PADDR(curr_state.avr.bias),PT_DESCRIPTION,"Exciter bias state variable",
			PT_double,"xe",PADDR(curr_state.avr.xe),PT_DESCRIPTION,"Exciter state variable",
			PT_double,"xb",PADDR(curr_state.avr.xb),PT_DESCRIPTION,"Exciter state variable",
//			PT_double,"xcvr",PADDR(curr_state.avr.x_cvr),PT_DESCRIPTION,"Exciter state variable",
			PT_double,"x_cvr1",PADDR(curr_state.avr.x_cvr1),PT_DESCRIPTION,"Exciter state variable",
			PT_double,"x_cvr2",PADDR(curr_state.avr.x_cvr2),PT_DESCRIPTION,"Exciter state variable",
			PT_double,"Vref",PADDR(Vref),PT_DESCRIPTION,"Exciter CVR control voltage reference value",
			//Properties for CVR mode
			PT_enumeration,"CVR_mode",PADDR(CVRmode),PT_DESCRIPTION,"CVR mode in Exciter model",
				PT_KEYWORD,"HighOrder",(enumeration)HighOrder,PT_DESCRIPTION,"High order control mode",
				PT_KEYWORD,"Feedback",(enumeration)Feedback,PT_DESCRIPTION,"First order control mode with feedback loop",

			// If P_constant delta mode is adopted
			PT_double,"P_CONSTANT_ki", PADDR(ki_Pconstant), PT_DESCRIPTION, "parameter of the integration control for constant P mode",
			PT_double,"P_CONSTANT_kp", PADDR(kp_Pconstant), PT_DESCRIPTION, "parameter of the proportional control for constant P mode",

			// If Q_constant delta mode is adopted
			PT_bool, "Exciter_Q_constant_mode",PADDR(Q_constant_mode),PT_DESCRIPTION,"True if the generator is operating under constant Q mode",
			PT_double,"Exciter_Q_constant_ki", PADDR(ki_Qconstant), PT_DESCRIPTION, "parameter of the integration control for constant Q mode",
			PT_double,"Exciter_Q_constant_kp", PADDR(kp_Qconstant), PT_DESCRIPTION, "parameter of the propotional control for constant Q mode",

			// Set PQ reference again here with different names:
			PT_double,"P_CONSTANT_Pref[pu]", PADDR(gen_base_set_vals.Pref), PT_DESCRIPTION, "Pref input to governor controls (per-unit), if supported",
			PT_double,"Exciter_Q_constant_Qref[pu]", PADDR(gen_base_set_vals.Qref), PT_DESCRIPTION, "Qref input to govornor or AVR controls (per-unit), if supported",

			// If CVR control is enabled
			PT_bool, "CVR_enabled",PADDR(CVRenabled),PT_DESCRIPTION,"True if the CVR control is enabled in the exciter",
			PT_double,"CVR_ki_cvr", PADDR(ki_cvr), PT_DESCRIPTION, "parameter of the integration control for CVR control",
			PT_double,"CVR_kp_cvr", PADDR(kp_cvr), PT_DESCRIPTION, "parameter of the proportional control for CVR control",
			PT_double,"CVR_kd_cvr", PADDR(kd_cvr), PT_DESCRIPTION, "parameter of the deviation control for CVR control",
			PT_double,"CVR_kt_cvr", PADDR(kt_cvr), PT_DESCRIPTION, "parameter of the gain in feedback loop for CVR control",
			PT_double,"CVR_kw_cvr", PADDR(kw_cvr), PT_DESCRIPTION, "parameter of the gain in feedback loop for CVR control",
			PT_bool, "CVR_PI",PADDR(CVR_PI),PT_DESCRIPTION,"True if the PI controller is implemented in CVR control",
			PT_bool, "CVR_PID",PADDR(CVR_PID),PT_DESCRIPTION,"True if the PID controller is implemented in CVR control",
			PT_double,"vset_EMAX",PADDR(vset_EMAX),PT_DESCRIPTION,"Maximum Vset limit",
			PT_double,"vset_EMIN",PADDR(vset_EMIN),PT_DESCRIPTION,"Minimum Vset limit",
			PT_double,"CVR_Kd1", PADDR(Kd1), PT_DESCRIPTION, "parameter of the second order transfer function for CVR control",
			PT_double,"CVR_Kd2", PADDR(Kd2), PT_DESCRIPTION, "parameter of the second order transfer function for CVR control",
			PT_double,"CVR_Kd3", PADDR(Kd3), PT_DESCRIPTION, "parameter of the second order transfer function for CVR control",
			PT_double,"CVR_Kn1", PADDR(Kn1), PT_DESCRIPTION, "parameter of the second order transfer function for CVR control",
			PT_double,"CVR_Kn2", PADDR(Kn2), PT_DESCRIPTION, "parameter of the second order transfer function for CVR control",
			PT_double,"vset_delta_MAX",PADDR(vset_delta_MAX),PT_DESCRIPTION,"Maximum delta Vset limit",
			PT_double,"vset_delta_MIN",PADDR(vset_delta_MIN),PT_DESCRIPTION,"Minimum delta Vset limit",
			PT_double,"vadd",PADDR(gen_base_set_vals.vadd),PT_DESCRIPTION,"Delta Vset",
			PT_double,"vadd_a",PADDR(gen_base_set_vals.vadd_a),PT_DESCRIPTION,"Delta Vset before going into bound check",


			//Properties for Governor of dynamics model
			PT_enumeration,"Governor_type",PADDR(Governor_type),PT_DESCRIPTION,"Governor model for dynamics-capable implementation",
				PT_KEYWORD,"NO_GOV",(enumeration)NO_GOV,PT_DESCRIPTION,"No exciter",
				PT_KEYWORD,"DEGOV1",(enumeration)DEGOV1,PT_DESCRIPTION,"DEGOV1 Woodward Diesel Governor",
				PT_KEYWORD,"GAST",(enumeration)GAST,PT_DESCRIPTION,"GAST Gas Turbine Governor",
				PT_KEYWORD,"GGOV1_OLD",(enumeration)GGOV1_OLD,PT_DESCRIPTION,"Older GGOV1 Governor Model",
				PT_KEYWORD,"GGOV1",(enumeration)GGOV1,PT_DESCRIPTION,"GGOV1 Governor Model",
				PT_KEYWORD,"P_CONSTANT",(enumeration)P_CONSTANT,PT_DESCRIPTION,"P_CONSTANT mode Governor Model",

			//Governor properties (DEGOV1)
			PT_double,"DEGOV1_R[pu]",PADDR(gov_degov1_R),PT_DESCRIPTION,"Governor droop constant (p.u.)",
			PT_double,"DEGOV1_T1[s]",PADDR(gov_degov1_T1),PT_DESCRIPTION,"Governor electric control box time constant (s)",
			PT_double,"DEGOV1_T2[s]",PADDR(gov_degov1_T2),PT_DESCRIPTION,"Governor electric control box time constant (s)",
			PT_double,"DEGOV1_T3[s]",PADDR(gov_degov1_T3),PT_DESCRIPTION,"Governor electric control box time constant (s)",
			PT_double,"DEGOV1_T4[s]",PADDR(gov_degov1_T4),PT_DESCRIPTION,"Governor actuator time constant (s)",
			PT_double,"DEGOV1_T5[s]",PADDR(gov_degov1_T5),PT_DESCRIPTION,"Governor actuator time constant (s)",
			PT_double,"DEGOV1_T6[s]",PADDR(gov_degov1_T6),PT_DESCRIPTION,"Governor actuator time constant (s)",
			PT_double,"DEGOV1_K[pu]",PADDR(gov_degov1_K),PT_DESCRIPTION,"Governor actuator gain",
			PT_double,"DEGOV1_TMAX[pu]",PADDR(gov_degov1_TMAX),PT_DESCRIPTION,"Governor actuator upper limit (p.u.)",
			PT_double,"DEGOV1_TMIN[pu]",PADDR(gov_degov1_TMIN),PT_DESCRIPTION,"Governor actuator lower limit (p.u.)",
			PT_double,"DEGOV1_TD[s]",PADDR(gov_degov1_TD),PT_DESCRIPTION,"Governor combustion delay (s)",

			//State variables - DEGOV1
			PT_double,"DEGOV1_x1",PADDR(curr_state.gov_degov1.x1),PT_DESCRIPTION,"Governor electric box state variable",
			PT_double,"DEGOV1_x2",PADDR(curr_state.gov_degov1.x2),PT_DESCRIPTION,"Governor electric box state variable",
			PT_double,"DEGOV1_x4",PADDR(curr_state.gov_degov1.x4),PT_DESCRIPTION,"Governor electric box state variable",
			PT_double,"DEGOV1_x5",PADDR(curr_state.gov_degov1.x5),PT_DESCRIPTION,"Governor electric box state variable",
			PT_double,"DEGOV1_x6",PADDR(curr_state.gov_degov1.x6),PT_DESCRIPTION,"Governor electric box state variable",
			PT_double,"DEGOV1_throttle",PADDR(curr_state.gov_degov1.throttle),PT_DESCRIPTION,"Governor electric box state variable",

			//Governor properties (GAST)
			PT_double,"GAST_R[pu]",PADDR(gov_gast_R),PT_DESCRIPTION,"Governor droop constant (p.u.)",
			PT_double,"GAST_T1[s]",PADDR(gov_gast_T1),PT_DESCRIPTION,"Governor electric control box time constant (s)",
			PT_double,"GAST_T2[s]",PADDR(gov_gast_T2),PT_DESCRIPTION,"Governor electric control box time constant (s)",
			PT_double,"GAST_T3[s]",PADDR(gov_gast_T3),PT_DESCRIPTION,"Governor temperature limiter time constant (s)",
			PT_double,"GAST_AT[s]",PADDR(gov_gast_AT),PT_DESCRIPTION,"Governor Ambient Temperature load limit (units)",
			PT_double,"GAST_KT[pu]",PADDR(gov_gast_KT),PT_DESCRIPTION,"Governor temperature control loop gain",
			PT_double,"GAST_VMAX[pu]",PADDR(gov_gast_VMAX),PT_DESCRIPTION,"Governor actuator upper limit (p.u.)",
			PT_double,"GAST_VMIN[pu]",PADDR(gov_gast_VMIN),PT_DESCRIPTION,"Governor actuator lower limit (p.u.)",

			//State variables - GAST
			PT_double,"GAST_x1",PADDR(curr_state.gov_gast.x1),PT_DESCRIPTION,"Governor electric box state variable",
			PT_double,"GAST_x2",PADDR(curr_state.gov_gast.x2),PT_DESCRIPTION,"Governor electric box state variable",
			PT_double,"GAST_x3",PADDR(curr_state.gov_gast.x3),PT_DESCRIPTION,"Governor electric box state variable",
			PT_double,"GAST_throttle",PADDR(curr_state.gov_gast.throttle),PT_DESCRIPTION,"Governor electric box state variable",

			//Governor properties (GGOV1 and GGOV1_OLD)
			PT_double,"GGOV1_R[pu]",PADDR(gov_ggv1_r),PT_DESCRIPTION,"Permanent droop, p.u.",
			PT_int32,"GGOV1_Rselect",PADDR(gov_ggv1_rselect),PT_DESCRIPTION,"Feedback signal for droop, = 1 selected electrical power, = 0 none (isochronous governor), = -1 fuel valve stroke ( true stroke),= -2 governor output ( requested stroke)",
			PT_double,"GGOV1_Tpelec[s]",PADDR(gov_ggv1_Tpelec),PT_DESCRIPTION,"Electrical power transducer time constant, sec. (>0.)",
			PT_double,"GGOV1_maxerr",PADDR(gov_ggv1_maxerr),PT_DESCRIPTION,"Maximum value for speed error signal",
			PT_double,"GGOV1_minerr",PADDR(gov_ggv1_minerr),PT_DESCRIPTION,"Minimum value for speed error signal",
			PT_double,"GGOV1_Kpgov",PADDR(gov_ggv1_Kpgov),PT_DESCRIPTION,"Governor proportional gain",
			PT_double,"GGOV1_Kigov",PADDR(gov_ggv1_Kigov),PT_DESCRIPTION,"Governor integral gain",
			PT_double,"GGOV1_Kdgov",PADDR(gov_ggv1_Kdgov),PT_DESCRIPTION,"Governor derivative gain",
			PT_double,"GGOV1_Tdgov[s]",PADDR(gov_ggv1_Tdgov),PT_DESCRIPTION,"Governor derivative controller time constant, sec.",
			PT_double,"GGOV1_vmax",PADDR(gov_ggv1_vmax),PT_DESCRIPTION,"Maximum valve position limit",
			PT_double,"GGOV1_vmin",PADDR(gov_ggv1_vmin),PT_DESCRIPTION,"Minimum valve position limit",
			PT_double,"GGOV1_Tact",PADDR(gov_ggv1_Tact),PT_DESCRIPTION,"Actuator time constant",
			PT_double,"GGOV1_Kturb",PADDR(gov_ggv1_Kturb),PT_DESCRIPTION,"Turbine gain (>0.)",
			PT_double,"GGOV1_wfnl[pu]",PADDR(gov_ggv1_wfnl),PT_DESCRIPTION,"No load fuel flow, p.u",
			PT_double,"GGOV1_Tb[s]",PADDR(gov_ggv1_Tb),PT_DESCRIPTION,"Turbine lag time constant, sec. (>0.)",
			PT_double,"GGOV1_Tc[s]",PADDR(gov_ggv1_Tc),PT_DESCRIPTION,"Turbine lead time constant, sec.",
			PT_int32,"GGOV1_Fuel_lag",PADDR(gov_ggv1_Flag),PT_DESCRIPTION,"Switch for fuel source characteristic, = 0 for fuel flow independent of speed, = 1 fuel flow proportional to speed",
			PT_double,"GGOV1_Teng",PADDR(gov_ggv1_Teng),PT_DESCRIPTION,"Transport lag time constant for diesel engine",
			PT_double,"GGOV1_Tfload",PADDR(gov_ggv1_Tfload),PT_DESCRIPTION,"Load Limiter time constant, sec. (>0.)",
			PT_double,"GGOV1_Kpload",PADDR(gov_ggv1_Kpload),PT_DESCRIPTION,"Load limiter proportional gain for PI controller",
			PT_double,"GGOV1_Kiload",PADDR(gov_ggv1_Kiload),PT_DESCRIPTION,"Load limiter integral gain for PI controller",
			PT_double,"GGOV1_Ldref[pu]",PADDR(gov_ggv1_Ldref),PT_DESCRIPTION,"Load limiter reference value p.u.",
			PT_double,"GGOV1_Dm[pu]",PADDR(gov_ggv1_Dm),PT_DESCRIPTION,"Speed sensitivity coefficient, p.u.",
			PT_double,"GGOV1_ropen[pu/s]",PADDR(gov_ggv1_ropen),PT_DESCRIPTION,"Maximum valve opening rate, p.u./sec.",
			PT_double,"GGOV1_rclose[pu/s]",PADDR(gov_ggv1_rclose),PT_DESCRIPTION,"Minimum valve closing rate, p.u./sec.",
			PT_double,"GGOV1_Kimw",PADDR(gov_ggv1_Kimw),PT_DESCRIPTION,"Power controller (reset) gain",
			PT_double,"GGOV1_Pmwset[MW]",PADDR(gov_ggv1_Pmwset),PT_DESCRIPTION,"Power controller setpoint, MW",
			PT_double,"GGOV1_aset[pu/s]",PADDR(gov_ggv1_aset),PT_DESCRIPTION,"Acceleration limiter setpoint, p.u. / sec.",
			PT_double,"GGOV1_Ka",PADDR(gov_ggv1_Ka),PT_DESCRIPTION,"Acceleration limiter Gain",
			PT_double,"GGOV1_Ta[s]",PADDR(gov_ggv1_Ta),PT_DESCRIPTION,"Acceleration limiter time constant, sec. (>0.)",
			PT_double,"GGOV1_db",PADDR(gov_ggv1_db),PT_DESCRIPTION,"Speed governor dead band",
			PT_double,"GGOV1_Tsa[s]",PADDR(gov_ggv1_Tsa),PT_DESCRIPTION,"Temperature detection lead time constant, sec.",
			PT_double,"GGOV1_Tsb[s]",PADDR(gov_ggv1_Tsb),PT_DESCRIPTION,"Temperature detection lag time constant, sec.",
//			PT_double,"GGOV1_rup",PADDR(gov_ggv1_rup),PT_DESCRIPTION,"Maximum rate of load limit increase",
//			PT_double,"GGOV1_rdown",PADDR(gov_ggv1_rdown),PT_DESCRIPTION,"Maximum rate of load limit decrease",

			//GGOV1 "enable/disable" variables - to give some better control over low value select
			PT_bool,"GGOV1_Load_Limit_enable",PADDR(gov_ggv1_fsrt_enable),PT_DESCRIPTION,"Enables/disables load limiter (fsrt) of low-value-select",
			PT_bool,"GGOV1_Acceleration_Limit_enable",PADDR(gov_ggv1_fsra_enable),PT_DESCRIPTION,"Enables/disables acceleration limiter (fsra) of low-value-select",
			PT_bool,"GGOV1_PID_enable",PADDR(gov_ggv1_fsrn_enable),PT_DESCRIPTION,"Enables/disables PID controller (fsrn) of low-value-select",

			//GGOV1 state variables
			PT_double,"GGOV1_fsrt",PADDR(curr_state.gov_ggov1.fsrt),PT_DESCRIPTION,"Load limiter block input to low-value-select",
			PT_double,"GGOV1_fsra",PADDR(curr_state.gov_ggov1.fsra),PT_DESCRIPTION,"Acceleration limiter block input to low-value-select",
			PT_double,"GGOV1_fsrn",PADDR(curr_state.gov_ggov1.fsrn),PT_DESCRIPTION,"PID block input to low-value-select",
			PT_double,"GGOV1_speed_error[pu]",PADDR(curr_state.gov_ggov1.werror),PT_DESCRIPTION,"Speed difference in per-unit for input to PID controller",

			//All state variables
			PT_double,"GGOV1_x1",PADDR(curr_state.gov_ggov1.x1),
			PT_double,"GGOV1_x2",PADDR(curr_state.gov_ggov1.x2),
			PT_double,"GGOV1_x2a",PADDR(curr_state.gov_ggov1.x2a),
			PT_double,"GGOV1_x3",PADDR(curr_state.gov_ggov1.x3),
			PT_double,"GGOV1_x3a",PADDR(curr_state.gov_ggov1.x3a),
			PT_double,"GGOV1_x4",PADDR(curr_state.gov_ggov1.x4),
			PT_double,"GGOV1_x4a",PADDR(curr_state.gov_ggov1.x4a),
			PT_double,"GGOV1_x4b",PADDR(curr_state.gov_ggov1.x4b),
			PT_double,"GGOV1_x5",PADDR(curr_state.gov_ggov1.x5),
			PT_double,"GGOV1_x5a",PADDR(curr_state.gov_ggov1.x5a),
			PT_double,"GGOV1_x5b",PADDR(curr_state.gov_ggov1.x5b),
			PT_double,"GGOV1_x6",PADDR(curr_state.gov_ggov1.x6),
			PT_double,"GGOV1_x7",PADDR(curr_state.gov_ggov1.x7),
			PT_double,"GGOV1_x7a",PADDR(curr_state.gov_ggov1.x7a),
			PT_double,"GGOV1_x8",PADDR(curr_state.gov_ggov1.x8),
			PT_double,"GGOV1_x8a",PADDR(curr_state.gov_ggov1.x8a),
			PT_double,"GGOV1_x9",PADDR(curr_state.gov_ggov1.x9),
			PT_double,"GGOV1_x9a",PADDR(curr_state.gov_ggov1.x9a),
			PT_double,"GGOV1_x10",PADDR(curr_state.gov_ggov1.x10),
			PT_double,"GGOV1_x10a",PADDR(curr_state.gov_ggov1.x10a),
			PT_double,"GGOV1_x10b",PADDR(curr_state.gov_ggov1.x10b),
			PT_double,"GGOV1_ValveStroke",PADDR(curr_state.gov_ggov1.ValveStroke),
			PT_double,"GGOV1_FuelFlow",PADDR(curr_state.gov_ggov1.FuelFlow),
			PT_double,"GGOV1_GovOutPut",PADDR(curr_state.gov_ggov1.GovOutPut),
			PT_double,"GGOV1_RselectValue",PADDR(curr_state.gov_ggov1.RselectValue),
			PT_double,"GGOV1_fsrtNoLim",PADDR(curr_state.gov_ggov1.fsrtNoLim),
			PT_double,"GGOV1_err2",PADDR(curr_state.gov_ggov1.err2),
			PT_double,"GGOV1_err2a",PADDR(curr_state.gov_ggov1.err2a),
			PT_double,"GGOV1_err3",PADDR(curr_state.gov_ggov1.err3),
			PT_double,"GGOV1_err4",PADDR(curr_state.gov_ggov1.err4),
			PT_double,"GGOV1_err7",PADDR(curr_state.gov_ggov1.err7),
			PT_double,"GGOV1_LowValSelect1",PADDR(curr_state.gov_ggov1.LowValSelect1),
			PT_double,"GGOV1_LowValSelect",PADDR(curr_state.gov_ggov1.LowValSelect),

			//P_CONSTANT mode properties
			PT_double,"P_CONSTANT_Tpelec[s]",PADDR(pconstant_Tpelec),PT_DESCRIPTION,"Electrical power transducer time constant, sec. (>0.)",
			PT_double,"P_CONSTANT_Tact",PADDR(pconstant_Tact),PT_DESCRIPTION,"Actuator time constant",
			PT_double,"P_CONSTANT_Kturb",PADDR(pconstant_Kturb),PT_DESCRIPTION,"Turbine gain (>0.)",
			PT_double,"P_CONSTANT_wfnl[pu]",PADDR(pconstant_wfnl),PT_DESCRIPTION,"No load fuel flow, p.u",
			PT_double,"P_CONSTANT_Tb[s]",PADDR(pconstant_Tb),PT_DESCRIPTION,"Turbine lag time constant, sec. (>0.)",
			PT_double,"P_CONSTANT_Tc[s]",PADDR(pconstant_Tc),PT_DESCRIPTION,"Turbine lead time constant, sec.",
			PT_double,"P_CONSTANT_Teng",PADDR(pconstant_Teng),PT_DESCRIPTION,"Transport lag time constant for diesel engine",
			PT_double,"P_CONSTANT_ropen[pu/s]",PADDR(pconstant_ropen),PT_DESCRIPTION,"Maximum valve opening rate, p.u./sec.",
			PT_double,"P_CONSTANT_rclose[pu/s]",PADDR(pconstant_rclose),PT_DESCRIPTION,"Minimum valve closing rate, p.u./sec.",
			PT_double,"P_CONSTANT_Kimw",PADDR(pconstant_Kimw),PT_DESCRIPTION,"Power controller (reset) gain",

			// P_CONSTANT mode state variables
			PT_double,"P_CONSTANT_x1",PADDR(curr_state.gov_pconstant.x1),
			PT_double,"P_CONSTANT_x4",PADDR(curr_state.gov_pconstant.x4),
			PT_double,"P_CONSTANT_x4a",PADDR(curr_state.gov_pconstant.x4a),
			PT_double,"P_CONSTANT_x4b",PADDR(curr_state.gov_pconstant.x4b),
			PT_double,"P_CONSTANT_x5",PADDR(curr_state.gov_pconstant.x5),
			PT_double,"P_CONSTANT_x5a",PADDR(curr_state.gov_pconstant.x5a),
			PT_double,"P_CONSTANT_x5b",PADDR(curr_state.gov_pconstant.x5b),
			PT_double,"P_CONSTANT_x_Pconstant",PADDR(curr_state.gov_pconstant.x_Pconstant),
			PT_double,"P_CONSTANT_err4",PADDR(curr_state.gov_pconstant.err4),
			PT_double,"P_CONSTANT_ValveStroke",PADDR(curr_state.gov_pconstant.ValveStroke),
			PT_double,"P_CONSTANT_FuelFlow",PADDR(curr_state.gov_pconstant.FuelFlow),
			PT_double,"P_CONSTANT_GovOutPut",PADDR(curr_state.gov_pconstant.GovOutPut),

			PT_bool,"fuelEmissionCal", PADDR(fuelEmissionCal),  PT_DESCRIPTION, "Boolean value indicating whether fuel and emission calculations are used or not",
			PT_double,"outputEnergy",PADDR(outputEnergy),PT_DESCRIPTION,"Total energy(kWh) output from the generator",
			PT_double,"FuelUse",PADDR(FuelUse),PT_DESCRIPTION,"Total fuel usage (gal) based on kW power output",
			PT_double,"efficiency",PADDR(efficiency),PT_DESCRIPTION,"Total energy output per fuel usage (kWh/gal)",
			PT_double,"CO2_emission",PADDR(CO2_emission),PT_DESCRIPTION,"Total CO2 emissions (lbs) based on fule usage",
			PT_double,"SOx_emission",PADDR(SOx_emission),PT_DESCRIPTION,"Total SOx emissions (lbs) based on fule usage",
			PT_double,"NOx_emission",PADDR(NOx_emission),PT_DESCRIPTION,"Total NOx emissions (lbs) based on fule usage",
			PT_double,"PM10_emission",PADDR(PM10_emission),PT_DESCRIPTION,"Total PM-10 emissions (lbs) based on fule usage",

			PT_double,"frequency_deviation",PADDR(frequency_deviation),PT_DESCRIPTION,"Frequency deviation of diesel_dg",
			PT_double,"frequency_deviation_energy",PADDR(frequency_deviation_energy),PT_DESCRIPTION,"Frequency deviation accumulation of diesel_dg",
			PT_double,"frequency_deviation_max",PADDR(frequency_deviation_max),PT_DESCRIPTION,"Frequency deviation of diesel_dg",
			PT_double,"realPowerChange",PADDR(realPowerChange),PT_DESCRIPTION,"Real power output change of diesel_dg",
			PT_double,"ratio_f_p",PADDR(ratio_f_p),PT_DESCRIPTION,"Ratio of frequency deviation to real power output change of diesel_dg",

			PT_set, "phases", PADDR(phases), PT_DESCRIPTION, "Specifies which phases to connect to - currently not supported and assumes three-phase connection",
				PT_KEYWORD, "A",(set)PHASE_A,
				PT_KEYWORD, "B",(set)PHASE_B,
				PT_KEYWORD, "C",(set)PHASE_C,
				PT_KEYWORD, "N",(set)PHASE_N,
				PT_KEYWORD, "S",(set)PHASE_S,

			//-- This hides from modehelp -- PT_double,"TD[s]",PADDR(gov_TD),PT_DESCRIPTION,"Governor combustion delay (s)",PT_ACCESS,PA_HIDDEN,
			NULL)<1) GL_THROW("unable to publish properties in %s",__FILE__);

		defaults = this;

		memset(this,0,sizeof(diesel_dg));

		if (gl_publish_function(oclass,	"interupdate_gen_object", (FUNCTIONADDR)interupdate_diesel_dg)==NULL)
			GL_THROW("Unable to publish diesel_dg deltamode function");
		if (gl_publish_function(oclass,	"postupdate_gen_object", (FUNCTIONADDR)postupdate_diesel_dg)==NULL)
			GL_THROW("Unable to publish diesel_dg deltamode function");
	}
}

/* Object creation is called once for each object that is created by the core */
int diesel_dg::create(void) 
{
////Initialize tracking variables

	pf = 0.0;

	GenElecEff = 0.0;
	TotalPowerOutput = 0.0;

	// Diesel engine power plant inputs
	speed = 0.0;
	cylinders = 0.0;
	stroke = 0.0;
	torque = 0.0;
	pressure =0.0;
	time_operation = 0.0;
	fuel = 0.0;
	w_coolingwater = 0.0;
	inlet_temperature = 0.0;
	outlet_temperature = 0.0;
	air_fuel = 0.0;
	room_temperature = 0.0;
	exhaust_temperature = 0.0;
	cylinder_length = 0.0;
	cylinder_radius = 0.0;
	brake_diameter = 0.0;
	calotific_fuel = 0.0;
	steam_exhaust = 0.0;
	specific_heat_steam = 0.0;
	specific_heat_dry = 0.0;

	indicated_hp = 0.0;
	brake_hp = 0.0;
	thermal_efficiency = 0.0;
	energy_supplied = 0.0;

	heat_equivalent_ip = 0.0;
	energy_coolingwater = 0.0;
	mass_exhaustgas = 0.0;
	energy_exhaustgas = 0.0;

	energy_steam = 0.0;
	total_energy_exhaustgas = 0.0;
	unaccounted_energyloss = 0.0;

	//end of diesel engine inputs

	//Synchronous generator inputs

	Pconv = 0.0;

	//End of synchronous generator inputs
	Rated_V = 0.0;
	Rated_VA = 0.0;

	Overload_Limit_Pub = 1.25;	//By default, let us go 25% over the limit
	Overload_Limit_Value = 0.0;	//Will populate later

	Rs = 0.025;				//Estimated values for synch representation.
	Xs = 0.200;
	Rg = 0.000;
	Xg = 0.000;
	voltage_A = 0.0;
	voltage_B = 0.0;
	voltage_C = 0.0;
	current_A = 0.0;
	current_B = 0.0;
	current_C = 0.0;
	EfA = 0.0;
	EfB = 0.0;
	EfC = 0.0;
	Max_P = 11000;
	Max_Q = 6633.25;

	//Arbitrary defaults
	Max_Ef = 1.05;
	Min_Ef = 0.95;

	//Dynamics generator defaults
	omega_ref=2*PI*60;  
	inertia=0.7;              
	damping=0.0;                
	number_poles=2;     
	Ra=0.00625;         
	Xd=2.06;            
	Xq=2.5;             
	Xdp=0.398;          
	Xqp=0.3;            
	Xdpp=0.254;         
	Xqpp=0.254;         
	Xl=0.1;             
	Tdp=0.31737;        
	Tdop=4.45075;       
	Tqop=3.0;           
	Tdopp=0.066;        
	Tqopp=0.075;        
	Ta=0.03202;         
	X0=complex(0.005,0.05);
	X2=complex(0.0072,0.2540);

	//Input variables are initialized to -99 (since pu) - if left there, the dynamics initialization gets them
	gen_base_set_vals.wref = -99.0;
	gen_base_set_vals.vset = -99.0;
	gen_base_set_vals.Pref = -99.0;
	gen_base_set_vals.Qref = -99.0;

	//SEXS Exciter defaults
	exc_KA=50;              
	exc_TA=0.01;            
	exc_TB=2.0;               
	exc_TC=10;              
	exc_EMAX=3.0;             
	exc_EMIN=-3.0;            

	//DEGOV1 Governor defaults
	gov_degov1_R=0.05;             
	gov_degov1_T1=0.2;             
	gov_degov1_T2=0.3;             
	gov_degov1_T3=0.5;             
	gov_degov1_K=0.8;              
	gov_degov1_T4=1.0;               
	gov_degov1_T5=0.1;             
	gov_degov1_T6=0.2;             
	gov_degov1_TMAX=1.0;             
	gov_degov1_TMIN=0.0;             
	gov_degov1_TD=0.01;            

	//GAST Governor defaults
//	gov_gast_R=.05;             
//	gov_gast_T1=0.1;
//	gov_gast_T2=0.05;
	gov_gast_R=.05;             
	gov_gast_T1=0.4;
	gov_gast_T2=0.1;
	gov_gast_T3=3;
	gov_gast_AT=1;
	gov_gast_KT=2;
	gov_gast_VMAX=1.05;
	gov_gast_VMIN=-0.05;
	
	//GGOV1 Governor defaults
	gov_ggv1_r = 0.04;
	gov_ggv1_rselect = 1;
	gov_ggv1_Tpelec = 1.0;
	gov_ggv1_maxerr = 0.05;
	gov_ggv1_minerr = -0.05;
	gov_ggv1_Kpgov = 0.8;
	gov_ggv1_Kigov = 0.2;
	gov_ggv1_Kdgov = 0.0;
	gov_ggv1_Tdgov = 1.0;
	gov_ggv1_vmax = 1.0;
	gov_ggv1_vmin = 0.15;
	gov_ggv1_Tact = 0.5;
	gov_ggv1_Kturb = 1.5;
	gov_ggv1_wfnl = 0.2;
	gov_ggv1_Tb = 0.1;
	gov_ggv1_Tc = 0.0;
	gov_ggv1_Flag = 1;
	gov_ggv1_Teng = 0.0;
	gov_ggv1_Tfload = 3.0;
	gov_ggv1_Kpload = 2.0;
	gov_ggv1_Kiload = 0.67;
	gov_ggv1_Ldref = 1.0;
	gov_ggv1_Dm = 0.0;
	gov_ggv1_ropen = 0.10;
	gov_ggv1_rclose = -0.1;
	gov_ggv1_Kimw = 0.002;
	gov_ggv1_Pmwset = -1;
	gov_ggv1_aset = 0.01;
	gov_ggv1_Ka = 10.0;
	gov_ggv1_Ta = 0.1;
	gov_ggv1_db = 0.0;
	gov_ggv1_Tsa = 4.0;
	gov_ggv1_Tsb = 5.0;
	//gov_ggv1_rup = 99.0;
	//gov_ggv1_rdown = -99.0;

	//P_CONSTANT mode defaults
	pconstant_Tpelec = 1.0;
	pconstant_Tact = 0.5;
	pconstant_Kturb = 1.5;
	pconstant_wfnl = 0.2;
	pconstant_Tb = 0.1;
	pconstant_Tc = 0.0;
	pconstant_Flag = 0;
	pconstant_Teng = 0.0;
	pconstant_ropen = 0.10;
	pconstant_rclose = -0.1;
	pconstant_Kimw = 0.002;

	//By default, all paths enabled
	gov_ggv1_fsrt_enable = true;
	gov_ggv1_fsra_enable = true;
	gov_ggv1_fsrn_enable = true;

	//Other deltamode-variables
	bus_admittance_mat = NULL;
	full_bus_admittance_mat = NULL;
<<<<<<< HEAD
	PGenerated = NULL;
	IGenerated = NULL;
=======
	pPGenerated = NULL;
	pIGenerated[0] = pIGenerated[1] = pIGenerated[2] = NULL;
	value_IGenerated[0] = value_IGenerated[1] = value_IGenerated[2] = complex(0.0,0.0);
>>>>>>> b8722c81
	Governor_type = NO_GOV;
	Exciter_type = NO_EXC;

	power_val[0] = 0.0;
	power_val[1] = 0.0;
	power_val[2] = 0.0;

	//Rotor convergence becomes 0.1 rad
	rotor_speed_convergence_criterion = 0.1;
	prev_rotor_speed_val = 0.0;

	//Voltage convergence
	voltage_convergence_criterion = 0.5;
	prev_voltage_val[0] = 0.0;
	prev_voltage_val[1] = 0.0;
	prev_voltage_val[2] = 0.0;

	//By default, only speed convergence is on
	apply_rotor_speed_convergence = true;
	apply_voltage_mag_convergence = false;

	//Working variable zeroing
	power_base = 0.0;
	voltage_base = 0.0;
	current_base = 0.0;
	impedance_base = 0.0;
	YS0 = 0.0;
	YS1 = 0.0;
	YS2 = 0.0;
	Rr = 0.0;

	torque_delay = NULL;
	x5a_delayed = NULL;
	torque_delay_len = 0;
	x5a_delayed_len = 0;

	torque_delay_write_pos = 0;
	torque_delay_read_pos = 0;
	x5a_delayed_write_pos = 0;
	x5a_delayed_read_pos = 0;

	//Initialize desired frequency to 60 Hz
	curr_state.omega = 2*PI*60.0;

	deltamode_inclusive = false;	//By default, don't be included in deltamode simulations
	mapped_freq_variable = NULL;

	first_run = true;				//First time we run, we are the first run (by definition)

	prev_time = 0;
	prev_time_dbl = 0.0;

<<<<<<< HEAD
	is_isochronous_gen = false;	//By default, we're a normal "ugly" generator

	ki_Pconstant = 1;
	kp_Pconstant = 0;

	Q_constant_mode = false;
	ki_Qconstant = 1;
	kp_Qconstant = 0;

	CVRenabled = false;
	ki_cvr = 0;
	kp_cvr = 0;
	kd_cvr = 0;
	CVR_PI = false;
	CVR_PID = false;
	vset_EMAX = 1.05;
	vset_EMIN = 0.95;

	Kd1 = 1;
	Kd2 = 1;
	Kd3 = 1;
	Kn1 = 0;
	Kn2 = 0;
	vset_delta_MAX = 99;
	vset_delta_MIN = -99;

	last_time = 0;
	fuelEmissionCal = false;
	outputEnergy = 0.0;
	FuelUse = 0.0;
	efficiency = 0.0;
	CO2_emission = 0.0;
	SOx_emission = 0.0;
	NOx_emission = 0.0;
	PM10_emission = 0.0;

	pwr_electric_init = -1;
	frequency_deviation_energy = 0;
	frequency_deviation_max = 0;
=======
	//NULL/zero pointers
	pCircuit_V[0] = pCircuit_V[1] = pCircuit_V[2] = NULL;
	pLine_I[0] = pLine_I[1] = pLine_I[2] = NULL;
	value_Circuit_V[0] = value_Circuit_V[1] = value_Circuit_V[2] = complex(0.0,0.0);
	value_Line_I[0] = value_Line_I[1] = value_Line_I[2] = complex(0.0,0.0);

	parent_is_powerflow = false;	//By default, we're not a good child
>>>>>>> b8722c81

	return 1; /* return 1 on success, 0 on failure */
}

/* Object initialization is called once after all object have been created */
int diesel_dg::init(OBJECT *parent)
{
	OBJECT *obj = OBJECTHDR(this);

	double ZB, SB, EB;
	double test_pf;
	gld_property *Frequency_mapped;
	gld_property *temp_property_pointer;
	gld_wlock *test_rlock;
	bool temp_bool_value;
	double temp_voltage_magnitude;

	complex tst, tst2, tst3, tst4;
	current_A = current_B = current_C = 0.0;

	//Set the deltamode flag, if desired
	if ((obj->flags & OF_DELTAMODE) == OF_DELTAMODE)
	{
		deltamode_inclusive = true;	//Set the flag and off we go
	}

	// find parent meter, if not defined, use a default meter (using static variable 'default_meter')
	if (parent!=NULL)
	{
		if (gl_object_isa(parent,"meter","powerflow") || gl_object_isa(parent,"node","powerflow") || gl_object_isa(parent,"load","powerflow"))
		{
			//Flag us as a proper child
			parent_is_powerflow = true;

			//Map the powerflow properties
			pCircuit_V[0] = map_complex_value(parent,"voltage_A");
			pCircuit_V[1] = map_complex_value(parent,"voltage_B");
			pCircuit_V[2] = map_complex_value(parent,"voltage_C");

			pLine_I[0] = map_complex_value(parent,"current_A");
			pLine_I[1] = map_complex_value(parent,"current_B");
			pLine_I[2] = map_complex_value(parent,"current_C");

			//If we were deltamode requesting, set the flag on the other side
			if (deltamode_inclusive==true)
			{
				//Map the current injection variables
				pIGenerated[0] = map_complex_value(parent,"deltamode_generator_current_A");
				pIGenerated[1] = map_complex_value(parent,"deltamode_generator_current_B");
				pIGenerated[2] = map_complex_value(parent,"deltamode_generator_current_C");

				//Map the flag
				temp_property_pointer = new gld_property(parent,"Norton_dynamic");

				//Make sure it worked
				if ((temp_property_pointer->is_valid() != true) || (temp_property_pointer->is_bool() != true))
				{
					GL_THROW("diesel_dg:%s failed to map Norton-equivalence deltamode variable from %s",obj->name?obj->name:"unnamed",parent->name?parent->name:"unnamed");
					/*  TROUBLESHOOT
					While attempting to set up the deltamode interfaces and calculations with powerflow, the required interface could not be mapped.
					Please check your GLM and try again.  If the error persists, please submit a trac ticket with your code.
					*/
				}

				//Flag it to true
				temp_bool_value = true;
				temp_property_pointer->setp<bool>(temp_bool_value,*test_rlock);

				//Remove it
				delete temp_property_pointer;
			}
		}
		else	//Only three-phase node objects supported right now
		{
			GL_THROW("diesel_dg:%s only supports a powerflow node/load/meter or no object as its parent at this time",obj->name?obj->name:"unnamed");
			/*  TROUBLESHOOT
			The diesel_dg object has a parent that is not a powerflow node/load/meter object.  At this time, the diesel_dg object can only be parented
			to a powerflow node, load, or meter or not have a parent.
			*/
		}

		//Map and pull the phases
		temp_property_pointer = new gld_property(parent,"phases");

		//Make sure ti worked
		if ((temp_property_pointer->is_valid() != true) || (temp_property_pointer->is_set() != true))
		{
			GL_THROW("Unable to map phases property - ensure the parent is a meter or a node or a load");
			/*  TROUBLESHOOT
			While attempting to map the phases property from the parent object, an error was encountered.
			Please check and make sure your parent object is a meter or triplex_meter inside the powerflow module and try
			again.  If the error persists, please submit your code and a bug report via the Trac website.
			*/
		}

		//Pull the phase information
		phases = temp_property_pointer->get_set();

		//Clear the temporary pointer
		delete temp_property_pointer;

		if((phases & 0x0007) != 0x0007){//parent does not have all three meters
			GL_THROW("The diesel_dg object must be connected to all three phases. Please make sure the parent object has all three phases.");
			/* TROUBLESHOOT
			The diesel_dg object is a three-phase generator. This message occured because the parent object does not have all three phases.
			Please check and make sure your parent object has all three phases and try again. if the error persists, please submit your code and a bug report via the Trac website.
			*/
		}
	}
	else	//No parent
	{
		//Not a good child -- bad child?
		parent_is_powerflow = false;

		gl_warning("diesel_dg:%d - %s has no parent object - default voltages being used",obj->id,(obj->name ? obj->name : "Unnamed"));
		/*  TROUBLESHOOT
		The diesel_dg object does not have a proper parent -- default voltage values are used.
		*/

		//Determine the magnitude
		temp_voltage_magnitude = Rated_V/sqrt(3.0);

		//Populate the working variables
		value_Circuit_V[0].SetPolar(temp_voltage_magnitude,0.0);
		value_Circuit_V[1].SetPolar(temp_voltage_magnitude,-2.0/3.0*PI);
		value_Circuit_V[2].SetPolar(temp_voltage_magnitude,2.0/3.0*PI);
	}

	//Preliminary check on modes
	if ((Gen_type!=DYNAMIC) && (deltamode_inclusive==true))
	{
		//We're flagged for deltamode, but not in the right mode - force us
		Gen_type=DYNAMIC;

		//Pass a warning
		gl_warning("diesel_dg:%s forced into DYN_SYNCHRONOUS mode",obj->name?obj->name:"unnamed");
		/*  TROUBLESHOOT
		The diesel_dg object had the deltamode_inclusive flag set, but was not of the DYN_SYNCHRONOUS type.
		It has been forced to this type.  If this is not desired, please remove the deltamode_inclusive flag
		or explicitly set it to false.
		*/
	}

	//Old checks - only if not in dynamics mode (that's handled below)
	if (Gen_type!=DYNAMIC)
	{
		if (Gen_mode==UNKNOWN)
		{
			OBJECT *obj = OBJECTHDR(this);
			GL_THROW("Generator control mode is not specified");
			/*  TROUBLESHOOT
			The generator is in the mode of UNKNOWN.  Please change this mode and try again.
			*/
		}
		if (Gen_mode == CONSTANTP)
		{
			GL_THROW("Generator control mode, CONSTANTP is not implemented yet.");
			/* TROUBLESHOOT
			The generator is in the mode of CONSTANTP. Please change this to CONSTANTPQ and try again.
			*/
		}

		//Default checks
		if (Rated_VA==0.0)
		{
			Rated_VA = 12000.0;

			gl_warning("Generator power not specified, defaulting to 12 KVA");
			/*  TROUBLESHOOT
			A rated power for the diesel_dg object was not specified for the non-dynamic
			operation.  It has been assigned a default of 12 KVA.
			*/
		}

		SB = Rated_VA/3;

		if (Rated_V==0.0)
		{
			Rated_V = 480.0;

			gl_warning("Generator voltage not specified, defaulting to 480 V");
			/*  TROUBLESHOOT
			A rated voltage for the diesel_dg object was not specified for the non-dynamic
			operation.  It has been assigned a default of 480 V.
			*/
		}

		EB = Rated_V/sqrt(3.0);

		if (SB!=0.0)
			ZB = EB*EB/SB;
		else
		{
			GL_THROW("Generator power capacity not specified!");
			/*  TROUBLESHOOT
			The power capacity (Rated_VA) is not set.  Please set it and try again.
			*/
		}

		if (Gen_type == SYNCHRONOUS)  
		{
			double Real_Rs = Rs * ZB; 
			double Real_Xs = Xs * ZB;
			double Real_Rg = Rg * ZB; 
			double Real_Xg = Xg * ZB;
			tst = complex(Real_Rg,Real_Xg);
			tst2 = complex(Real_Rs,Real_Xs);
			AMx[0][0] = tst2 + tst;			//Impedance matrix
			AMx[1][1] = tst2 + tst;
			AMx[2][2] = tst2 + tst;
			AMx[0][1] = AMx[0][2] = AMx[1][0] = AMx[1][2] = AMx[2][0] = AMx[2][1] = tst;
			tst3 = (complex(1,0) + complex(2,0)*tst/tst2)/(tst2 + complex(3,0)*tst);
			tst4 = (-tst/tst2)/(tst2 + tst);
			invAMx[0][0] = tst3;			//Admittance matrix (inverse of Impedance matrix)
			invAMx[1][1] = tst3;
			invAMx[2][2] = tst3;
			invAMx[0][1] = AMx[0][2] = AMx[1][0] = AMx[1][2] = AMx[2][0] = AMx[2][1] = tst4;
		}
	}//End not dynamic init checks
	else	//Must be dynamic!
	{
		//Make sure our parent is delta enabled!
		if ((parent->flags & OF_DELTAMODE) != OF_DELTAMODE)
		{
			GL_THROW("diesel_dg:%s - The parented object does not have deltamode flags enabled.",obj->name?obj->name:"unnamed");
			/*  TROUBLESHOOT
			The parent object for the diesel_dg object does not appear to be flagged for deltamode.  This could cause serious problems
			when it tries to update.  Please either enable deltamode in the parented object, or select a different operating mode for the
			diesel_dg object.
			*/
		}

		//Check rated power
		if (Rated_VA<=0.0)
		{
			Rated_VA = 10e6;	//Set to parameter-basis default

			gl_warning("diesel_dg:%s did not have a valid Rated_VA set, assuming 10 MVA",obj->name?obj->name:"unnamed");
			/*  TROUBLESHOOT
			The Rated_VA value was not set or was set to a negative number.  It is being forced to 10 MVA, which is
			the machine base for all of the other default parameter values.
			*/
		}

		//Make sure the limit is positive and non-zero
		if (Overload_Limit_Pub <= 0.0)
		{
			//Set to 25% over again, just because
			Overload_Limit_Pub = 1.25;

			//Give a warning
			gl_warning("diesel_dg:%d %s - overload_limit has a value less than or equal to zero - set to 1.25",obj->id,(obj->name ? obj->name : "Unnamed"));
			/*  TROUBLESHOOT
			The value for overload_limit in diesel_dg must be greater than zero.  If it is not, it will be arbitrarily set to 1.25.
			Explicitly set this value, if this is not intended.
			*/
		}

		//Compute the interval value
		Overload_Limit_Value = Rated_VA * Overload_Limit_Pub;

		//Check voltage value
		if (Rated_V<=0.0)
		{
			Rated_V = 15000.0;	//Set to parameter-basis default

			gl_warning("diesel_dg:%s did not have a valid Rated_V set, assuming 15 kV",obj->name?obj->name:"unnamed");
			/*  TROUBLESHOOT
			The Rated_V property was not set or was invalid.  It is being forced to 15 kV, which aligns with the base for
			all default parameters.  This will be checked again later to see if it matches the connecting point.  If this
			value is not desired, please set it manually.
			*/
		}

		//Determine machine base values for later
		power_base = Rated_VA/3.0;
		voltage_base = Rated_V/sqrt(3.0);
		current_base = power_base / voltage_base;
		impedance_base = voltage_base / current_base;

		//Scale up the impedances appropriately
		YS0 = complex(1.0)/(X0*impedance_base);					//Zero sequence impedance - scaled (not p.u.)
		YS1 = complex(1.0)/(complex(Ra,Xdpp)*impedance_base);	//Positive sequence impedance - scaled (not p.u.)
		YS2 = complex(1.0)/(X2*impedance_base);					//Negative sequence impedance - scaled (not p.u.)

		//Calculate our initial admittance matrix
		convert_Ypn0_to_Yabc(YS0,YS1,YS2, &generator_admittance[0][0]);

		//Compute other constant terms
		Rr = 2.0*(X2.Re()-Ra);

		// If P_CONSTANT mode, change power_val based on given P_CONSTANT_Pref value
		if (Governor_type == P_CONSTANT) {
			for (int i = 0; i < 3; i++) {
				power_val[i].Re() = Rated_VA * gen_base_set_vals.Pref/3;
			}
		}
		if (Q_constant_mode == true) {
			for (int i = 0; i < 3; i++) {
				power_val[i].Im() = Rated_VA * gen_base_set_vals.Qref/3;
			}
		}

		//Check specified power against per-phase limit (power_base) - impose that for now
		if (power_val[0].Mag()>power_base)
		{
			gl_warning("diesel_dg:%s - power_out_A is above 1/3 the total rating, capping",obj->name?obj->name:"unnamed");
			/*  TROUBLESHOOT
			The diesel_dg object has a power_out_A value that is above 1/3 the total rating.  It will be thresholded to
			that level.
			*/

			//Maintain power factor value
			test_pf = power_val[0].Re()/power_val[0].Mag();

			//Form up
			if (power_val[0].Im()<0.0)
				power_val[0] = complex((power_base*test_pf),(-1.0*sqrt(1-test_pf*test_pf)*power_base));
			else
				power_val[0] = complex((power_base*test_pf),(sqrt(1-test_pf*test_pf)*power_base));
		}//End phase A power limit check

		if (power_val[1].Mag()>power_base)
		{
			gl_warning("diesel_dg:%s - power_out_B is above 1/3 the total rating, capping",obj->name?obj->name:"unnamed");
			/*  TROUBLESHOOT
			The diesel_dg object has a power_out_B value that is above 1/3 the total rating.  It will be thresholded to
			that level.
			*/

			//Maintain power factor value
			test_pf = power_val[1].Re()/power_val[1].Mag();

			//Form up
			if (power_val[1].Im()<0.0)
				power_val[1] = complex((power_base*test_pf),(-1.0*sqrt(1-test_pf*test_pf)*power_base));
			else
				power_val[1] = complex((power_base*test_pf),(sqrt(1-test_pf*test_pf)*power_base));
		}//End phase B power limit check

		if (power_val[2].Mag()>power_base)
		{
			gl_warning("diesel_dg:%s - power_out_C is above 1/3 the total rating, capping",obj->name?obj->name:"unnamed");
			/*  TROUBLESHOOT
			The diesel_dg object has a power_out_C value that is above 1/3 the total rating.  It will be thresholded to
			that level.
			*/

			//Maintain power factor value
			test_pf = power_val[2].Re()/power_val[2].Mag();

			//Form up
			if (power_val[2].Im()<0.0)
				power_val[2] = complex((power_base*test_pf),(-1.0*sqrt(1-test_pf*test_pf)*power_base));
			else
				power_val[2] = complex((power_base*test_pf),(sqrt(1-test_pf*test_pf)*power_base));
		}//End phase C power limit check

		//Check for zeros - if any are zero, 50% them (real generator, arbitrary)
		if (power_val[0].Mag() == 0.0)
		{
			gl_warning("diesel_dg:%s - power_out_A is zero - arbitrarily setting to 50%%",obj->name?obj->name:"unnamed");
			/*  TROUBLESHOOT
			The diesel_dg object has a power_out_A value that is zero.  This can cause the generator to never
			partake in the powerflow.  It is being arbitrarily set to 50% of the per-phase rating.  If this is
			undesired, please change the value.
			*/

			power_val[0] = complex(0.5*power_base,0.0);
		}

		if (power_val[1].Mag() == 0.0)
		{
			gl_warning("diesel_dg:%s - power_out_B is zero - arbitrarily setting to 50%%",obj->name?obj->name:"unnamed");
			/*  TROUBLESHOOT
			The diesel_dg object has a power_out_B value that is zero.  This can cause the generator to never
			partake in the powerflow.  It is being arbitrarily set to 50% of the per-phase rating.  If this is
			undesired, please change the value.
			*/

			power_val[1] = complex(0.5*power_base,0.0);
		}

		if (power_val[2].Mag() == 0.0)
		{
			gl_warning("diesel_dg:%s - power_out_C is zero - arbitrarily setting to 50%%",obj->name?obj->name:"unnamed");
			/*  TROUBLESHOOT
			The diesel_dg object has a power_out_C value that is zero.  This can cause the generator to never
			partake in the powerflow.  It is being arbitrarily set to 50% of the per-phase rating.  If this is
			undesired, please change the value.
			*/

			power_val[2] = complex(0.5*power_base,0.0);
		}

		if (apply_rotor_speed_convergence == true)
		{
		//Check if the convergence criterion is proper
		if (rotor_speed_convergence_criterion<0.0)
		{
			gl_warning("diesel_dg:%s - rotor_speed_convergence is less than zero - negating",obj->name?obj->name:"unnamed");
			/*  TROUBLESHOOT
			The value specified for deltamode convergence, rotor_speed_convergence, is a negative value.
			It has been made positive.
			*/

			rotor_speed_convergence_criterion = -rotor_speed_convergence_criterion;
		}
		else if (rotor_speed_convergence_criterion==0.0)
		{
			gl_warning("diesel_dg:%s - rotor_speed_convergence is zero - it may never exit deltamode!",obj->name?obj->name:"unnamed");
			/*  TROUBLESHOOT
			A zero value has been specified as the deltamode convergence criterion for rotor speed.  This is an incredibly tight
			tolerance and may result in the system never converging and exiting deltamode.
			*/
		}
		//defaulted else, must be okay (well, at the very least, not completely wrong)

			//See if we're an isochronous generator too -- that will be used for deltamode convergence
			switch(Governor_type) {
				case NO_GOV:	//No governor
					{
						break;	//Just get us outta here
					}
				case DEGOV1:
					{
						//See if the droop is set appropriately
						if (gov_degov1_R == 0.0)
						{
							is_isochronous_gen = true;
						}
						break;
					}
				case GAST:
					{
						//See if we're an isoch
						if (gov_gast_R == 0.0)
						{
							is_isochronous_gen = true;
						}
						break;
					}
				case GGOV1_OLD:	//GGOV1_OLD uses the same parameter space as GGOV1
				case GGOV1:
					{
						//See if it is set up as a proper isochronous
						if ((gov_ggv1_r == 0.0) && (gov_ggv1_rselect==0))
						{
							is_isochronous_gen = true;
						}
						break;
					}
				default:	//How'd we get here?
					{
						//Could put an error here, but just skip out -- just means we're not an isoch, no matter what
						break;
					}
				}	//switch end
		}//Rotor speed check end

		//Check voltage convergence criterion as well
		if (apply_voltage_mag_convergence == true)
		{
			//See if the exciter is enabled
			if (Exciter_type == NO_EXC)
			{
				gl_warning("diesel_dg:%s - voltage convergence is enabled, but no exciter is present",(obj->name ? obj->name : "unnamed"));
				/*  TROUBLESHOOT
				While performing simple checks on the voltage convergence criterion, no exciter is turned on.  This convergence check
				does nothing in this situation -- it requires an exciter to function
				*/
			}

			//Check if the convergence criterion is proper
			if (voltage_convergence_criterion<0.0)
			{
				gl_warning("diesel_dg:%s - voltage_convergence is less than zero - negating",obj->name?obj->name:"unnamed");
				/*  TROUBLESHOOT
				The value specified for deltamode convergence, voltage_convergence, is a negative value.
				It has been made positive.
				*/

				voltage_convergence_criterion = -voltage_convergence_criterion;
			}
			else if (voltage_convergence_criterion==0.0)
			{
				gl_warning("diesel_dg:%s - voltage_convergence is zero - it may never exit deltamode!",obj->name?obj->name:"unnamed");
				/*  TROUBLESHOOT
				A zero value has been specified as the deltamode convergence criterion for voltage magnitude.  This is an incredibly tight
				tolerance and may result in the system never converging and exiting deltamode.
				*/
			}
			//defaulted else, must be okay (well, at the very least, not completely wrong)
		}

		//Make sure min is above zero
		if ((Min_Ef<=0.0) && (Exciter_type != NO_EXC))
		{
			GL_THROW("diesel_dg:%s - Vterm_min is less than or equal to zero",obj->name?obj->name:"unnamed");
			/*  TROUBLESHOOT
			The minimum (p.u.) terminal voltage for the generator with an AVR is less than or equal to zero.
			Please specify a positive value and try again.
			*/
		}

		//Check Max
		if ((Max_Ef<=Min_Ef) && (Exciter_type != NO_EXC))
		{
			GL_THROW("diesel_dg:%s - Vterm_max is less than or equal to Vterm_min",obj->name?obj->name:"unnamed");
			/*  TROUBLESHOOT
			The maximum (p.u.) terminal voltage for the generator with an AVR is less than or equal to the minmum
			band value.  It must be a higher value.  Please set it to a larger per-unit value and try again.
			*/
		}
		//TODO: Additional comparisons?
	}

	//See if we desire a deltamode update (module-level)
	if (deltamode_inclusive)
	{
		//Check global, for giggles
		if (enable_subsecond_models!=true)
		{
			gl_warning("diesel_dg:%s indicates it wants to run deltamode, but the module-level flag is not set!",obj->name?obj->name:"unnamed");
			/*  TROUBLESHOOT
			The diesel_dg object has the deltamode_inclusive flag set, but not the module-level enable_subsecond_models flag.  The generator
			will not simulate any dynamics this way.
			*/
		}
		else
		{
			//Perform the mapping check for frequency variable -- if no one has elected yet, we become master of frequency
			//Temporary deltamode workarond until elec_frequency object is complete
			Frequency_mapped = NULL;

			//Get linking to checker variable
			Frequency_mapped = new gld_property("powerflow::master_frequency_update");

			//See if it worked
			if ((Frequency_mapped->is_valid() != true) || (Frequency_mapped->is_bool() != true))
			{
				GL_THROW("diesel_dg:%s - Failed to map frequency checking variable from powerflow for deltamode",obj->name?obj->name:"unnamed");
				/*  TROUBLESHOOT
				While attempting to map one of the electrical frequency update variables from the powerflow module, an error
				was encountered.  Please try again, insuring the diesel_dg is parented to a deltamode powerflow object.  If
				the error persists, please submit your code and a bug report via the ticketing system.
				*/
			}

			//Pull the value
			Frequency_mapped->getp<bool>(temp_bool_value,*test_rlock);
			
			//Check the value
			if (temp_bool_value == false)	//No one has mapped yet, we are volunteered
			{
				//Update powerflow frequency
				mapped_freq_variable = new gld_property("powerflow::current_frequency");

				//Make sure it worked
				if ((mapped_freq_variable->is_valid() != true) || (mapped_freq_variable->is_double() != true))
				{
					GL_THROW("diesel_dg:%s - Failed to map frequency checking variable from powerflow for deltamode",obj->name?obj->name:"unnamed");
					//Defined above
				}

				//Flag the frequency mapping as having occurred
				temp_bool_value = true;
				Frequency_mapped->setp<bool>(temp_bool_value,*test_rlock);
			}
			//Default else -- someone else is already mapped, just continue onward

			//Delete the reference
			delete Frequency_mapped;
			
			gen_object_count++;	//Increment the counter
		}
	}//End deltamode inclusive
	else	//Not enabled for this model
	{
		if (enable_subsecond_models == true)
		{
			GL_THROW("diesel_dg:%d %s - Deltamode is enabled for the module, but not this generator!",obj->id,(obj->name ? obj->name : "Unnamed"));
			/*  TROUBLESHOOT
			The diesel_dg is not flagged for deltamode operations, yet deltamode simulations are enabled for the overall system.  This will cause issues when
			the simulation executes, due to missing variables.  It is recommend deltamode be enabled for this object, or a different operating mode utilized.
			It is recommended all objects that support deltamode enable it.
			*/
		}
	}

	// Check if base set points for the various control objects are defined in glm file or not
	if (gen_base_set_vals.vset < -90) {
		Vset_defined = false;
	}
	else {
		Vset_defined = true;
		Vref = gen_base_set_vals.vset;
	}

	if (Kd1 == 0) {
		if (Kd2 == 0) {
			gl_warning("diesel_dg:%d %s - cannot set both Kd1 and Kd2 as 0 for the CVR conntrol! Have changed Kd2 to be 1",obj->id,(obj->name ? obj->name : "Unnamed"));
			/*  TROUBLESHOOT
			The diesel_dg is not flagged for deltamode operations, yet deltamode simulations are enabled for the overall system.  When deltamode
			triggers, this generator may no longer contribute to the system, until event-driven mode resumes.  This could cause issues with the simulation.
			It is recommended all objects that support deltamode enable it.
			*/
		}
		Kd2 = 1;
	}

	// Initialize fuel usage function based on Rated_VA value
	/* For 1000 kVA generator, the fuel usage equation is:
	 % x = load (kVA), y = fuel (gallon)
	 % y = 0.067x + 5.2435
	 */
	dg_1000_a = 0.067;
	dg_1000_b = 5.2435/1000 * (Rated_VA/1000);

	return 1;
}//init ends here

// Presync is called when the clock needs to advance on the first top-down pass */
TIMESTAMP diesel_dg::presync(TIMESTAMP t0, TIMESTAMP t1)
{
	//Does nothing right now - presync not part of the sync list for this object
	return TS_NEVER; /* return t2>t1 on success, t2=t1 for retry, t2<t1 on failure */
}

TIMESTAMP diesel_dg::sync(TIMESTAMP t0, TIMESTAMP t1) 
{
	double Pmech;
	unsigned char jindex, kindex;
	OBJECT *obj = OBJECTHDR(this);
	gld_property *temp_property_ptr;
	double temp_double_high, temp_double_low, temp_double_val, tdiff, ang_diff;
	complex temp_current_val[3];
	complex temp_voltage_val[3];
	FUNCTIONADDR test_fxn;
	complex rotate_value;
	TIMESTAMP tret_value;
	double vdiff;
	double voltage_mag_curr;
	double real_diff;     // Temporary variable representing difference between reference real power and actual real power output
	double reactive_diff; // Temporary variable representing difference between reference reactive power and actual reactive power output
	complex temp_power_val[3];
	complex temp_complex_value_power;
	gld_wlock *test_rlock;

	//Assume always want TS_NEVER
	tret_value = TS_NEVER;

	//Reset the poweflow interfaces
	reset_powerflow_accumulators();

	//First run allocation - in diesel_dg for now, but may need to move elsewhere
	if (first_run == true)	//First run
	{
		//TODO: LOCKING!
		if (deltamode_inclusive && enable_subsecond_models && (torque_delay==NULL))	//We want deltamode - see if it's populated yet
		{
			if (((gen_object_current == -1) || (delta_objects==NULL)) && (enable_subsecond_models == true))
			{
				//Call the allocation routine
				allocate_deltamode_arrays();
			}

			//Check limits of the array
			if (gen_object_current>=gen_object_count)
			{
				GL_THROW("Too many objects tried to populate deltamode objects array in the generators module!");
				/*  TROUBLESHOOT
				While attempting to populate a reference array of deltamode-enabled objects for the generator
				module, an attempt was made to write beyond the allocated array space.  Please try again.  If the
				error persists, please submit a bug report and your code via the trac website.
				*/
			}

			//Add us into the list
			delta_objects[gen_object_current] = obj;

			//Map up the function for interupdate
			delta_functions[gen_object_current] = (FUNCTIONADDR)(gl_get_function(obj,"interupdate_gen_object"));

			//Make sure it worked
			if (delta_functions[gen_object_current] == NULL)
			{
				GL_THROW("Failure to map deltamode function for device:%s",obj->name);
				/*  TROUBLESHOOT
				Attempts to map up the interupdate function of a specific device failed.  Please try again and ensure
				the object supports deltamode.  If the error persists, please submit your code and a bug report via the
				trac website.
				*/
			}

			//Map up the function for postupdate
			post_delta_functions[gen_object_current] = (FUNCTIONADDR)(gl_get_function(obj,"postupdate_gen_object"));

			//Make sure it worked
			if (post_delta_functions[gen_object_current] == NULL)
			{
				GL_THROW("Failure to map post-deltamode function for device:%s",obj->name);
				/*  TROUBLESHOOT
				Attempts to map up the postupdate function of a specific device failed.  Please try again and ensure
				the object supports deltamode.  If the error persists, please submit your code and a bug report via the
				trac website.
				*/
			}

			//Update pointer
			gen_object_current++;

			//See if we're attached to a node-esque object
			if (obj->parent != NULL)
			{
				if (gl_object_isa(obj->parent,"meter","powerflow") || gl_object_isa(obj->parent,"load","powerflow") || gl_object_isa(obj->parent,"node","powerflow") || gl_object_isa(obj->parent,"elec_frequency","powerflow"))
				{
					//Check the nominal voltage
					temp_property_ptr = new gld_property(obj->parent,"nominal_voltage");

					//Check it
					if ((temp_property_ptr->is_valid() != true) || (temp_property_ptr->is_double() != true))
					{
						GL_THROW("diesel_dg:%s - unable to retrieve nominal_voltage from parent!",obj->name?obj->name:"unnamed");
						/*  TROUBLESHOOT
						While attempting to retrieve the nominal_voltage value of the parented node, something went wrong.  Please
						try again.  If the error persists, please submit your code and a bug report via the trac website.
						*/
					}
					else	//Found it
					{
						//Pull its value
						temp_double_val = temp_property_ptr->get_double();

						//Form a "deadband" - not sure how much it will like "exact" comparisons of doubles
						temp_double_high = Rated_V/sqrt(3.0)*1.01;
						temp_double_low = Rated_V/sqrt(3.0)*0.99;

						//Compare it
						if ((temp_double_val > temp_double_high) || (temp_double_val < temp_double_low))
						{
							GL_THROW("diesel_dg:%s - nominal voltage mismatch!",obj->name?obj->name:"unnamed");
							/*  TROUBLESHOOT
							The Rated_V value for the diesel_dg object (line-line value) is not within 1% of the nominal
							wye-voltage of the parent meter.  Please fix this and try again.
							*/
						}
					}//End found point else

					//clear the property
					delete temp_property_ptr;

					//Map the bus mappings
					test_fxn = (FUNCTIONADDR)(gl_get_function(obj->parent,"delta_linkage_node"));

					//See if it was located
					if (test_fxn == NULL)
					{
						GL_THROW("diesel_dg:%s - failed to map bus admittance matrix from node:%s",(obj->name?obj->name:"unnamed"),(obj->parent->name?obj->parent->name:"unnamed"));
						/*  TROUBLESHOOT
						While attempting to map the location of a bus interface point for the deltamode capabilities, an error was encountered.
						Please try again.  If the error persists, please submit your code and a bug report via the trac website.
						*/
					}

					//Map the value - bus admittance is 0
					bus_admittance_mat = ((complex * (*)(OBJECT *, unsigned char))(*test_fxn))(obj->parent,0);

					//See if it worked (should return NULL if the object wasn't "delta-compliant"
					if (bus_admittance_mat==NULL)
					{
						GL_THROW("diesel_dg:%s - invalid reference passed from node:%s",(obj->name?obj->name:"unnamed"),(obj->parent->name?obj->parent->name:"unnamed"));
						/*  TROUBLESHOOT
						While attempting to map a deltamode interface variable, an error occurred.  This could be due to the matrix not being
						initialized correctly, or because the attached node is not flagged for deltamode.
						*/
					}

					//Copy the contents in
					for (jindex=0; jindex<3; jindex++)
					{
						for (kindex=0; kindex<3; kindex++)
						{
							bus_admittance_mat[3*jindex+kindex]+=generator_admittance[jindex][kindex];
						}
					}

					//Map the value - PGenerated is 1
					pPGenerated = new gld_property(obj->parent,"deltamode_PGenTotal");

					//See if it worked (should return NULL if the object wasn't "delta-compliant"
					if ((pPGenerated->is_valid() != true) || (pPGenerated->is_complex() != true))
					{
						GL_THROW("diesel_dg:%s - invalid reference passed from node:%s",(obj->name?obj->name:"unnamed"),(obj->parent->name?obj->parent->name:"unnamed"));
						//Defined above
					}

					//Map the value - full bus admittance is 3
					full_bus_admittance_mat = ((complex * (*)(OBJECT *, unsigned char))(*test_fxn))(obj->parent,3);

					//See if it worked (should return NULL if the object wasn't "delta-compliant"
					if (full_bus_admittance_mat==NULL)
					{
						GL_THROW("diesel_dg:%s - invalid reference passed from node:%s",(obj->name?obj->name:"unnamed"),(obj->parent->name?obj->parent->name:"unnamed"));
						//Defined above
					}

<<<<<<< HEAD
					//Map up requisite variables we missed earlier?

=======
>>>>>>> b8722c81
					//Accumulate and pass our starting power
					temp_complex_value_power = power_val[0] + power_val[1] + power_val[2];

					//Push it up
					pPGenerated->setp<complex>(temp_complex_value_power,*test_rlock);

				}//End parent is a node object
				else	//Nope, so who knows what is going on - better fail, just to be safe
				{
					GL_THROW("diesel_dg:%s - invalid parent object:%s",(obj->name?obj->name:"unnamed"),(obj->parent->name?obj->parent->name:"unnamed"));
					/*  TROUBLESHOOT
					At this time, for proper dynamic functionality a diesel_dg object must be parented to a three-phase powerflow node
					object (node, load, meter).  The parent object is not one of those objects.
					*/
				}
			}//End non-null parent

			//Initialize a governor array - just so calls can be made to init dynamics easier
			torque_delay_len=1;

			//Now set it up
			torque_delay = (double *)gl_malloc(torque_delay_len*sizeof(double));

			//Make sure it worked
			if (torque_delay == NULL)
			{
				gl_error("diesel_dg: failed to allocate to allocate the delayed torque array for DEGOV1!");
				//Define below

				return TS_INVALID;
			}

			//Initialize the trackers
			torque_delay_write_pos = 0;
			torque_delay_read_pos = 0;

			//Force us to reiterate one
			tret_value = t1;
		}//End deltamode specials - first pass
		//Default else - no deltamode stuff
	}//End first timestep

	//Existing code retained - kept as "not dynamic"
	if (Gen_type != DYNAMIC)
	{
		indicated_hp = (100000/60)*(pressure*cylinder_length*(3.1416/4)*cylinder_radius*cylinder_radius*speed*cylinders);
		
		brake_hp = 2*3.1416*(speed/stroke)*(torque/cylinders)/60;

		thermal_efficiency = (brake_hp/indicated_hp)*100;

		energy_supplied = fuel * calotific_fuel;

		heat_equivalent_ip = indicated_hp * time_operation * 60/1000;

		energy_coolingwater = w_coolingwater * 4.187 * (outlet_temperature - inlet_temperature);

		mass_exhaustgas = (fuel * air_fuel) - (steam_exhaust * fuel);

		energy_exhaustgas = mass_exhaustgas * specific_heat_dry * (exhaust_temperature - room_temperature);

		energy_steam = (steam_exhaust * fuel) * (4.187 * (100 - room_temperature) + 2257.9 + specific_heat_steam * (exhaust_temperature - 100));

		total_energy_exhaustgas = energy_exhaustgas + energy_steam;

		unaccounted_energyloss = energy_supplied - heat_equivalent_ip - energy_coolingwater - total_energy_exhaustgas;	

		Pmech = brake_hp;

		Pconv = 1 * Pmech;  //TO DO:  friction and windage loss, misc. loss model

		//current_A = current_B = current_C = 0.0;

		int k;
		//Powerflow value pull
		pull_powerflow_values();

		voltage_A = value_Circuit_V[0];	//Syncs the meter parent to the generator.
		voltage_B = value_Circuit_V[1];
		voltage_C = value_Circuit_V[2];

		double Pconva = (voltage_A.Mag() / (voltage_A.Mag() + voltage_B.Mag() + voltage_C.Mag()))*Pconv;
		double Pconvb = (voltage_B.Mag() / (voltage_A.Mag() + voltage_B.Mag() + voltage_C.Mag()))*Pconv;
		double Pconvc = (voltage_C.Mag() / (voltage_A.Mag() + voltage_B.Mag() + voltage_C.Mag()))*Pconv;

		if (Gen_type == SYNCHRONOUS)	
		{											//sg ef mode is not working yet
			double Mxef, Mnef, PoutA, PoutB, PoutC, QoutA, QoutB, QoutC;
			complex SoutA, SoutB, SoutC;
			complex lossesA, lossesB, lossesC;

			Mxef = Max_Ef * Rated_V/sqrt(3.0);
			Mnef = Min_Ef * Rated_V/sqrt(3.0);

			
			if (Gen_mode == CONSTANTE)	//Ef is controllable to give a needed power output.
			{
				current_A = invAMx[0][0]*(voltage_A - EfA) + invAMx[0][1]*(voltage_B - EfB) + invAMx[0][2]*(voltage_C - EfC);
				current_B = invAMx[1][0]*(voltage_A - EfA) + invAMx[1][1]*(voltage_B - EfB) + invAMx[1][2]*(voltage_C - EfC);
				current_C = invAMx[2][0]*(voltage_A - EfA) + invAMx[2][1]*(voltage_B - EfB) + invAMx[2][2]*(voltage_C - EfC);

				SoutA = -voltage_A * (~(current_A));  //TO DO:  unbalanced
				SoutB = -voltage_B * (~(current_B));
				SoutC = -voltage_C * (~(current_C));
			}

			else if (Gen_mode == CONSTANTPQ)	//Gives a constant output power of real power converted Pout,  
			{									//then Qout is found through a controllable power factor.
				if (Pconva > 1*Max_P/3) {
					Pconva = 1*Max_P/3;		//If air density increases, power extracted can be much greater
				}								//than amount the generator can handle.  This limits to 5% overpower.
				if (Pconvb > 1*Max_P/3) {
					Pconvb = 1*Max_P/3;
				}
				if (Pconvc > 1*Max_P/3) {
					Pconvc = 1*Max_P/3;
				}
				
				current_A = -(~(complex(Pconva,(Pconva/pf)*sin(acos(pf)))/voltage_A));
				current_B = -(~(complex(Pconvb,(Pconvb/pf)*sin(acos(pf)))/voltage_B));
				current_C = -(~(complex(Pconvc,(Pconvc/pf)*sin(acos(pf)))/voltage_C));

				for (k = 0; k < 100; k++)
				{
					PoutA = Pconva - current_A.Mag()*current_A.Mag()*(AMx[0][0] - AMx[0][1]).Re();
					PoutB = Pconvb - current_B.Mag()*current_B.Mag()*(AMx[1][1] - AMx[0][1]).Re();
					PoutC = Pconvc - current_C.Mag()*current_C.Mag()*(AMx[2][2] - AMx[0][1]).Re();

					QoutA = pf/fabs(pf)*PoutA*sin(acos(pf));
					QoutB = pf/fabs(pf)*PoutB*sin(acos(pf));
					QoutC = pf/fabs(pf)*PoutC*sin(acos(pf));

					current_A = -(~(complex(PoutA,QoutA)/voltage_A));
					current_B = -(~(complex(PoutB,QoutB)/voltage_B));
					current_C = -(~(complex(PoutC,QoutC)/voltage_C));
				}

				EfA = voltage_A - (AMx[0][0] - AMx[0][1])*current_A - AMx[0][2]*(current_A + current_B + current_C);
				EfB = voltage_B - (AMx[1][1] - AMx[1][0])*current_A - AMx[1][2]*(current_A + current_B + current_C);
				EfC = voltage_C - (AMx[2][2] - AMx[2][0])*current_A - AMx[2][1]*(current_A + current_B + current_C);

				//if (EfA.Mag() > Mxef || EfA.Mag() > Mxef || EfA.Mag() > Mxef)
				//{
				//	Gen_mode = CONSTANTEf;
				//}TO DO:  loop back to Ef if true?
			}
		}//Synchronous generator ends here
		
		//test functions

		double PowerA, PowerB, PowerC, QA, QB, QC;

		PowerA = -voltage_A.Mag()*current_A.Mag()*cos(voltage_A.Arg() - current_A.Arg());
		PowerB = -voltage_B.Mag()*current_B.Mag()*cos(voltage_B.Arg() - current_B.Arg());
		PowerC = -voltage_C.Mag()*current_C.Mag()*cos(voltage_C.Arg() - current_C.Arg());

		QA = -voltage_A.Mag()*current_A.Mag()*sin(voltage_A.Arg() - current_A.Arg());
		QB = -voltage_B.Mag()*current_B.Mag()*sin(voltage_B.Arg() - current_B.Arg());
		QC = -voltage_C.Mag()*current_C.Mag()*sin(voltage_C.Arg() - current_C.Arg());

		TotalPowerOutput = complex((PowerA + PowerB + PowerC),(QA + QB + QC));

		GenElecEff = TotalPowerOutput.Re()/Pconv * 100;

		value_Line_I[0] = current_A;
		value_Line_I[1] = current_B;
		value_Line_I[2] = current_C;

	}//End no dynamic generator (older code)
	else	//Must be a synchronous dynamic machine
	{
		//Only do updates if this is a new timestep
		if ((prev_time < t1) && (first_run == false))
		{
			//Pull the current powerflow values down
			pull_powerflow_values();

			//Get time difference
			tdiff = (double)(t1)-prev_time_dbl;

			//Calculate rotor angle update
			ang_diff = (curr_state.omega - omega_ref)*tdiff;
			curr_state.rotor_angle += ang_diff;

			//Figure out the rotation to the existing values
			rotate_value = complex_exp(ang_diff);

			//Apply to voltage - See if this breaks stuff
			value_Circuit_V[0] = value_Circuit_V[0]*rotate_value;
			value_Circuit_V[1] = value_Circuit_V[1]*rotate_value;
			value_Circuit_V[2] = value_Circuit_V[2]*rotate_value;

			//Do a voltage push, since this originally did
			push_powerflow_values(true);

			//Rotate the current injection too, otherwise it may "undo" this
			value_IGenerated[0] = value_IGenerated[0]*rotate_value;
			value_IGenerated[1] = value_IGenerated[1]*rotate_value;
			value_IGenerated[2] = value_IGenerated[2]*rotate_value;

			if (Governor_type == P_CONSTANT) {
				//Figure out P difference based on given Pref
				real_diff = (gen_base_set_vals.Pref - (power_val[0].Re() + power_val[1].Re() + power_val[2].Re()) / Rated_VA) / 3.0;
				real_diff = real_diff * Rated_VA;

				//Copy in value
				temp_power_val[0] = power_val[0] + complex(real_diff, 0.0);
				temp_power_val[1] = power_val[1] + complex(real_diff, 0.0);
				temp_power_val[2] = power_val[2] + complex(real_diff, 0.0);

				//Back out the current injection
				temp_current_val[0] = ~(temp_power_val[0]/pCircuit_V[0]) + generator_admittance[0][0]*pCircuit_V[0] + generator_admittance[0][1]*pCircuit_V[1] + generator_admittance[0][2]*pCircuit_V[2];
				temp_current_val[1] = ~(temp_power_val[1]/pCircuit_V[1]) + generator_admittance[1][0]*pCircuit_V[0] + generator_admittance[1][1]*pCircuit_V[1] + generator_admittance[1][2]*pCircuit_V[2];
				temp_current_val[2] = ~(temp_power_val[2]/pCircuit_V[2]) + generator_admittance[2][0]*pCircuit_V[0] + generator_admittance[2][1]*pCircuit_V[1] + generator_admittance[2][2]*pCircuit_V[2];

				//Apply and see what happens
				IGenerated[0] = temp_current_val[0];
				IGenerated[1] = temp_current_val[1];
				IGenerated[2] = temp_current_val[2];

				//Keep us here
				tret_value = t1;
			}

			//Update time
			prev_time = t1;
			prev_time_dbl = (double)(t1);

			//Compute our current voltage point - see if we need to adjust things (if we have an AVR)
			if (Exciter_type == SEXS)
			{
				//Compute our current voltage point (pos_sequence)
				convert_abc_to_pn0(&value_Circuit_V[0],&temp_voltage_val[0]);

				//Get the positive sequence magnitude
				voltage_mag_curr = temp_voltage_val[0].Mag()/voltage_base;

				if (Q_constant_mode == true) {
					//Figure out Q difference based on given Qref
					reactive_diff = (gen_base_set_vals.Qref - (power_val[0].Im() + power_val[1].Im() + power_val[2].Im()) / Rated_VA) / 3.0;
					reactive_diff = reactive_diff * Rated_VA;

					//Copy in value
					temp_power_val[0] = power_val[0] + complex(real_diff,reactive_diff);
					temp_power_val[1] = power_val[1] + complex(real_diff,reactive_diff);
					temp_power_val[2] = power_val[2] + complex(real_diff,reactive_diff);

					//Back out the current injection
					temp_current_val[0] = ~(temp_power_val[0]/pCircuit_V[0]) + generator_admittance[0][0]*pCircuit_V[0] + generator_admittance[0][1]*pCircuit_V[1] + generator_admittance[0][2]*pCircuit_V[2];
					temp_current_val[1] = ~(temp_power_val[1]/pCircuit_V[1]) + generator_admittance[1][0]*pCircuit_V[0] + generator_admittance[1][1]*pCircuit_V[1] + generator_admittance[1][2]*pCircuit_V[2];
					temp_current_val[2] = ~(temp_power_val[2]/pCircuit_V[2]) + generator_admittance[2][0]*pCircuit_V[0] + generator_admittance[2][1]*pCircuit_V[1] + generator_admittance[2][2]*pCircuit_V[2];

					//Apply and see what happens
					IGenerated[0] = temp_current_val[0];
					IGenerated[1] = temp_current_val[1];
					IGenerated[2] = temp_current_val[2];

					//Keep us here
					tret_value = t1;
				}


				if ((voltage_mag_curr>Max_Ef) || (voltage_mag_curr<Min_Ef))
				{

					//See where the value is
					vdiff = temp_voltage_val[0].Mag()/voltage_base - gen_base_set_vals.vset;

					//Figure out Q difference
					reactive_diff = (YS1_Full.Im()*(vdiff*voltage_base)*voltage_base)/3.0;

					//Copy in value
					temp_power_val[0] = power_val[0] + complex(0.0,reactive_diff);
					temp_power_val[1] = power_val[1] + complex(0.0,reactive_diff);
					temp_power_val[2] = power_val[2] + complex(0.0,reactive_diff);

					//Back out the current injection
					temp_current_val[0] = ~(temp_power_val[0]/value_Circuit_V[0]) + generator_admittance[0][0]*value_Circuit_V[0] + generator_admittance[0][1]*value_Circuit_V[1] + generator_admittance[0][2]*value_Circuit_V[2];
					temp_current_val[1] = ~(temp_power_val[1]/value_Circuit_V[1]) + generator_admittance[1][0]*value_Circuit_V[0] + generator_admittance[1][1]*value_Circuit_V[1] + generator_admittance[1][2]*value_Circuit_V[2];
					temp_current_val[2] = ~(temp_power_val[2]/value_Circuit_V[2]) + generator_admittance[2][0]*value_Circuit_V[0] + generator_admittance[2][1]*value_Circuit_V[1] + generator_admittance[2][2]*value_Circuit_V[2];

					//Apply and see what happens
					value_IGenerated[0] = temp_current_val[0];
					value_IGenerated[1] = temp_current_val[1];
					value_IGenerated[2] = temp_current_val[2];

					//Keep us here
					tret_value = t1;
				}
				//Default else - do nothing
			}
			//Default else - no AVR
		}
		//Nothing else in here right now....all handled internal to powerflow
	}//End synchronous dynamics-enabled generator

	//Push the various accumulator values up
	push_powerflow_values(false);

	return tret_value;
}

/* Postsync is called when the clock needs to advance on the second top-down pass */
TIMESTAMP diesel_dg::postsync(TIMESTAMP t0, TIMESTAMP t1)
{
	complex temp_current_val[3];
	int ret_state;
	OBJECT *obj = OBJECTHDR(this);
	complex aval, avalsq;
	TIMESTAMP dt;

	TIMESTAMP t2 = TS_NEVER;

	//Reset the powerflow interface values, for giggles
	reset_powerflow_accumulators();

	if (Gen_type == DYNAMIC)
	{
		//Update global, if necessary - assume everyone grabbed by sync
		if (deltamode_endtime != TS_NEVER)
		{
			deltamode_endtime = TS_NEVER;
			deltamode_endtime_dbl = TSNVRDBL;
		}

<<<<<<< HEAD
		// Update energy, fuel usage, and emissions for the past time step, before updating power output
		if (fuelEmissionCal == true) {

			if (first_run == true)
			{
				dt = 0;
			}
			else if (last_time == 0)
			{
				last_time = t1;
				dt = 0;
			}
			else if (last_time < t1)
			{
				dt = t1 - last_time;
				last_time = t1;
			}
			else
				dt = 0;

			outputEnergy += fabs(curr_state.pwr_electric.Re()/1000) * (double)dt / 3600;
			FuelUse += (fabs(curr_state.pwr_electric.Re()/1000) * dg_1000_a + dg_1000_b) * (double)dt / 3600;
			if (FuelUse != 0) {
				efficiency = outputEnergy/FuelUse;
			}
			CO2_emission += (-6e-5 * pow(FuelUse, 3) + 0.0087 * pow(FuelUse, 2) - FuelUse * 0.3464 + 25.824) * (double)dt / 3600;
			SOx_emission += (-5e-7 * pow(FuelUse, 2) + FuelUse * 0.0001 + 0.0206) * (double)dt / 3600;
			NOx_emission += (6e-5 * pow(FuelUse, 2) - FuelUse * 0.0048 + 0.2551) * (double)dt / 3600;
			PM10_emission += (-2e-9 * pow(FuelUse, 4) + 3e-7 * pow(FuelUse, 3) - 2e-5 * pow(FuelUse, 2) + FuelUse * 8e-5 + 0.0083) * (double)dt / 3600;

			if (pwr_electric_init <= 0) {
				pwr_electric_init = curr_state.pwr_electric.Re();
			}
		}
=======
		//Update the powerflow variables
		pull_powerflow_values();
>>>>>>> b8722c81

		//Update output power
		//Get current injected
		temp_current_val[0] = (value_IGenerated[0] - generator_admittance[0][0]*value_Circuit_V[0] - generator_admittance[0][1]*value_Circuit_V[1] - generator_admittance[0][2]*value_Circuit_V[2]);
		temp_current_val[1] = (value_IGenerated[1] - generator_admittance[1][0]*value_Circuit_V[0] - generator_admittance[1][1]*value_Circuit_V[1] - generator_admittance[1][2]*value_Circuit_V[2]);
		temp_current_val[2] = (value_IGenerated[2] - generator_admittance[2][0]*value_Circuit_V[0] - generator_admittance[2][1]*value_Circuit_V[1] - generator_admittance[2][2]*value_Circuit_V[2]);

		//Update power output variables, just so we can see what is going on
		power_val[0] = value_Circuit_V[0]*~temp_current_val[0];
		power_val[1] = value_Circuit_V[1]*~temp_current_val[1];
		power_val[2] = value_Circuit_V[2]*~temp_current_val[2];

		//Update the output power variable
		curr_state.pwr_electric = power_val[0] + power_val[1] + power_val[2];
	}

	if (first_run == true)	//Final init items - namely deltamode supersecond exciter
	{
		if (deltamode_inclusive && enable_subsecond_models && (torque_delay!=NULL)) 	//Still "first run", but at least one powerflow has completed (call init dyn now)
		{
			ret_state = init_dynamics(&curr_state);

			if (ret_state == FAILED)
			{
				GL_THROW("diesel_dg:%s - unsuccessful call to dynamics initialization",(obj->name?obj->name:"unnamed"));
				/*  TROUBLESHOOT
				While attempting to call the dynamics initialization function of the diesel_dg object, a failure
				state was encountered.  See other error messages for further details.
				*/
			}

			//Compute the AVR-related admittance - convert to positive sequence value first
			//Constants
			aval = complex(cos(2.0*PI/3.0),sin(2.0*PI/3.0));
			avalsq = aval*aval;

			//Perform the conversion
			YS1_Full = full_bus_admittance_mat[0]+aval*full_bus_admittance_mat[3]+avalsq*full_bus_admittance_mat[6];
			YS1_Full += avalsq*full_bus_admittance_mat[1]+full_bus_admittance_mat[4]+aval*full_bus_admittance_mat[7];
			YS1_Full += aval*full_bus_admittance_mat[2]+avalsq*full_bus_admittance_mat[5]+full_bus_admittance_mat[8];
			YS1_Full /= 3.0;

		}//End "first run" paired
		//Default else - not dynamics-oriented, deflag
		
		//Deflag us
		first_run = false;
	}

	return t2; /* return t2>t1 on success, t2=t1 for retry, t2<t1 on failure */
}

//Map Complex value
gld_property *diesel_dg::map_complex_value(OBJECT *obj, char *name)
{
	gld_property *pQuantity;
	OBJECT *objhdr = OBJECTHDR(this);

	//Map to the property of interest
	pQuantity = new gld_property(obj,name);

	//Make sure it worked
	if ((pQuantity->is_valid() != true) || (pQuantity->is_complex() != true))
	{
		GL_THROW("diesel_dg:%d %s - Unable to map property %s from object:%d %s",objhdr->id,(objhdr->name ? objhdr->name : "Unnamed"),name,obj->id,(obj->name ? obj->name : "Unnamed"));
		/*  TROUBLESHOOT
		While attempting to map a quantity from another object, an error occurred in diesel_dg.  Please try again.
		If the error persists, please submit your system and a bug report via the ticketing system.
		*/
	}

	//return the pointer
	return pQuantity;
}

//Map double value
gld_property *diesel_dg::map_double_value(OBJECT *obj, char *name)
{
	gld_property *pQuantity;
	OBJECT *objhdr = OBJECTHDR(this);

	//Map to the property of interest
	pQuantity = new gld_property(obj,name);

	//Make sure it worked
	if ((pQuantity->is_valid() != true) || (pQuantity->is_double() != true))
	{
		GL_THROW("diesel_dg:%d %s - Unable to map property %s from object:%d %s",objhdr->id,(objhdr->name ? objhdr->name : "Unnamed"),name,obj->id,(obj->name ? obj->name : "Unnamed"));
		/*  TROUBLESHOOT
		While attempting to map a quantity from another object, an error occurred in diesel_dg.  Please try again.
		If the error persists, please submit your system and a bug report via the ticketing system.
		*/
	}

	//return the pointer
	return pQuantity;
}

//Function to pull the various powerflow gld_property values into their storage arrays
void diesel_dg::pull_powerflow_values(void)
{
	int indexval;

	//See if we're a proper child -- otherwise, skip all this
	if (parent_is_powerflow == true)
	{
		for (indexval=0; indexval<3; indexval++)
		{
			//Pull the voltage down
			value_Circuit_V[indexval] = pCircuit_V[indexval]->get_complex();

			//Deltamode accumulators
			if (deltamode_inclusive == true)
			{
				//Update IGenerated, in case the powerflow is overriding it
				value_IGenerated[indexval] = pIGenerated[indexval]->get_complex();
			}
		}
	}
	//Default else -- do nothing
}

//Function to push/update the accumulators associated with the powerflow
//Flag to update voltages, since those are usually a pull value (only does that
void diesel_dg::push_powerflow_values(bool update_voltage)
{
	complex temp_complex_val;
	gld_wlock *test_rlock;
	int indexval;

	//See if we're proper first
	if (parent_is_powerflow == true)
	{
		if (update_voltage == true)
		{
			//Loop through the three-phases/accumulators
			for (indexval=0; indexval<3; indexval++)
			{
				//**** push voltaget value -- not an accumulator, just force ****/
				pCircuit_V[indexval]->setp<complex>(value_Circuit_V[indexval],*test_rlock);
			}
		}
		else	//Standard update
		{
			//Loop through the three-phases/accumulators
			for (indexval=0; indexval<3; indexval++)
			{
				//**** Pure Current value ***/
				//Pull current value again, just in case
				temp_complex_val = pLine_I[indexval]->get_complex();

				//Add the difference
				temp_complex_val += value_Line_I[indexval];

				//Push it back up
				pLine_I[indexval]->setp<complex>(temp_complex_val,*test_rlock);

				//Update dynamic variables
				if (deltamode_inclusive == true)
				{
					//**** Pre-rotated current injection value ***/
					//This is a direct write - not an accumulator
					pIGenerated[indexval]->setp<complex>(value_IGenerated[indexval],*test_rlock);
				}					
			}
		}
	}
	//Default else -- don't do anything
}

//Function to reset the accumulators/temp variables for powerflow
void diesel_dg::reset_powerflow_accumulators(void)
{
	int indexval;

	//Loop through and zero them
	for (indexval=0; indexval<3; indexval++)
	{
		//pLine_I values
		value_Line_I[indexval] = complex(0.0,0.0);
	}
}

//Converts the admittance terms from sequence (pn0) to three-phase (abc)
//Asumes output matrix is a 3x3 declaration
//Inputs are Y0 - zero sequence admittance
//			 Y1 - positive sequence	admittance
//			 Y2 - negative sequence admittance
void diesel_dg::convert_Ypn0_to_Yabc(complex Y0, complex Y1, complex Y2, complex *Yabcmat)
{
	complex aval, aval_sq;

	//Define the "transformation" term (1@120deg)
	aval = complex(cos(2.0*PI/3.0),sin(2.0*PI/3.0));
	
	//Make the square, since we'll need it a few places
	aval_sq = aval*aval;

	//Note - aval^3 is a full rotation, so it is just 1.0
	//aval^4 is aval (full rotation + 1)

	//Form up the output directly
	Yabcmat[0] = (Y0 + Y1 + Y2)/3.0;
	Yabcmat[1] = (Y0 + aval*Y1+aval_sq*Y2)/3.0;
	Yabcmat[2] = (Y0 + aval_sq*Y1+aval*Y2)/3.0;
	Yabcmat[3] = (Y0 + aval_sq*Y1+aval*Y2)/3.0;
	Yabcmat[4] = (Y0 + Y1 + Y2)/3.0;
	Yabcmat[5] = (Y0 + aval*Y1+aval_sq*Y2)/3.0;
	Yabcmat[6] = (Y0 + aval*Y1+aval_sq*Y2)/3.0;
	Yabcmat[7] = (Y0 + aval_sq*Y1+aval*Y2)/3.0;
	Yabcmat[8] = (Y0 + Y1 + Y2)/3.0;
}

//Converts a 3x1 sequence vector to a 3x1 abc vector
//Xpn0 is formatted [positive, negative, zero]
//Xabc is formatted [a b c]
void diesel_dg::convert_pn0_to_abc(complex *Xpn0, complex *Xabc)
{
	complex aval, aval_sq;

	//Define the "transformation" term (1@120deg)
	aval = complex(cos(2.0*PI/3.0),sin(2.0*PI/3.0));
	
	//Make the square, since we'll need it a few places
	aval_sq = aval*aval;

	//Form up the output directly
	Xabc[0] = Xpn0[2] + Xpn0[0] + Xpn0[1];
	Xabc[1] = Xpn0[2] + aval_sq*Xpn0[0] + aval*Xpn0[1];
	Xabc[2] = Xpn0[2] + aval*Xpn0[0] + aval_sq*Xpn0[1];
}

//Converts a 3x1 abc vector to a 3x1 sequence components vector
//Xabc is formatted [a b c]
//Xpn0 is formatted [positive, negative, zero]
void diesel_dg::convert_abc_to_pn0(complex *Xabc, complex *Xpn0)
{
	complex aval, aval_sq;

	//Define the "transformation" term (1@120deg)
	aval = complex(cos(2.0*PI/3.0),sin(2.0*PI/3.0));
	
	//Make the square, since we'll need it a few places
	aval_sq = aval*aval;

	//Form up the output directly - note the output form is jostled
	//from the default (defaults to zero, pos, neg)
	Xpn0[0] = (Xabc[0] + (aval*Xabc[1]) + (aval_sq*Xabc[2]))/3.0;
	Xpn0[1] = (Xabc[0] + (aval_sq*Xabc[1]) + (aval*Xabc[2]))/3.0;
	Xpn0[2] = (Xabc[0] + Xabc[1] + Xabc[2])/3.0;
}

//////////////////////////////////////////////////////////////////////////
// IMPLEMENTATION OF DELTA MODE
//////////////////////////////////////////////////////////////////////////
//Module-level call
SIMULATIONMODE diesel_dg::inter_deltaupdate(unsigned int64 delta_time, unsigned long dt, unsigned int iteration_count_val)
{
	unsigned char pass_mod;
	unsigned int loop_index;
<<<<<<< HEAD
	double temp_double, temp_mag_val, temp_mag_diff;
=======
	double temp_double, temp_double_freq_val;
>>>>>>> b8722c81
	double deltat, deltath;
	double omega_pu;
	double x5a_now;
	complex temp_rotation;
	complex temp_complex[3];
	complex temp_current_val[3];
	gld_wlock *test_rlock;

	//Create delta_t variable
	deltat = (double)dt/(double)DT_SECOND;
	deltath = deltat/2.0;

	//Reset the powerflow interface variables
	reset_powerflow_accumulators();

	//Pull the present powerflow values
	pull_powerflow_values();

	//Initialization items
	if ((delta_time==0) && (iteration_count_val==0))	//First run of new delta call
	{
		
		//Allocate torque-delay array properly - if neeeded
		if (Governor_type == DEGOV1) 
		{
			//See if we need to free first
			if (torque_delay!=NULL)
			{
				gl_free(torque_delay);	//Free it up
			}

			//Figure out how big the new array needs to be - Make it one lo
			torque_delay_len=(unsigned int)(gov_degov1_TD*DT_SECOND/dt);

			//See if there's any leftovers
			temp_double = gov_degov1_TD-(double)(torque_delay_len*dt)/(double)DT_SECOND;

			if (temp_double > 0.0)	//Means bigger, +1 it
				torque_delay_len += 1;
			//Default else - it's either just right, or negative (meaning we should be 1 bigger already)

			//Now set it up
			torque_delay = (double *)gl_malloc(torque_delay_len*sizeof(double));

			//Make sure it worked
			if (torque_delay == NULL)
			{
				gl_error("diesel_dg: failed to allocate to allocate the delayed torque array for Governor!");
				/*  TROUBLESHOOT
				The diesel_dg object failed to allocate the memory needed for the delayed torque array inside
				the governor control.  Please try again.  If the error persists, please submit your code
				and a bug report via the trac website.
				*/
				return SM_ERROR;
			}

			//Initialize index variables
			torque_delay_write_pos = torque_delay_len-1;	//Write at the end of the array first (-1)
			torque_delay_read_pos = 0;	//Read at beginning
		}//End DEGOV1 type

		//Initialize dynamics
		init_dynamics(&curr_state);

		//GGOV1 delay stuff has to go after the init, since it needs a value to initalize
		if ((Governor_type == GGOV1) || (Governor_type == GGOV1_OLD)) 
		{
			//See if we need to free first
			if (x5a_delayed!=NULL)
			{
				gl_free(x5a_delayed);	//Free it up
			}

			if (gov_ggv1_Teng > 0)
			{
				//Figure out how big the new array needs to be - Make it one lo
				x5a_delayed_len=(unsigned int)(gov_ggv1_Teng*DT_SECOND/dt);

				//See if there's any leftovers
				temp_double = gov_ggv1_Teng-(double)(x5a_delayed_len*dt)/(double)DT_SECOND;

				if (temp_double > 0.0)	//Means bigger, +1 it
					x5a_delayed_len += 1;
				//Default else - it's either just right, or negative (meaning we should be 1 bigger already)

				//Now set it up
				x5a_delayed = (double *)gl_malloc(x5a_delayed_len*sizeof(double));

				//Make sure it worked
				if (x5a_delayed == NULL)
				{
					gl_error("diesel_dg: failed to allocate to allocate the delayed x5a array for Governor!");
					/*  TROUBLESHOOT
					The diesel_dg object failed to allocate the memory needed for the delayed x5a array inside
					the governor control.  Please try again.  If the error persists, please submit your code
					and a bug report via the trac website.
					*/
					return SM_ERROR;
				}

				//Initialize index variables
				x5a_delayed_write_pos = x5a_delayed_len-1;	//Write at the end of the array first (-1)
				x5a_delayed_read_pos = 0;	//Read at beginning

				//Initialize the values
				for (loop_index=0; loop_index<x5a_delayed_len; loop_index++)
				{
					x5a_delayed[loop_index] = curr_state.gov_ggov1.x5a;
				}
			}//End delay array initialization
			else //No delay
			{
				x5a_delayed = NULL;	//Just in case
				x5a_delayed_write_pos = -1;	//These should cause access violations or something, if they get used
				x5a_delayed_read_pos = -1;
			}//End no delay in Teng
		}//End GGOV1 type

		//Initialize rotor variable
		prev_rotor_speed_val = curr_state.omega;

		//Replicate curr_state into next
		memcpy(&next_state,&curr_state,sizeof(MAC_STATES));

	}//End first pass and timestep of deltamode (initial condition stuff)
	else if (iteration_count_val == 0)	//Not first run, just first run of this timestep
	{
		//Update "current" pointer of torque array - if necessary
		if (Governor_type == DEGOV1) 
		{
			//Increment positions
			torque_delay_write_pos++;
			torque_delay_read_pos++;

			//Check for wrapping
			if (torque_delay_read_pos >= torque_delay_len)
				torque_delay_read_pos = 0;

			if (torque_delay_write_pos >= torque_delay_len)
				torque_delay_write_pos = 0;
		}//End DEGOV1 first pass handling
		else if ((Governor_type == GGOV1) || (Governor_type == GGOV1_OLD))
		{
			if (gov_ggv1_Teng > 0)
			{
				//Increment positions
				x5a_delayed_write_pos++;
				x5a_delayed_read_pos++;

				//Check for wrapping
				if (x5a_delayed_read_pos >= x5a_delayed_len)
					x5a_delayed_read_pos = 0;

				if (x5a_delayed_write_pos >= x5a_delayed_len)
					x5a_delayed_write_pos = 0;
			}
			//Default else -- no delay, so nothing needs to be set
		}//End GGOV1 first pass handling
	}//End first pass of new timestep

	//See what we're on, for tracking
	pass_mod = iteration_count_val - ((iteration_count_val >> 1) << 1);

	//Check pass
	if (pass_mod==0)	//Predictor pass
	{
		//Compute the "present" electric power value before anything gets updated for the new timestep
		temp_current_val[0] = (value_IGenerated[0] - generator_admittance[0][0]*value_Circuit_V[0] - generator_admittance[0][1]*value_Circuit_V[1] - generator_admittance[0][2]*value_Circuit_V[2]);
		temp_current_val[1] = (value_IGenerated[1] - generator_admittance[1][0]*value_Circuit_V[0] - generator_admittance[1][1]*value_Circuit_V[1] - generator_admittance[1][2]*value_Circuit_V[2]);
		temp_current_val[2] = (value_IGenerated[2] - generator_admittance[2][0]*value_Circuit_V[0] - generator_admittance[2][1]*value_Circuit_V[1] - generator_admittance[2][2]*value_Circuit_V[2]);

		//Update power output variables, just so we can see what is going on
		power_val[0] = value_Circuit_V[0]*~temp_current_val[0];
		power_val[1] = value_Circuit_V[1]*~temp_current_val[1];
		power_val[2] = value_Circuit_V[2]*~temp_current_val[2];

		//Update the output power variable
		curr_state.pwr_electric = power_val[0] + power_val[1] + power_val[2];

		//Copy it into the "next" value as well, so it doesn't get overwritten funny when the transition occurs
		next_state.pwr_electric = curr_state.pwr_electric;

		// Update energy, fuel usage, and emissions for the past time step, before updating power output
		if (fuelEmissionCal == true) {

			outputEnergy += fabs(curr_state.pwr_electric.Re()/1000) * (double)deltat / 3600;
			FuelUse += (fabs(curr_state.pwr_electric.Re()/1000) * dg_1000_a + dg_1000_b) * (double)deltat / 3600;
			if (FuelUse != 0) {
				efficiency = outputEnergy/FuelUse;
			}
			CO2_emission += (-6e-5 * pow(FuelUse, 3) + 0.0087 * pow(FuelUse, 2) - FuelUse * 0.3464 + 25.824) * (double)deltat / 3600;
			SOx_emission += (-5e-7 * pow(FuelUse, 2) + FuelUse * 0.0001 + 0.0206) * (double)deltat / 3600;
			NOx_emission += (6e-5 * pow(FuelUse, 2) - FuelUse * 0.0048 + 0.2551) * (double)deltat / 3600;
			PM10_emission += (-2e-9 * pow(FuelUse, 4) + 3e-7 * pow(FuelUse, 3) - 2e-5 * pow(FuelUse, 2) + FuelUse * 8e-5 + 0.0083) * (double)deltat / 3600;

			// Frequency deviation calculation
			frequency_deviation = (curr_state.omega - 2 * PI * 60)/(2 * PI * 60);
			frequency_deviation_energy += fabs(frequency_deviation);

			// Obtain maximum frequency deviation
			if (frequency_deviation <= 0 && frequency_deviation_max <= 0) {
				if (frequency_deviation < frequency_deviation_max) {
					frequency_deviation_max = fabs(frequency_deviation);
				}
			}
			else if (frequency_deviation >= 0 && frequency_deviation_max >= 0) {
				if (frequency_deviation > frequency_deviation_max) {
					frequency_deviation_max = fabs(frequency_deviation);
				}
			}
			else if (frequency_deviation > 0 && frequency_deviation_max < 0) {
				if (frequency_deviation > -frequency_deviation_max) {
					frequency_deviation_max = fabs(frequency_deviation);
				}
			}
			else if (frequency_deviation < 0 && frequency_deviation_max > 0) {
				if (-frequency_deviation > frequency_deviation_max) {
					frequency_deviation_max = fabs(-frequency_deviation);
				}
			}
			realPowerChange = curr_state.pwr_electric.Re() - pwr_electric_init;
			ratio_f_p = -frequency_deviation/(realPowerChange/Rated_VA);
		}

		//Call dynamics
		apply_dynamics(&curr_state,&predictor_vals,deltat);

		//Apply prediction update
		if (Q_constant_mode == true) {
			next_state.avr.xfd = curr_state.avr.xfd + predictor_vals.avr.xfd*deltat;
			next_state.Vfd = next_state.avr.xfd + predictor_vals.avr.xfd*(kp_Qconstant/ki_Qconstant);
		}

		next_state.Flux1d = curr_state.Flux1d + predictor_vals.Flux1d*deltat;
		next_state.Flux2q = curr_state.Flux2q + predictor_vals.Flux2q*deltat;
		next_state.EpRotated = curr_state.EpRotated + predictor_vals.EpRotated*deltat;
		next_state.rotor_angle = curr_state.rotor_angle + predictor_vals.rotor_angle*deltat;
		next_state.omega = curr_state.omega + predictor_vals.omega*deltat;
		
		next_state.VintRotated  = (Xqpp-Xdpp)*curr_state.Irotated.Im();
		next_state.VintRotated += (Xqpp-Xl)/(Xqp-Xl)*next_state.EpRotated.Re() - (Xqp-Xqpp)/(Xqp-Xl)*next_state.Flux2q;
		next_state.VintRotated += complex(0.0,1.0)*((Xdpp-Xl)/(Xdp-Xl)*next_state.EpRotated.Im()+(Xdp-Xdpp)/(Xdp-Xl)*next_state.Flux1d);

		//Form rotation multiplier - or demultiplier
		temp_rotation = complex(0.0,1.0)*complex_exp(-1.0*next_state.rotor_angle);
		temp_complex[0] = next_state.VintRotated/temp_rotation*voltage_base;
		temp_complex[1] = temp_complex[2] = 0.0;

		//Unsequence it
		convert_pn0_to_abc(&temp_complex[0], &next_state.EintVal[0]);

		//Governor updates, if relevant
		if (Governor_type == DEGOV1)
		{
			next_state.gov_degov1.x1 = curr_state.gov_degov1.x1 + predictor_vals.gov_degov1.x1*deltat;
			next_state.gov_degov1.x2 = curr_state.gov_degov1.x2 + predictor_vals.gov_degov1.x2*deltat;
			next_state.gov_degov1.x4 = curr_state.gov_degov1.x4 + predictor_vals.gov_degov1.x4*deltat;
			next_state.gov_degov1.x5 = curr_state.gov_degov1.x5 + predictor_vals.gov_degov1.x5*deltat;
			next_state.gov_degov1.x6 = curr_state.gov_degov1.x6 + predictor_vals.gov_degov1.x6*deltat;
		}//End DEGOV1 update
		else if (Governor_type == GAST)
		{
			next_state.gov_gast.x1 = curr_state.gov_gast.x1 + predictor_vals.gov_gast.x1*deltat;
			next_state.gov_gast.x2 = curr_state.gov_gast.x2 + predictor_vals.gov_gast.x2*deltat;
			next_state.gov_gast.x3 = curr_state.gov_gast.x3 + predictor_vals.gov_gast.x3*deltat;
		}//End GAST update
		else if (Governor_type == P_CONSTANT)
		{
			//Main params
			next_state.gov_pconstant.x1 = curr_state.gov_pconstant.x1 + predictor_vals.gov_pconstant.x1*deltat;
			next_state.gov_pconstant.x4 = curr_state.gov_pconstant.x4 + predictor_vals.gov_pconstant.x4*deltat;
			next_state.gov_pconstant.x5b = curr_state.gov_pconstant.x5b + predictor_vals.gov_pconstant.x5b*deltat;
			next_state.gov_pconstant.x_Pconstant = curr_state.gov_pconstant.x_Pconstant + predictor_vals.gov_pconstant.x_Pconstant*deltat;
			next_state.gov_pconstant.GovOutPut = next_state.gov_pconstant.x_Pconstant + (gen_base_set_vals.Pref - next_state.gov_pconstant.x1) * kp_Pconstant;

			//Update algebraic variables
			//4 - Turbine actuator
			next_state.gov_pconstant.ValveStroke = next_state.gov_pconstant.x4;
			if (pconstant_Flag == 0)
			{
				next_state.gov_pconstant.FuelFlow = next_state.gov_pconstant.ValveStroke * 1.0;
			}
			else if (pconstant_Flag == 1)
			{
				next_state.gov_pconstant.FuelFlow = next_state.gov_pconstant.ValveStroke*next_state.omega/omega_ref;
			}
			else
			{
				gl_error("wrong pconstant_Flag_flag");
				return SM_ERROR;
			}
			//5 - Turbine LL
			x5a_now = pconstant_Kturb*(next_state.gov_pconstant.FuelFlow - pconstant_wfnl);

			if (pconstant_Teng > 0)
			{
				//Update the stored value
				x5a_delayed[x5a_delayed_write_pos] = x5a_now;

				//Assign the oldest value
				next_state.gov_pconstant.x5a = x5a_delayed[x5a_delayed_read_pos];
			}
			else	//Zero length
			{
				//Just assign in
				next_state.gov_pconstant.x5a = x5a_now;
			}
			next_state.gov_pconstant.x5 = (1.0 - pconstant_Tc/pconstant_Tb)*next_state.gov_pconstant.x5b + pconstant_Tc/pconstant_Tb*next_state.gov_pconstant.x5a;

			//Mechanical power update
			next_state.pwr_mech = Rated_VA*(next_state.gov_pconstant.x5);

			//See if mechanical power is too big -- if so, limit it (and x5 to match)
			if (next_state.pwr_mech > Overload_Limit_Value)
			{
				//Limit it
				next_state.pwr_mech = Overload_Limit_Value;

				//Fix the state variable, in hopes it will propagate
				next_state.gov_pconstant.x5 = Overload_Limit_Value / Rated_VA;
			}

			//Translate this into the torque model
			next_state.torque_mech = next_state.pwr_mech / next_state.omega;
		}//End P_CONSTANT update
		else if ((Governor_type == GGOV1) || (Governor_type == GGOV1_OLD))
		{
			//Main params
			next_state.gov_ggov1.x1 = curr_state.gov_ggov1.x1 + predictor_vals.gov_ggov1.x1*deltat;
			next_state.gov_ggov1.x2a = curr_state.gov_ggov1.x2a + predictor_vals.gov_ggov1.x2a*deltat;
			next_state.gov_ggov1.x3 = curr_state.gov_ggov1.x3 + predictor_vals.gov_ggov1.x3*deltat;
			next_state.gov_ggov1.x4 = curr_state.gov_ggov1.x4 + predictor_vals.gov_ggov1.x4*deltat;
			next_state.gov_ggov1.x5b = curr_state.gov_ggov1.x5b + predictor_vals.gov_ggov1.x5b*deltat;
			next_state.gov_ggov1.x6 = curr_state.gov_ggov1.x6 + predictor_vals.gov_ggov1.x6*deltat;
			next_state.gov_ggov1.x7 = curr_state.gov_ggov1.x7 + predictor_vals.gov_ggov1.x7*deltat;
			next_state.gov_ggov1.x8a = curr_state.gov_ggov1.x8a + predictor_vals.gov_ggov1.x8a*deltat;
			next_state.gov_ggov1.x9a = curr_state.gov_ggov1.x9a + predictor_vals.gov_ggov1.x9a*deltat;
			next_state.gov_ggov1.x10b = curr_state.gov_ggov1.x10b + predictor_vals.gov_ggov1.x10b*deltat;

			//Update algebraic variables of GGOV1
			//8 - Supervisory load control
			if (next_state.gov_ggov1.x8a > (1.1*gov_ggv1_r))
			{
				next_state.gov_ggov1.x8 = 1.1 * gov_ggv1_r;
			}
			else if (next_state.gov_ggov1.x8a < (-1.1*gov_ggv1_r))
			{
				next_state.gov_ggov1.x8 = -1.1 * gov_ggv1_r;
			}
			else
			{
				next_state.gov_ggov1.x8 = next_state.gov_ggov1.x8a;
			}

			//4 - Turbine actuator
			next_state.gov_ggov1.ValveStroke = next_state.gov_ggov1.x4;
			if (gov_ggv1_Flag == 0)
			{
				next_state.gov_ggov1.FuelFlow = next_state.gov_ggov1.ValveStroke * 1.0;
			}
			else if (gov_ggv1_Flag == 1)
			{
				next_state.gov_ggov1.FuelFlow = next_state.gov_ggov1.ValveStroke*next_state.omega/omega_ref;
			}
			else
			{
				gl_error("wrong ggv1_flag");
				return SM_ERROR;
			}

			//2 - Governor differntial control
			next_state.gov_ggov1.GovOutPut = curr_state.gov_ggov1.GovOutPut;
			//Rselect switch
			if (gov_ggv1_rselect == 1)
			{
				next_state.gov_ggov1.RselectValue = next_state.gov_ggov1.x1;
			}
			else if (gov_ggv1_rselect == -1)
			{
				next_state.gov_ggov1.RselectValue = next_state.gov_ggov1.ValveStroke;
			}
			else if (gov_ggv1_rselect == -2)
			{
				next_state.gov_ggov1.RselectValue = next_state.gov_ggov1.GovOutPut;
			}
			else if (gov_ggv1_rselect == 0)
			{
				next_state.gov_ggov1.RselectValue = 0.0;
			}
			else
			{
				gl_error("wrong ggv1_rselect parameter");
				return SM_ERROR;
			}

			//Error deadband
			//Assign GovOutPut latest value (for use in closed loop)
			//Only needed in predictor updates
			next_state.gov_ggov1.werror = next_state.omega/omega_ref - gen_base_set_vals.wref;
			next_state.gov_ggov1.err2a = gen_base_set_vals.Pref + next_state.gov_ggov1.x8 - next_state.gov_ggov1.werror - gov_ggv1_r*next_state.gov_ggov1.RselectValue;

			if (next_state.gov_ggov1.err2a > gov_ggv1_maxerr)
			{
				next_state.gov_ggov1.err2 = gov_ggv1_maxerr;
			}
			else if (next_state.gov_ggov1.err2a < gov_ggv1_minerr)
			{
				next_state.gov_ggov1.err2 = gov_ggv1_minerr;
			}
			else if ((next_state.gov_ggov1.err2a <= gov_ggv1_db) && (next_state.gov_ggov1.err2a >= -gov_ggv1_db))
			{
				next_state.gov_ggov1.err2 = 0.0;
			}
			else
			{
				if (next_state.gov_ggov1.err2a > 0.0)
				{
					next_state.gov_ggov1.err2 = (gov_ggv1_maxerr/(gov_ggv1_maxerr-gov_ggv1_db))*next_state.gov_ggov1.err2a - (gov_ggv1_maxerr*gov_ggv1_db/(gov_ggv1_maxerr-gov_ggv1_db));
				}
				else if (next_state.gov_ggov1.err2a < 0.0)
				{
					next_state.gov_ggov1.err2 = (gov_ggv1_minerr/(gov_ggv1_minerr+gov_ggv1_db))*next_state.gov_ggov1.err2a + (gov_ggv1_minerr*gov_ggv1_db/(gov_ggv1_minerr+gov_ggv1_db));
				}
			}
			next_state.gov_ggov1.x2 = gov_ggv1_Kpgov/gov_ggv1_Tdgov*(next_state.gov_ggov1.err2 - next_state.gov_ggov1.x2a);

			//3 - Governor integral control
			if ((Governor_type == GGOV1_OLD) || ((Governor_type == GGOV1) && (gov_ggv1_Kpgov == 0.0)))	//Old implementation, or "disabled" new
			{
				next_state.gov_ggov1.x3a = gov_ggv1_Kigov*next_state.gov_ggov1.err2;
			}
			else	//Newer version
			{
				next_state.gov_ggov1.err3 = next_state.gov_ggov1.GovOutPut - next_state.gov_ggov1.x3;
				next_state.gov_ggov1.x3a = gov_ggv1_Kigov/gov_ggv1_Kpgov*next_state.gov_ggov1.err3;
			}

			next_state.gov_ggov1.fsrn = next_state.gov_ggov1.x2 + gov_ggv1_Kpgov*next_state.gov_ggov1.err2 + next_state.gov_ggov1.x3;

			//5 - Turbine LL
			x5a_now = gov_ggv1_Kturb*(next_state.gov_ggov1.FuelFlow - gov_ggv1_wfnl);

			if (gov_ggv1_Teng > 0)
			{
				//Update the stored value
				x5a_delayed[x5a_delayed_write_pos] = x5a_now;

				//Assign the oldest value
				next_state.gov_ggov1.x5a = x5a_delayed[x5a_delayed_read_pos];
			}
			else	//Zero length
			{
				//Just assign in
				next_state.gov_ggov1.x5a = x5a_now;
			}
			next_state.gov_ggov1.x5 = (1.0 - gov_ggv1_Tc/gov_ggv1_Tb)*next_state.gov_ggov1.x5b + gov_ggv1_Tc/gov_ggv1_Tb*next_state.gov_ggov1.x5a;
			if (gov_ggv1_Dm > 0.0)
			{
				//Mechanical power update
				next_state.pwr_mech = Rated_VA*(next_state.gov_ggov1.x5 - gov_ggv1_Dm*(next_state.omega/omega_ref - gen_base_set_vals.wref));

				//Check the value and threshold, if necessary
				if (next_state.pwr_mech > Overload_Limit_Value)
				{
					//Set power
					next_state.pwr_mech = Overload_Limit_Value;

					//Fix the variables
					next_state.gov_ggov1.x5 = Overload_Limit_Value / Rated_VA + gov_ggv1_Dm*(next_state.omega/omega_ref - gen_base_set_vals.wref);
				}
			}
			else
			{
				//Mechanical power update
				next_state.pwr_mech = Rated_VA*(next_state.gov_ggov1.x5);

				//Check the value, and threshold, if necessary
				if (next_state.pwr_mech > Overload_Limit_Value)
				{
					//Limit it
					next_state.pwr_mech = Overload_Limit_Value;

					//Fix the variable
					next_state.gov_ggov1.x5 = next_state.pwr_mech / Rated_VA;
				}
			}
			//Translate this into the torque model
			next_state.torque_mech = next_state.pwr_mech / next_state.omega;

			//10 - Temp detection LL
			if (gov_ggv1_Dm < 0.0)
			{
				next_state.gov_ggov1.x10a = next_state.gov_ggov1.FuelFlow * pow((next_state.omega/omega_ref),gov_ggv1_Dm);
			}
			else
			{
				next_state.gov_ggov1.x10a = next_state.gov_ggov1.FuelFlow;
			}
			next_state.gov_ggov1.x10 = (1.0 - gov_ggv1_Tsa/gov_ggv1_Tsb)*next_state.gov_ggov1.x10b + gov_ggv1_Tsa/gov_ggv1_Tsb*next_state.gov_ggov1.x10a;

			//7 - Turbine load integral control
			next_state.gov_ggov1.err7 = next_state.gov_ggov1.GovOutPut - next_state.gov_ggov1.x7;
			if (gov_ggv1_Kpload > 0.0)
			{
				next_state.gov_ggov1.x7a = gov_ggv1_Kiload/gov_ggv1_Kpload*next_state.gov_ggov1.err7;
			}
			else
			{
				next_state.gov_ggov1.x7a = gov_ggv1_Kiload*next_state.gov_ggov1.err7;
			}
			next_state.gov_ggov1.fsrtNoLim = next_state.gov_ggov1.x7 + gov_ggv1_Kpload*(-1.0 * next_state.gov_ggov1.x6 + gov_ggv1_Ldref*(gov_ggv1_Ldref/gov_ggv1_Kturb+gov_ggv1_wfnl));
			if (next_state.gov_ggov1.fsrtNoLim > 1.0)
			{
				next_state.gov_ggov1.fsrt = 1.0;
			}
			else
			{
				next_state.gov_ggov1.fsrt = next_state.gov_ggov1.fsrtNoLim;
			}

			//9 - Acceleration control
			next_state.gov_ggov1.x9 = 1.0/gov_ggv1_Ta*((next_state.omega/omega_ref - gen_base_set_vals.wref) - next_state.gov_ggov1.x9a);
			next_state.gov_ggov1.fsra = gov_ggv1_Ka*deltat*(gov_ggv1_aset - next_state.gov_ggov1.x9) + next_state.gov_ggov1.GovOutPut;

			//Pre-empt the low-value select, if needed
			if (gov_ggv1_fsrt_enable == false)
			{
				next_state.gov_ggov1.fsrt = 99999999.0;	//Big value
			}

			if (gov_ggv1_fsra_enable == false)
			{
				next_state.gov_ggov1.fsra = 99999999.0;	//Big value
			}

			if (gov_ggv1_fsrn_enable == false)
			{
				next_state.gov_ggov1.fsrn = 99999999.0;	//Big value
			}

			//Low value select
			if (next_state.gov_ggov1.fsrt < next_state.gov_ggov1.fsrn)
			{
				next_state.gov_ggov1.LowValSelect1 = next_state.gov_ggov1.fsrt;
			}
			else
			{
				next_state.gov_ggov1.LowValSelect1 = next_state.gov_ggov1.fsrn;
			}

			if (next_state.gov_ggov1.fsra < next_state.gov_ggov1.LowValSelect1)
			{
				next_state.gov_ggov1.LowValSelect = next_state.gov_ggov1.fsra;
			}
			else
			{
				next_state.gov_ggov1.LowValSelect = next_state.gov_ggov1.LowValSelect1;
			}

			if (next_state.gov_ggov1.LowValSelect > gov_ggv1_vmax)
			{
				next_state.gov_ggov1.GovOutPut = gov_ggv1_vmax;
			}
			else if (next_state.gov_ggov1.LowValSelect < gov_ggv1_vmin)
			{
				next_state.gov_ggov1.GovOutPut = gov_ggv1_vmin;
			}
			else
			{
				next_state.gov_ggov1.GovOutPut = next_state.gov_ggov1.LowValSelect;
			}

		}//End GGOV1 update
		//Default else - no updates because no governor

		//Exciter updates
		if (Exciter_type == SEXS)
		{
//			if (CVRenabled) {
//				if (CVR_PI) {
//					next_state.avr.x_cvr = curr_state.avr.x_cvr + predictor_vals.avr.x_cvr*deltat;
//					gen_base_set_vals.vseta = Vref + next_state.avr.x_cvr + predictor_vals.avr.diff_f * kp_cvr;
//				}
//				else if (CVR_PID) {
//					next_state.avr.x_cvr = curr_state.avr.x_cvr + predictor_vals.avr.x_cvr*deltat;
//					next_state.avr.xerr_cvr = predictor_vals.avr.diff_f * kd_cvr;
//					predictor_vals.avr.xerr_cvr = (next_state.avr.xerr_cvr - curr_state.avr.xerr_cvr) / deltat;
//					gen_base_set_vals.vseta = Vref + next_state.avr.x_cvr + predictor_vals.avr.diff_f * kp_cvr + predictor_vals.avr.xerr_cvr;
//				}
//
//				//Limit check
// 				if (gen_base_set_vals.vseta >= vset_EMAX)
//					gen_base_set_vals.vsetb = vset_EMAX;
//
//				if (gen_base_set_vals.vseta <= vset_EMIN)
//					gen_base_set_vals.vsetb = vset_EMIN;
//
//				// Give value to vset
//				gen_base_set_vals.vset = gen_base_set_vals.vsetb;
//			}

//			if (CVRenabled) {
//				next_state.avr.xerr_cvr = predictor_vals.avr.diff_f * kd_cvr;
//				predictor_vals.avr.xerr_cvr = (next_state.avr.xerr_cvr - curr_state.avr.xerr_cvr) / deltat;
//				gen_base_set_vals.vadd = predictor_vals.avr.xerr_cvr + predictor_vals.avr.diff_f * kp_cvr;
//			}

			if (CVRenabled) {

				// Implementation for high order CVR control
				if (CVRmode == HighOrder) {
					if (Kd1 != 0) {
						next_state.avr.x_cvr1 = curr_state.avr.x_cvr1 + predictor_vals.avr.x_cvr1*deltat;
						next_state.avr.x_cvr2 = curr_state.avr.x_cvr2 + predictor_vals.avr.x_cvr2*deltat;
						gen_base_set_vals.vadd = (Kn1/Kd1) * next_state.avr.x_cvr1 + (Kn2/Kd1) * next_state.avr.x_cvr2 + kp_cvr * predictor_vals.avr.diff_f;
					}
					else {
						next_state.avr.x_cvr1 = curr_state.avr.x_cvr1 + predictor_vals.avr.x_cvr1*deltat;
						gen_base_set_vals.vadd = (Kn2/Kd2 - (Kd3 * Kn1)/(Kd2 * Kd2)) * next_state.avr.x_cvr1 + (kp_cvr + Kn1/Kd2) * predictor_vals.avr.diff_f;
					}

					//Limit check
					if (gen_base_set_vals.vadd >= vset_delta_MAX)
						gen_base_set_vals.vadd = vset_delta_MAX;

					if (gen_base_set_vals.vadd <= vset_delta_MIN)
						gen_base_set_vals.vadd = vset_delta_MIN;

				}
				// Implementation for first order CVR control with feedback loop
				else if (CVRmode == Feedback) {
					next_state.avr.x_cvr1 = curr_state.avr.x_cvr1 + predictor_vals.avr.x_cvr1*deltat;
					gen_base_set_vals.vadd_a = kp_cvr * predictor_vals.avr.diff_f + next_state.avr.x_cvr1;

					//Limit check
					if (gen_base_set_vals.vadd_a >= vset_delta_MAX) {
						gen_base_set_vals.vadd = vset_delta_MAX;
					}
					else if (gen_base_set_vals.vadd_a <= vset_delta_MIN) {
						gen_base_set_vals.vadd = vset_delta_MIN;
					}
					else {
						gen_base_set_vals.vadd = gen_base_set_vals.vadd_a;
					}
				}

				// Give value to vset
				gen_base_set_vals.vset = gen_base_set_vals.vadd + Vref;
			}


			next_state.avr.xe = curr_state.avr.xe + predictor_vals.avr.xe*deltat;
			next_state.avr.xb = curr_state.avr.xb + predictor_vals.avr.xb*deltat;
		}//End SEXS update
		//Default else - no updates because no exciter

		//Nab per-unit omega, while we're at it
	    omega_pu = curr_state.omega/omega_ref;

		//Update generator current injection (technically is done "before" next powerflow)
		value_IGenerated[0] = next_state.EintVal[0]*YS1*omega_pu;
		value_IGenerated[1] = next_state.EintVal[1]*YS1*omega_pu;
		value_IGenerated[2] = next_state.EintVal[2]*YS1*omega_pu;

		//Resync power variables
		push_powerflow_values(false);

		return SM_DELTA_ITER;	//Reiterate - to get us to corrector pass
	}
	else	//Corrector pass
	{
		//Call dynamics
		apply_dynamics(&next_state,&corrector_vals,deltat);

		//Reconcile updates update
		if (Q_constant_mode == true) {
			next_state.avr.xfd = curr_state.avr.xfd + (predictor_vals.avr.xfd + corrector_vals.avr.xfd)*deltath;
			next_state.Vfd = next_state.avr.xfd + (predictor_vals.avr.xfd + corrector_vals.avr.xfd)*0.5*(kp_Qconstant/ki_Qconstant);
		}

		next_state.Flux1d = curr_state.Flux1d + (predictor_vals.Flux1d + corrector_vals.Flux1d)*deltath;
		next_state.Flux2q = curr_state.Flux2q + (predictor_vals.Flux2q + corrector_vals.Flux2q)*deltath;
		next_state.EpRotated = curr_state.EpRotated + (predictor_vals.EpRotated + corrector_vals.EpRotated)*deltath;
		next_state.rotor_angle = curr_state.rotor_angle + (predictor_vals.rotor_angle + corrector_vals.rotor_angle)*deltath;
		next_state.omega = curr_state.omega + (predictor_vals.omega + corrector_vals.omega)*deltath;
		
		next_state.VintRotated  = (Xqpp-Xdpp)*next_state.Irotated.Im();
		next_state.VintRotated += (Xqpp-Xl)/(Xqp-Xl)*next_state.EpRotated.Re() - (Xqp-Xqpp)/(Xqp-Xl)*next_state.Flux2q;
		next_state.VintRotated += complex(0.0,1.0)*((Xdpp-Xl)/(Xdp-Xl)*next_state.EpRotated.Im()+(Xdp-Xdpp)/(Xdp-Xl)*next_state.Flux1d);

		//Form rotation multiplier - or demultiplier
		temp_rotation = complex(0.0,1.0)*complex_exp(-1.0*next_state.rotor_angle);
		temp_complex[0] = next_state.VintRotated/temp_rotation*voltage_base;
		temp_complex[1] = temp_complex[2] = 0.0;

		//Unsequence it
		convert_pn0_to_abc(&temp_complex[0], &next_state.EintVal[0]);

		//Governor updates, if relevant
		if (Governor_type == DEGOV1)
		{
			next_state.gov_degov1.x1 = curr_state.gov_degov1.x1 + (predictor_vals.gov_degov1.x1 + corrector_vals.gov_degov1.x1)*deltath;
			next_state.gov_degov1.x2 = curr_state.gov_degov1.x2 + (predictor_vals.gov_degov1.x2 + corrector_vals.gov_degov1.x2)*deltath;
			next_state.gov_degov1.x4 = curr_state.gov_degov1.x4 + (predictor_vals.gov_degov1.x4 + corrector_vals.gov_degov1.x4)*deltath;
			next_state.gov_degov1.x5 = curr_state.gov_degov1.x5 + (predictor_vals.gov_degov1.x5 + corrector_vals.gov_degov1.x5)*deltath;
			next_state.gov_degov1.x6 = curr_state.gov_degov1.x6 + (predictor_vals.gov_degov1.x6 + corrector_vals.gov_degov1.x6)*deltath;
		}//End DEGOV1 update
		else if (Governor_type == GAST)
		{
			next_state.gov_gast.x1 = curr_state.gov_gast.x1 + (predictor_vals.gov_gast.x1 + corrector_vals.gov_gast.x1)*deltath;
			next_state.gov_gast.x2 = curr_state.gov_gast.x2 + (predictor_vals.gov_gast.x2 + corrector_vals.gov_gast.x2)*deltath;
			next_state.gov_gast.x3 = curr_state.gov_gast.x3 + (predictor_vals.gov_gast.x3 + corrector_vals.gov_gast.x3)*deltath;
		}//End GAST update
		else if (Governor_type == P_CONSTANT)
		{
			//Main params
			next_state.gov_pconstant.x1 = curr_state.gov_pconstant.x1 + (predictor_vals.gov_pconstant.x1 + corrector_vals.gov_pconstant.x1)*deltath;
			next_state.gov_pconstant.x4 = curr_state.gov_pconstant.x4 + (predictor_vals.gov_pconstant.x4 + corrector_vals.gov_pconstant.x4)*deltath;
			next_state.gov_pconstant.x5b = curr_state.gov_pconstant.x5b + (predictor_vals.gov_pconstant.x5b + corrector_vals.gov_pconstant.x5b)*deltath;
			next_state.gov_pconstant.x_Pconstant = curr_state.gov_pconstant.x_Pconstant + (predictor_vals.gov_pconstant.x_Pconstant + corrector_vals.gov_pconstant.x_Pconstant)*deltath;
			next_state.gov_pconstant.GovOutPut = next_state.gov_pconstant.x_Pconstant + (gen_base_set_vals.Pref - next_state.gov_pconstant.x1) * kp_Pconstant;

			//Update algebraic variables
			//4 - Turbine actuator
			next_state.gov_pconstant.ValveStroke = next_state.gov_pconstant.x4;
			if (pconstant_Flag == 0)
			{
				next_state.gov_pconstant.FuelFlow = next_state.gov_pconstant.ValveStroke * 1.0;
			}
			else if (pconstant_Flag == 1)
			{
				next_state.gov_pconstant.FuelFlow = next_state.gov_pconstant.ValveStroke*next_state.omega/omega_ref;
			}
			else
			{
				gl_error("wrong pconstant_flag");
				return SM_ERROR;
			}

			//5 - Turbine LL
			x5a_now = pconstant_Kturb*(next_state.gov_pconstant.FuelFlow - pconstant_wfnl);

			if (pconstant_Teng > 0)
			{
				//Update the stored value
				x5a_delayed[x5a_delayed_write_pos] = x5a_now;

				//Assign the oldest value
				next_state.gov_pconstant.x5a = x5a_delayed[x5a_delayed_read_pos];
			}
			else	//Zero length
			{
				//Just assign in
				next_state.gov_pconstant.x5a = x5a_now;
			}
			next_state.gov_pconstant.x5 = (1.0 - pconstant_Tc/pconstant_Tb)*next_state.gov_pconstant.x5b + pconstant_Tc/pconstant_Tb*next_state.gov_pconstant.x5a;

			//Mechanical power update
			next_state.pwr_mech = Rated_VA*(next_state.gov_pconstant.x5);

			//Check the limit
			if (next_state.pwr_mech > Overload_Limit_Value)
			{
				//Limit it
				next_state.pwr_mech = Overload_Limit_Value;

				//Fix the variable
				next_state.gov_pconstant.x5 = Overload_Limit_Value / Rated_VA;
			}

			//Translate this into the torque model
			next_state.torque_mech = next_state.pwr_mech / next_state.omega;

		}// End P_CONSTANT mode corrector stage
		else if ((Governor_type == GGOV1) || (Governor_type == GGOV1_OLD))
		{
			//Main params
			next_state.gov_ggov1.x1 = curr_state.gov_ggov1.x1 + (predictor_vals.gov_ggov1.x1 + corrector_vals.gov_ggov1.x1)*deltath;
			next_state.gov_ggov1.x2a = curr_state.gov_ggov1.x2a + (predictor_vals.gov_ggov1.x2a + corrector_vals.gov_ggov1.x2a)*deltath;
			next_state.gov_ggov1.x3 = curr_state.gov_ggov1.x3 + (predictor_vals.gov_ggov1.x3 + corrector_vals.gov_ggov1.x3)*deltath;
			next_state.gov_ggov1.x4 = curr_state.gov_ggov1.x4 + (predictor_vals.gov_ggov1.x4 + corrector_vals.gov_ggov1.x4)*deltath;
			next_state.gov_ggov1.x5b = curr_state.gov_ggov1.x5b + (predictor_vals.gov_ggov1.x5b + corrector_vals.gov_ggov1.x5b)*deltath;
			next_state.gov_ggov1.x6 = curr_state.gov_ggov1.x6 + (predictor_vals.gov_ggov1.x6 + corrector_vals.gov_ggov1.x6)*deltath;
			next_state.gov_ggov1.x7 = curr_state.gov_ggov1.x7 + (predictor_vals.gov_ggov1.x7 + corrector_vals.gov_ggov1.x7)*deltath;
			next_state.gov_ggov1.x8a = curr_state.gov_ggov1.x8a + (predictor_vals.gov_ggov1.x8a + corrector_vals.gov_ggov1.x8a)*deltath;
			next_state.gov_ggov1.x9a = curr_state.gov_ggov1.x9a + (predictor_vals.gov_ggov1.x9a + corrector_vals.gov_ggov1.x9a)*deltath;
			next_state.gov_ggov1.x10b = curr_state.gov_ggov1.x10b + (predictor_vals.gov_ggov1.x10b + corrector_vals.gov_ggov1.x10b)*deltath;

			//Update algebraic variables of GGOV1
			//8 - Supervisory load control
			if (next_state.gov_ggov1.x8a > (1.1*gov_ggv1_r))
			{
				next_state.gov_ggov1.x8 = 1.1 * gov_ggv1_r;
			}
			else if (next_state.gov_ggov1.x8a < (-1.1*gov_ggv1_r))
			{
				next_state.gov_ggov1.x8 = -1.1 * gov_ggv1_r;
			}
			else
			{
				next_state.gov_ggov1.x8 = next_state.gov_ggov1.x8a;
			}

			//4 - Turbine actuator
			next_state.gov_ggov1.ValveStroke = next_state.gov_ggov1.x4;
			if (gov_ggv1_Flag == 0)
			{
				next_state.gov_ggov1.FuelFlow = next_state.gov_ggov1.ValveStroke * 1.0;
			}
			else if (gov_ggv1_Flag == 1)
			{
				next_state.gov_ggov1.FuelFlow = next_state.gov_ggov1.ValveStroke*next_state.omega/omega_ref;
			}
			else
			{
				gl_error("wrong ggv1_flag");
				return SM_ERROR;
			}

			//2 - Governor differntial control
			//Earlier comment says the below only happens in predictor
			//next_state.gov_ggov1.GovOutPut = curr_state.gov_ggov1.GovOutPut;
			//Rselect switch
			if (gov_ggv1_rselect == 1)
			{
				next_state.gov_ggov1.RselectValue = next_state.gov_ggov1.x1;
			}
			else if (gov_ggv1_rselect == -1)
			{
				next_state.gov_ggov1.RselectValue = next_state.gov_ggov1.ValveStroke;
			}
			else if (gov_ggv1_rselect == -2)
			{
				next_state.gov_ggov1.RselectValue = next_state.gov_ggov1.GovOutPut;
			}
			else if (gov_ggv1_rselect == 0)
			{
				next_state.gov_ggov1.RselectValue = 0.0;
			}
			else
			{
				gl_error("wrong ggv1_rselect parameter");
				return SM_ERROR;
			}

			//Error deadband
			next_state.gov_ggov1.werror = next_state.omega/omega_ref - gen_base_set_vals.wref;
			next_state.gov_ggov1.err2a = gen_base_set_vals.Pref + next_state.gov_ggov1.x8 - next_state.gov_ggov1.werror - gov_ggv1_r*next_state.gov_ggov1.RselectValue;
			if (next_state.gov_ggov1.err2a > gov_ggv1_maxerr)
			{
				next_state.gov_ggov1.err2 = gov_ggv1_maxerr;
			}
			else if (next_state.gov_ggov1.err2a < gov_ggv1_minerr)
			{
				next_state.gov_ggov1.err2 = gov_ggv1_minerr;
			}
			else if ((next_state.gov_ggov1.err2a <= gov_ggv1_db) && (next_state.gov_ggov1.err2a >= -gov_ggv1_db))
			{
				next_state.gov_ggov1.err2 = 0.0;
			}
			else
			{
				if (next_state.gov_ggov1.err2a > 0.0)
				{
					next_state.gov_ggov1.err2 = (gov_ggv1_maxerr/(gov_ggv1_maxerr-gov_ggv1_db))*next_state.gov_ggov1.err2a - (gov_ggv1_maxerr*gov_ggv1_db/(gov_ggv1_maxerr-gov_ggv1_db));
				}
				else if (next_state.gov_ggov1.err2a < 0.0)
				{
					next_state.gov_ggov1.err2 = (gov_ggv1_minerr/(gov_ggv1_minerr+gov_ggv1_db))*next_state.gov_ggov1.err2a + (gov_ggv1_minerr*gov_ggv1_db/(gov_ggv1_minerr+gov_ggv1_db));
				}
			}
			next_state.gov_ggov1.x2 = gov_ggv1_Kpgov/gov_ggv1_Tdgov*(next_state.gov_ggov1.err2 - next_state.gov_ggov1.x2a);

			//3 - Governor integral control
			if ((Governor_type == GGOV1_OLD) || ((Governor_type == GGOV1) && (gov_ggv1_Kpgov == 0.0)))	//Old implementation, or "disabled" new
			{
				next_state.gov_ggov1.x3a = gov_ggv1_Kigov*next_state.gov_ggov1.err2;
			}
			else
			{
				next_state.gov_ggov1.err3 = next_state.gov_ggov1.GovOutPut - next_state.gov_ggov1.x3;
				next_state.gov_ggov1.x3a = gov_ggv1_Kigov/gov_ggv1_Kpgov*next_state.gov_ggov1.err3;
			}
			next_state.gov_ggov1.fsrn = next_state.gov_ggov1.x2 + gov_ggv1_Kpgov*next_state.gov_ggov1.err2 + next_state.gov_ggov1.x3;

			//5 - Turbine LL
			x5a_now = gov_ggv1_Kturb*(next_state.gov_ggov1.FuelFlow - gov_ggv1_wfnl);

			if (gov_ggv1_Teng > 0)
			{
				//Update the stored value
				x5a_delayed[x5a_delayed_write_pos] = x5a_now;

				//Assign the oldest value
				next_state.gov_ggov1.x5a = x5a_delayed[x5a_delayed_read_pos];
			}
			else	//Zero length
			{
				//Just assign in
				next_state.gov_ggov1.x5a = x5a_now;
			}
			next_state.gov_ggov1.x5 = (1.0 - gov_ggv1_Tc/gov_ggv1_Tb)*next_state.gov_ggov1.x5b + gov_ggv1_Tc/gov_ggv1_Tb*next_state.gov_ggov1.x5a;
			if (gov_ggv1_Dm > 0.0)
			{
				//Mechanical power update
				next_state.pwr_mech = Rated_VA*(next_state.gov_ggov1.x5 - gov_ggv1_Dm*(next_state.omega/omega_ref - gen_base_set_vals.wref));

				//Check the limit
				if (next_state.pwr_mech > Overload_Limit_Value)
				{
					//Limit it
					next_state.pwr_mech = Overload_Limit_Value;

					//Fix the variable
					next_state.gov_ggov1.x5 = Overload_Limit_Value / Rated_VA + gov_ggv1_Dm*(next_state.omega/omega_ref - gen_base_set_vals.wref);
				}
			}
			else
			{
				//Mechanical power update
				next_state.pwr_mech = Rated_VA*(next_state.gov_ggov1.x5);

				//Check the limit
				if (next_state.pwr_mech > Overload_Limit_Value)
				{
					//Limit it
					next_state.pwr_mech = Overload_Limit_Value;

					//Fix the variable
					next_state.gov_ggov1.x5 = Overload_Limit_Value / Rated_VA;
				}
			}
			//Translate this into the torque model
			next_state.torque_mech = next_state.pwr_mech / next_state.omega;

			//10 - Temp detection LL
			if (gov_ggv1_Dm < 0.0)
			{
				next_state.gov_ggov1.x10a = next_state.gov_ggov1.FuelFlow * pow((next_state.omega/omega_ref),gov_ggv1_Dm);
			}
			else
			{
				next_state.gov_ggov1.x10a = next_state.gov_ggov1.FuelFlow;
			}
			next_state.gov_ggov1.x10 = (1.0 - gov_ggv1_Tsa/gov_ggv1_Tsb)*next_state.gov_ggov1.x10b + gov_ggv1_Tsa/gov_ggv1_Tsb*next_state.gov_ggov1.x10a;

			//7 - Turbine load integral control
			next_state.gov_ggov1.err7 = next_state.gov_ggov1.GovOutPut - next_state.gov_ggov1.x7;
			if (gov_ggv1_Kpload > 0.0)
			{
				next_state.gov_ggov1.x7a = gov_ggv1_Kiload/gov_ggv1_Kpload*next_state.gov_ggov1.err7;
			}
			else
			{
				next_state.gov_ggov1.x7a = gov_ggv1_Kiload*next_state.gov_ggov1.err7;
			}
			next_state.gov_ggov1.fsrtNoLim = next_state.gov_ggov1.x7 + gov_ggv1_Kpload*(-1.0 * next_state.gov_ggov1.x6 + gov_ggv1_Ldref*(gov_ggv1_Ldref/gov_ggv1_Kturb+gov_ggv1_wfnl));
			if (next_state.gov_ggov1.fsrtNoLim > 1.0)
			{
				next_state.gov_ggov1.fsrt = 1.0;
			}
			else
			{
				next_state.gov_ggov1.fsrt = next_state.gov_ggov1.fsrtNoLim;
			}

			//9 - Acceleration control
			next_state.gov_ggov1.x9 = 1.0/gov_ggv1_Ta*((next_state.omega/omega_ref - gen_base_set_vals.wref) - next_state.gov_ggov1.x9a);
			next_state.gov_ggov1.fsra = gov_ggv1_Ka*deltat*(gov_ggv1_aset - next_state.gov_ggov1.x9) + next_state.gov_ggov1.GovOutPut;

			//Pre-empt the low-value select, if needed
			if (gov_ggv1_fsrt_enable == false)
			{
				next_state.gov_ggov1.fsrt = 99999999.0;	//Big value
			}

			if (gov_ggv1_fsra_enable == false)
			{
				next_state.gov_ggov1.fsra = 99999999.0;	//Big value
			}

			if (gov_ggv1_fsrn_enable == false)
			{
				next_state.gov_ggov1.fsrn = 99999999.0;	//Big value
			}

			//Low value select
			if (next_state.gov_ggov1.fsrt < next_state.gov_ggov1.fsrn)
			{
				next_state.gov_ggov1.LowValSelect1 = next_state.gov_ggov1.fsrt;
			}
			else
			{
				next_state.gov_ggov1.LowValSelect1 = next_state.gov_ggov1.fsrn;
			}

			if (next_state.gov_ggov1.fsra < next_state.gov_ggov1.LowValSelect1)
			{
				next_state.gov_ggov1.LowValSelect = next_state.gov_ggov1.fsra;
			}
			else
			{
				next_state.gov_ggov1.LowValSelect = next_state.gov_ggov1.LowValSelect1;
			}

			if (next_state.gov_ggov1.LowValSelect > gov_ggv1_vmax)
			{
				next_state.gov_ggov1.GovOutPut = gov_ggv1_vmax;
			}
			else if (next_state.gov_ggov1.LowValSelect < gov_ggv1_vmin)
			{
				next_state.gov_ggov1.GovOutPut = gov_ggv1_vmin;
			}
			else
			{
				next_state.gov_ggov1.GovOutPut = next_state.gov_ggov1.LowValSelect;
			}

		}//End GGOV1 update

		//Default else - no updates because no governor

		//Exciter updates
		if (Exciter_type == SEXS)
		{
//			if (CVRenabled) {
//				if (CVR_PI) {
//					next_state.avr.x_cvr = curr_state.avr.x_cvr + (predictor_vals.avr.x_cvr + corrector_vals.avr.x_cvr)*deltath;
//					gen_base_set_vals.vseta = Vref + next_state.avr.x_cvr + (predictor_vals.avr.diff_f + corrector_vals.avr.diff_f) * 0.5 * kp_cvr;
//				}
//				else if (CVR_PID) {
//					next_state.avr.x_cvr = curr_state.avr.x_cvr + (predictor_vals.avr.x_cvr + corrector_vals.avr.x_cvr)*deltath;
//					temp_double = (predictor_vals.avr.diff_f + corrector_vals.avr.diff_f) * 0.5;
//					next_state.avr.xerr_cvr = temp_double * kd_cvr;
//					corrector_vals.avr.xerr_cvr = (next_state.avr.xerr_cvr - curr_state.avr.xerr_cvr) / deltat;
//					gen_base_set_vals.vseta = Vref + next_state.avr.x_cvr + temp_double * kp_cvr + corrector_vals.avr.xerr_cvr;
//				}
//
//				//Limit check
//				if (gen_base_set_vals.vseta >= vset_EMAX)
//					gen_base_set_vals.vsetb = vset_EMAX;
//
//				if (gen_base_set_vals.vseta <= vset_EMIN)
//					gen_base_set_vals.vsetb = vset_EMIN;
//
//				// Give value of vsetb to vset
//				gen_base_set_vals.vset = gen_base_set_vals.vsetb;
//			}

//			if (CVRenabled) {
//				temp_double = (predictor_vals.avr.diff_f + corrector_vals.avr.diff_f) * 0.5;
//				next_state.avr.xerr_cvr = temp_double * kd_cvr;
//				corrector_vals.avr.xerr_cvr = (next_state.avr.xerr_cvr - curr_state.avr.xerr_cvr) / deltat;
//				gen_base_set_vals.vadd = corrector_vals.avr.xerr_cvr + temp_double * kp_cvr;
//			}

			if (CVRenabled) {

				// Implementation for high order CVR control
				if (CVRmode == HighOrder) {
					if (Kd1 != 0) {
						next_state.avr.x_cvr1 = curr_state.avr.x_cvr1 + (corrector_vals.avr.x_cvr1 + predictor_vals.avr.x_cvr1)*deltath;
						next_state.avr.x_cvr2 = curr_state.avr.x_cvr2 + (corrector_vals.avr.x_cvr2 + predictor_vals.avr.x_cvr2)*deltath;
						gen_base_set_vals.vadd = (Kn1/Kd1) * next_state.avr.x_cvr1 + (Kn2/Kd1) * next_state.avr.x_cvr2 + kp_cvr * (predictor_vals.avr.diff_f + corrector_vals.avr.diff_f) * 0.5;
					}
					else {
						next_state.avr.x_cvr1 = curr_state.avr.x_cvr1 + (corrector_vals.avr.x_cvr1 + predictor_vals.avr.x_cvr1)*deltath;
						gen_base_set_vals.vadd = (Kn2/Kd2 - (Kd3 * Kn1)/(Kd2 * Kd2)) * next_state.avr.x_cvr1 + (kp_cvr + Kn1/Kd2) * (predictor_vals.avr.diff_f + corrector_vals.avr.diff_f) * 0.5;
					}

					//Limit check
					if (gen_base_set_vals.vadd >= vset_delta_MAX)
						gen_base_set_vals.vadd = vset_delta_MAX;

					if (gen_base_set_vals.vadd <= vset_delta_MIN)
						gen_base_set_vals.vadd = vset_delta_MIN;

				}
				// Implementation for first order CVR control with feedback loop
				else if (CVRmode == Feedback) {
					next_state.avr.x_cvr1 = curr_state.avr.x_cvr1 + (corrector_vals.avr.x_cvr1 + predictor_vals.avr.x_cvr1)*deltath;
					gen_base_set_vals.vadd_a = kp_cvr * (predictor_vals.avr.diff_f + corrector_vals.avr.diff_f) * 0.5 + next_state.avr.x_cvr1;

					//Limit check
					if (gen_base_set_vals.vadd_a >= vset_delta_MAX) {
						gen_base_set_vals.vadd = vset_delta_MAX;
					}
					else if (gen_base_set_vals.vadd_a <= vset_delta_MIN) {
						gen_base_set_vals.vadd = vset_delta_MIN;
					}
					else {
						gen_base_set_vals.vadd = gen_base_set_vals.vadd_a;
					}
				}

				// Give value to vset
				gen_base_set_vals.vset = gen_base_set_vals.vadd + Vref;
			}

			next_state.avr.xe = curr_state.avr.xe + (predictor_vals.avr.xe + corrector_vals.avr.xe)*deltath;
			next_state.avr.xb = curr_state.avr.xb + (predictor_vals.avr.xb + corrector_vals.avr.xb)*deltath;
		}//End SEXS update
		//Default else - no updates because no exciter

		//Nab per-unit omega, while we're at it
		omega_pu = next_state.omega/omega_ref;

		//Update generator current injection (technically is done "before" next powerflow)
		value_IGenerated[0] = next_state.EintVal[0]*YS1*omega_pu;
		value_IGenerated[1] = next_state.EintVal[1]*YS1*omega_pu;
		value_IGenerated[2] = next_state.EintVal[2]*YS1*omega_pu;

		//Copy everything back into curr_state, since we'll be back there
		memcpy(&curr_state,&next_state,sizeof(MAC_STATES));

		//Check convergence
		temp_double = fabs(curr_state.omega - prev_rotor_speed_val);

		//Update tracking variable
		prev_rotor_speed_val = curr_state.omega;

		//Update the frequency for powerflow, if we're mapped
		//Work around for a generator to dictate frequency
		if (mapped_freq_variable!=NULL)
		{
			//Set the value
			temp_double_freq_val = curr_state.omega/(2.0*PI);

			//Push it up
			mapped_freq_variable->setp<double>(temp_double_freq_val,*test_rlock);
		}

<<<<<<< HEAD
		//See what to check to determine if an exit is needed
		if (apply_rotor_speed_convergence == true)
		{
			//Determine our desired state - if rotor speed is settled, exit
			if (temp_double<=rotor_speed_convergence_criterion)
			{
				//See if we're an isochronous generator and check that
				if (is_isochronous_gen == true)
				{
					//Compute the difference from nominal
					temp_double = fabs(curr_state.omega - omega_ref);

					//Check it - use same convergence criterion
					if (temp_double<=rotor_speed_convergence_criterion)
					{
						//See if the voltage check needs to happen
						if (apply_voltage_mag_convergence == false)
						{
							//Ready to leave Delta mode
							return SM_EVENT;
						}
						//Default else - let voltage check happen
					}
					else	//Not converged - stay in deltamode
					{
						return SM_DELTA;
					}
				}//End is an isochronous generator
				else	//Normal generator
				{
					if (apply_voltage_mag_convergence == false)
					{
						//Ready to leave Delta mode
						return SM_EVENT;
					}
					//Default else - let it execute the code below
				}//End normal generator
			}
			else	//Not "converged" -- I would like to do another update
			{
				return SM_DELTA;	//Next delta update
									//Could theoretically request a reiteration, but we're not allowing that right now
			}
		}

		//Only check voltage if an exciter is present
		if ((apply_voltage_mag_convergence == true) && (Exciter_type != NO_EXC))
=======
		//Resync power variables
		push_powerflow_values(false);

		//Determine our desired state - if rotor speed is settled, exit
		if (temp_double<=rotor_speed_convergence_criterion)
>>>>>>> b8722c81
		{
			//Figure out the maximum voltage difference - reset the tracker
			temp_double = 0.0;

			//Loop through the phases - built on the assumption of three-phase
			for (loop_index=0; loop_index<3; loop_index++)
			{
				temp_mag_val = pCircuit_V[loop_index].Mag();
				temp_mag_diff = fabs(temp_mag_val - prev_voltage_val[loop_index]);

				//See if it is bigger or not
				if (temp_mag_diff > temp_double)
				{
					temp_double = temp_mag_diff;
				}

				//Store the updated tracking value
				prev_voltage_val[loop_index] = temp_mag_val;
			}

			//See if we need to reiterate or not
			if (temp_double<=voltage_convergence_criterion)
			{
			//Ready to leave Delta mode
			return SM_EVENT;
		}
		else	//Not "converged" -- I would like to do another update
		{
			return SM_DELTA;	//Next delta update
								//Could theoretically request a reiteration, but we're not allowing that right now
			}
		}

		//Default else - no checks asked for, just bounce back to event
		return SM_EVENT;
	}//End corrector pass
}

//Module-level post update call
//useful_value is a pointer to a passed in complex value
//mode_pass 0 is the accumulation call
//mode_pass 1 is the "update our frequency" call
STATUS diesel_dg::post_deltaupdate(complex *useful_value, unsigned int mode_pass)
{
	if (mode_pass == 0)	//Accumulation pass
	{
		//Put the powerflow frequency in as our current rotor speed (should basically be this way already)
		curr_state.omega = useful_value->Re();

		//Update tracking variable - see if it was an exact second or not
		if (deltamode_supersec_endtime != deltamode_endtime)
		{
			prev_time = deltamode_supersec_endtime;
			prev_time_dbl = deltamode_endtime_dbl;
		}
		else	//It was, do an intentional cast so things don't get wierd
		{
			prev_time = deltamode_endtime;
			prev_time_dbl = (double)(deltamode_endtime);
		}
	}
	else
		return FAILED;	//Not sure how we get here, but fail us if we do

	return SUCCESS;	//Allways succeeds right now
}


//Object-level call, if needed
//int diesel_dg::deltaupdate(unsigned int64 dt, unsigned int iteration_count_val)	//Returns success/fail - interrupdate handles EVENT/DELTA
//{
//	return SUCCESS;	//Just indicate success right now
//}

//Applies dynamic equations for predictor/corrector sets
//Functionalized since they are identical
//Returns a SUCCESS/FAIL
//curr_time is the current states/information
//curr_delta is the calculated differentials
STATUS diesel_dg::apply_dynamics(MAC_STATES *curr_time, MAC_STATES *curr_delta, double deltaT)
{
	complex current_pu[3];
	complex Ipn0[3];
	complex temp_complex;
	double omega_pu;
	double temp_double_1, temp_double_2, temp_double_3, delomega, x0; 
	double torquenow, x5a_now;
	complex temp_current_val[3];
	double diff_f, temp_Vfd;

	//Powerflow update values already called before these - just use values directly

	//Convert current as well
	current_pu[0] = (value_IGenerated[0] - generator_admittance[0][0]*value_Circuit_V[0] - generator_admittance[0][1]*value_Circuit_V[1] - generator_admittance[0][2]*value_Circuit_V[2])/current_base;
	current_pu[1] = (value_IGenerated[1] - generator_admittance[1][0]*value_Circuit_V[0] - generator_admittance[1][1]*value_Circuit_V[1] - generator_admittance[1][2]*value_Circuit_V[2])/current_base;
	current_pu[2] = (value_IGenerated[2] - generator_admittance[2][0]*value_Circuit_V[0] - generator_admittance[2][1]*value_Circuit_V[1] - generator_admittance[2][2]*value_Circuit_V[2])/current_base;

	// post currents
	current_A=current_pu[0]*current_base;
	current_B=current_pu[1]*current_base;
	current_C=current_pu[2]*current_base;


	//Nab per-unit omega, while we're at it
	omega_pu = curr_time->omega/omega_ref;

	//Sequence them
	convert_abc_to_pn0(&current_pu[0],&Ipn0[0]);

	//Rotate current for current angle
	temp_complex = complex_exp(-1.0*curr_time->rotor_angle);
	curr_time->Irotated = temp_complex*complex(0.0,1.0)*Ipn0[0];

	//Get speed update - split for readability
	temp_double_1 =  -(Xqpp-Xl)/(Xqp-Xl)*curr_time->EpRotated.Re()*curr_time->Irotated.Re();
	temp_double_1 -=(Xdpp-Xl)/(Xdp-Xl)*curr_time->EpRotated.Im()*curr_time->Irotated.Im();
	temp_double_1 -=(Xdp-Xdpp)/(Xdp-Xl)*curr_time->Flux1d*curr_time->Irotated.Im();
	temp_double_1 +=(Xqp-Xqpp)/(Xqp-Xl)*curr_time->Flux2q*curr_time->Irotated.Re();
	temp_double_1 -=(Xqpp-Xdpp)*curr_time->Irotated.Re()*curr_time->Irotated.Im();
	temp_double_3 = Ipn0[1].Mag();
	temp_double_1 -=0.5*Rr*temp_double_3*temp_double_3;
	curr_time->torque_elec=-temp_double_1*Rated_VA/omega_ref; 
	temp_double_1 =(curr_time->torque_mech/(Rated_VA/omega_ref)-curr_time->torque_elec/(Rated_VA/omega_ref));
	temp_double_1 -=damping*(curr_time->omega-omega_ref)/omega_ref;

	curr_time->pwr_mech = curr_time->torque_mech*curr_time->omega;

	//Check to see if it needs to be limited -- individual governors do this below, but in case we have no governor
	if (curr_time->pwr_mech > Overload_Limit_Value)
	{
		//Limit it
		curr_time->pwr_mech = Overload_Limit_Value;

		//Fix the torque too, in case something uses it
		curr_time->torque_mech = Overload_Limit_Value / curr_time->omega;
	}

	temp_double_2 = omega_ref/(2.0*inertia);

	//Post the delta value
	curr_delta->omega = temp_double_1*temp_double_2;

	//Calculate rotor angle update
	curr_delta->rotor_angle = (omega_pu-1.0)*omega_ref;

	//Update flux values
	curr_delta->Flux1d = (-curr_time->Flux1d + curr_time->EpRotated.Im() - ((Xdp-Xl)*curr_time->Irotated.Re()))/Tdopp;
	curr_delta->Flux2q = (-curr_time->Flux2q - curr_time->EpRotated.Re() - ((Xqp-Xl)*curr_time->Irotated.Im()))/Tqopp;

	//Internal voltage updates - EqInt - again split for readability
	temp_double_1  = curr_time->Vfd - curr_time->EpRotated.Im();
	temp_double_2  = curr_time->Flux1d + (Xdp-Xl)*curr_time->Irotated.Re() - curr_time->EpRotated.Im();
	temp_double_2 /= (Xdp-Xl);
	temp_double_2 /= (Xdp-Xl);
	temp_double_3  = curr_time->Irotated.Re() - (Xdp-Xdpp)*temp_double_2;
	temp_double_1 -= (Xd-Xdp)*temp_double_3;

	//Post the update value
	curr_delta->EpRotated.SetImag(temp_double_1/Tdop);

	//Internal voltage updates - EdInt - again split for readability
	temp_double_1  = -curr_time->EpRotated.Re();
	temp_double_2  = curr_time->Flux2q + (Xqp-Xl)*curr_time->Irotated.Im() + curr_time->EpRotated.Re();
	temp_double_2 /= (Xqp-Xl);
	temp_double_2 /= (Xqp-Xl);
	temp_double_3  = curr_time->Irotated.Im() - (Xqp-Xqpp)*temp_double_2;
	temp_double_1 += (Xq-Xqp)*temp_double_3;

	//Post the update value
	curr_delta->EpRotated.SetReal(temp_double_1/Tqop);

	//Governor updates, if relevant
	if (Governor_type == DEGOV1)	//Woodward Governor
	{
		//Governor actuator updates - threshold first
		if (curr_time->gov_degov1.x4>gov_degov1_TMAX)
			curr_time->gov_degov1.x4 = gov_degov1_TMAX;

		if (curr_time->gov_degov1.x4<gov_degov1_TMIN)
			curr_time->gov_degov1.x4 = gov_degov1_TMIN;

		//Find throttle
		curr_time->gov_degov1.throttle = gov_degov1_T4*curr_time->gov_degov1.x6 + curr_time->gov_degov1.x4;

		//Store this value into "the array"
		torque_delay[torque_delay_write_pos]=curr_time->gov_degov1.throttle;

		//Extract the "delayed" value
		torquenow = torque_delay[torque_delay_read_pos];

		//Calculate the mechanical power for this time
		curr_time->torque_mech = (Rated_VA/omega_ref)*torquenow;
		curr_time->pwr_mech = curr_time->torque_mech*curr_time->omega;

		//See if it exceeded the limit -- if so, cap it
		if (curr_time->pwr_mech > Overload_Limit_Value)
		{
			//Limit it
			curr_time->pwr_mech = Overload_Limit_Value;

			//Fix the torque variable
			curr_time->torque_mech = Overload_Limit_Value / curr_time->omega;
		}

		//Compute the offset currently
		temp_double_1 = gen_base_set_vals.wref - curr_time->omega/omega_ref-gov_degov1_R*curr_time->gov_degov1.throttle;
		
		//Update variables
		curr_delta->gov_degov1.x2 = (temp_double_1-curr_time->gov_degov1.x1-gov_degov1_T1*curr_time->gov_degov1.x2)/(gov_degov1_T1*gov_degov1_T2);
		curr_delta->gov_degov1.x1 = curr_time->gov_degov1.x2;

		//Electric control box updates
		temp_double_1 = gov_degov1_T3*curr_time->gov_degov1.x2 + curr_time->gov_degov1.x1;

		//Updates
		curr_delta->gov_degov1.x5 = (gov_degov1_K*temp_double_1-curr_time->gov_degov1.x5)/gov_degov1_T5;
		curr_delta->gov_degov1.x6 = (curr_time->gov_degov1.x5 - curr_time->gov_degov1.x6)/gov_degov1_T6;
		curr_delta->gov_degov1.x4 = curr_time->gov_degov1.x6;

		//Anti-windup check
		if (((curr_time->gov_degov1.x4>=gov_degov1_TMAX) && (curr_time->gov_degov1.x6>0)) || ((curr_time->gov_degov1.x4<=gov_degov1_TMIN) && (curr_time->gov_degov1.x6<0)))
		{
			curr_delta->gov_degov1.x4 = 0;
		}
	}//End Woodward updates
	else if (Governor_type == GAST)	//Gast Turbine Governor
	{
		//Governor actuator updates - threshold first
		if (curr_time->gov_gast.x1 > gov_gast_VMAX)
			curr_time->gov_gast.x1 = gov_gast_VMAX;

		if (curr_time->gov_gast.x1 < gov_gast_VMIN)
			curr_time->gov_gast.x1 = gov_gast_VMIN;

		//Find throttle -- replace with GAST
		curr_time->gov_gast.throttle = curr_time->gov_gast.x2;

		//Assign the throttle value to torquenow
		torquenow=curr_time->gov_gast.throttle;

		//Calculate the mechanical power for this time
		curr_time->torque_mech = (Rated_VA/omega_ref)*torquenow;
		curr_time->pwr_mech = curr_time->torque_mech*curr_time->omega;

		//See if it exceeded the limit -- if so, cap it
		if (curr_time->pwr_mech > Overload_Limit_Value)
		{
			//Limit it
			curr_time->pwr_mech = Overload_Limit_Value;

			//Fix the torque variable
			curr_time->torque_mech = Overload_Limit_Value / curr_time->omega;
		}

		//Compute the offset currently
		delomega = curr_time->gov_gast.throttle - (curr_time->omega/omega_ref-1)*gov_gast_R; 
		if (delomega <= gov_gast_AT+gov_gast_KT*(gov_gast_AT-curr_time->gov_gast.x3))
		{
			x0=delomega;
		}
		else
		{
			x0=gov_gast_AT+gov_gast_KT*(gov_gast_AT-curr_time->gov_gast.x3);
		}

//		x0 = min(,gov_gast_AT+gov_gast_KT*(gov_gast_AT-curr_time->gov_gast.x3)); 
//		LL+K*(LL-G1.machine_parameters.curr.gov.x3

		//Update variables
		curr_delta->gov_gast.x1 = (x0 - curr_time->gov_gast.x1)/gov_gast_T1;
		curr_delta->gov_gast.x2 = (curr_time->gov_gast.x1 - curr_time->gov_gast.x2)/gov_gast_T2;
		curr_delta->gov_gast.x3 = (curr_time->gov_gast.x2 - curr_time->gov_gast.x3)/gov_gast_T3;

		//Anti-windup check
		if (((curr_time->gov_gast.x1>=gov_gast_VMAX) && (x0>0)) || ((curr_time->gov_gast.x1<=gov_gast_VMIN) && (x0<0)))
		{
			curr_delta->gov_gast.x1 = 0;
		}
	}//End GAST updates
	else if (Governor_type == P_CONSTANT)
	{
		// Recalculate the Pelec output based on the predictor step results
		//Compute the "present" electric power value before anything gets updated for the new timestep
		temp_current_val[0] = (IGenerated[0] - generator_admittance[0][0]*pCircuit_V[0] - generator_admittance[0][1]*pCircuit_V[1] - generator_admittance[0][2]*pCircuit_V[2]);
		temp_current_val[1] = (IGenerated[1] - generator_admittance[1][0]*pCircuit_V[0] - generator_admittance[1][1]*pCircuit_V[1] - generator_admittance[1][2]*pCircuit_V[2]);
		temp_current_val[2] = (IGenerated[2] - generator_admittance[2][0]*pCircuit_V[0] - generator_admittance[2][1]*pCircuit_V[1] - generator_admittance[2][2]*pCircuit_V[2]);
		//Update the output power variable
		complex pwr_electric_dynamics = pCircuit_V[0]*~temp_current_val[0] + pCircuit_V[1]*~temp_current_val[1] + pCircuit_V[2]*~temp_current_val[2];

		//1 - Pelec measurement
		curr_delta->gov_pconstant.x1 = 1.0/pconstant_Tpelec*(pwr_electric_dynamics.Re() / Rated_VA - curr_time->gov_pconstant.x1);

		// PI controller for P CONSTANT mode
		double diff_Pelec = gen_base_set_vals.Pref - curr_time->gov_pconstant.x1;
//		double diff_Pelec = gen_base_set_vals.Pref - pwr_electric_dynamics.Re() / Rated_VA;
		curr_delta->gov_pconstant.x_Pconstant = diff_Pelec * ki_Pconstant;

		//4 - Turbine actuator
		curr_time->gov_pconstant.err4 = curr_time->gov_pconstant.GovOutPut - curr_time->gov_pconstant.x4;
		curr_time->gov_pconstant.x4a = 1.0/pconstant_Tact*curr_time->gov_pconstant.err4;
		if (curr_time->gov_pconstant.x4a > pconstant_ropen)
		{
			curr_time->gov_pconstant.x4b = pconstant_ropen;
		}
		else if (curr_time->gov_pconstant.x4a < pconstant_rclose)
		{
			curr_time->gov_pconstant.x4b = pconstant_rclose;
		}
		else
		{
			curr_time->gov_pconstant.x4b = curr_time->gov_pconstant.x4a;
		}
		curr_delta->gov_pconstant.x4 = curr_time->gov_pconstant.x4b;
		curr_time->gov_pconstant.ValveStroke = curr_time->gov_pconstant.x4;
		if (pconstant_Flag == 0)
		{
			curr_time->gov_pconstant.FuelFlow = curr_time->gov_pconstant.ValveStroke * 1.0;
		}
		else if (pconstant_Flag == 1)
		{
			curr_time->gov_pconstant.FuelFlow = curr_time->gov_pconstant.ValveStroke * curr_time->omega / omega_ref;
		}
		else
		{
			gl_error("wrong pconstant_Flag");
			return FAILED;
		}

		// ---> Use the updated Fuelflow value to calculate final Pmech and Tmech output from the governor

		//5 - Turbine LL
		x5a_now = pconstant_Kturb*(curr_time->gov_pconstant.FuelFlow - pconstant_wfnl);

		//Check on the delay
		if (pconstant_Teng > 0)
		{
			//Store the value
			x5a_delayed[x5a_delayed_write_pos] = x5a_now;

			//Read the delayed value
			curr_time->gov_pconstant.x5a = x5a_delayed[x5a_delayed_read_pos];
		}
		else
		{
			curr_time->gov_pconstant.x5a = x5a_now;
		}
		curr_delta->gov_pconstant.x5b = 1.0/pconstant_Tb*(curr_time->gov_pconstant.x5a - curr_time->gov_pconstant.x5b);
		curr_time->gov_pconstant.x5 = (1.0 - pconstant_Tc/pconstant_Tb)*curr_time->gov_pconstant.x5b + pconstant_Tc/pconstant_Tb*curr_time->gov_pconstant.x5a;

		curr_time->pwr_mech = Rated_VA*curr_time->gov_pconstant.x5;

		//See if it exceeded the limit -- if so, cap it
		if (curr_time->pwr_mech > Overload_Limit_Value)
		{
			//Limit it
			curr_time->pwr_mech = Overload_Limit_Value;

			//Fix the state variable
			curr_time->gov_pconstant.x5 = Overload_Limit_Value / Rated_VA;
		}

		//Translate this into the torque model
		curr_time->torque_mech = curr_time->pwr_mech / curr_time->omega;

	}//End P_CONSTANT updates
	else if ((Governor_type == GGOV1) || (Governor_type == GGOV1_OLD))
	{

		//1 - Pelec measurement
		curr_delta->gov_ggov1.x1 = 1.0/gov_ggv1_Tpelec*(curr_time->pwr_electric.Re() / Rated_VA - curr_time->gov_ggov1.x1);

		//8 - Supervisory load control
		if (curr_time->gov_ggov1.x8a > (1.1 * gov_ggv1_r))
		{
			curr_time->gov_ggov1.x8 = 1.1 * gov_ggv1_r;
			curr_delta->gov_ggov1.x8a = 0.0;
		}
		else if (curr_time->gov_ggov1.x8a < (-1.1 * gov_ggv1_r))
		{
			curr_time->gov_ggov1.x8 = -1.1 * gov_ggv1_r;
			curr_delta->gov_ggov1.x8a = 0.0;
		}
		else
		{
			curr_delta->gov_ggov1.x8a = gov_ggv1_Kimw*(gov_ggv1_Pmwset/Rated_VA - curr_time->gov_ggov1.x1);
			curr_time->gov_ggov1.x8 = curr_time->gov_ggov1.x8a;
		}

		//2 - governor differntial control
		//Rselect switch
		if (gov_ggv1_rselect == 1)
		{
			curr_time->gov_ggov1.RselectValue = curr_time->gov_ggov1.x1;
		}
		else if (gov_ggv1_rselect == -1)
		{
			curr_time->gov_ggov1.RselectValue = curr_time->gov_ggov1.ValveStroke;
		}
		else if (gov_ggv1_rselect == -2)
		{
			curr_time->gov_ggov1.RselectValue = curr_time->gov_ggov1.GovOutPut;
		}
		else if (gov_ggv1_rselect == 0)
		{
			curr_time->gov_ggov1.RselectValue = 0.0;
		}
		else
		{
			gl_error("Wrong ggv1_rselect parameter");
			return FAILED;
		}

		//Error deadband
		curr_time->gov_ggov1.werror = curr_time->omega/omega_ref - gen_base_set_vals.wref;
		curr_time->gov_ggov1.err2a = gen_base_set_vals.Pref + curr_time->gov_ggov1.x8 - curr_time->gov_ggov1.werror - gov_ggv1_r*curr_time->gov_ggov1.RselectValue;
		if (curr_time->gov_ggov1.err2a > gov_ggv1_maxerr)
		{
			curr_time->gov_ggov1.err2 = gov_ggv1_maxerr;
		}
		else if (curr_time->gov_ggov1.err2a < gov_ggv1_minerr)
		{
			curr_time->gov_ggov1.err2 = gov_ggv1_minerr;
		}
		else if ((curr_time->gov_ggov1.err2a <= gov_ggv1_db) && (curr_time->gov_ggov1.err2a >= -gov_ggv1_db))
		{
			curr_time->gov_ggov1.err2 = 0.0;
		}
		else
		{
			if (curr_time->gov_ggov1.err2a > 0.0)
			{
				curr_time->gov_ggov1.err2 = (gov_ggv1_maxerr/(gov_ggv1_maxerr-gov_ggv1_db))*curr_time->gov_ggov1.err2a - (gov_ggv1_maxerr*gov_ggv1_db/(gov_ggv1_maxerr-gov_ggv1_db));
			}
			else if (curr_time->gov_ggov1.err2a < 0.0)
			{
				curr_time->gov_ggov1.err2 = (gov_ggv1_minerr/(gov_ggv1_minerr+gov_ggv1_db))*curr_time->gov_ggov1.err2a + (gov_ggv1_minerr*gov_ggv1_db/(gov_ggv1_minerr+gov_ggv1_db));
			}
		}
		curr_delta->gov_ggov1.x2a = 1.0/gov_ggv1_Tdgov*(curr_time->gov_ggov1.err2 - curr_time->gov_ggov1.x2a);
		curr_time->gov_ggov1.x2 = gov_ggv1_Kpgov/gov_ggv1_Tdgov*(curr_time->gov_ggov1.err2 - curr_time->gov_ggov1.x2a);

		//Governor integral control
		//See which specific GGOV1 we are
		if ((Governor_type == GGOV1_OLD) || ((Governor_type == GGOV1) && (gov_ggv1_Kpgov == 0.0)))	//Old implementation, or "disabled" new
		{
			curr_time->gov_ggov1.x3a = gov_ggv1_Kigov*curr_time->gov_ggov1.err2;
		}
		else
		{
			curr_time->gov_ggov1.err3 = curr_time->gov_ggov1.GovOutPut - curr_time->gov_ggov1.x3;
			curr_time->gov_ggov1.x3a = gov_ggv1_Kigov/gov_ggv1_Kpgov*curr_time->gov_ggov1.err3;
		}

		curr_delta->gov_ggov1.x3 = curr_time->gov_ggov1.x3a;
		curr_time->gov_ggov1.fsrn = curr_time->gov_ggov1.x2 + gov_ggv1_Kpgov*curr_time->gov_ggov1.err2 + curr_time->gov_ggov1.x3;

		//4 - Turbine actuator
		curr_time->gov_ggov1.err4 = curr_time->gov_ggov1.GovOutPut - curr_time->gov_ggov1.x4;
		curr_time->gov_ggov1.x4a = 1.0/gov_ggv1_Tact*curr_time->gov_ggov1.err4;
		if (curr_time->gov_ggov1.x4a > gov_ggv1_ropen)
		{
			curr_time->gov_ggov1.x4b = gov_ggv1_ropen;
		}
		else if (curr_time->gov_ggov1.x4a < gov_ggv1_rclose)
		{
			curr_time->gov_ggov1.x4b = gov_ggv1_rclose;
		}
		else
		{
			curr_time->gov_ggov1.x4b = curr_time->gov_ggov1.x4a;
		}
		curr_delta->gov_ggov1.x4 = curr_time->gov_ggov1.x4b;
		curr_time->gov_ggov1.ValveStroke = curr_time->gov_ggov1.x4;
		if (gov_ggv1_Flag == 0)
		{
			curr_time->gov_ggov1.FuelFlow = curr_time->gov_ggov1.ValveStroke * 1.0;
		}
		else if (gov_ggv1_Flag == 1)
		{
			curr_time->gov_ggov1.FuelFlow = curr_time->gov_ggov1.ValveStroke * curr_time->omega / omega_ref;
		}
		else
		{
			gl_error("wrong ggv1_Flag");
			return FAILED;
		}

		// ---> Use the updated Fuelflow value to calculate final Pmech and Tmech output from the governor

		//5 - Turbine LL
		x5a_now = gov_ggv1_Kturb*(curr_time->gov_ggov1.FuelFlow - gov_ggv1_wfnl);

		//Check on the delay
		if (gov_ggv1_Teng > 0)
		{
			//Store the value
			x5a_delayed[x5a_delayed_write_pos] = x5a_now;

			//Read the delayed value
			curr_time->gov_ggov1.x5a = x5a_delayed[x5a_delayed_read_pos];
		}
		else
		{
			curr_time->gov_ggov1.x5a = x5a_now;
		}
		curr_delta->gov_ggov1.x5b = 1.0/gov_ggv1_Tb*(curr_time->gov_ggov1.x5a - curr_time->gov_ggov1.x5b);
		curr_time->gov_ggov1.x5 = (1.0 - gov_ggv1_Tc/gov_ggv1_Tb)*curr_time->gov_ggov1.x5b + gov_ggv1_Tc/gov_ggv1_Tb*curr_time->gov_ggov1.x5a;
		if (gov_ggv1_Dm > 0.0)	//Mechanical power set
		{
			curr_time->pwr_mech = Rated_VA*(curr_time->gov_ggov1.x5 - gov_ggv1_Dm*(curr_time->omega/omega_ref - gen_base_set_vals.wref));

			//See if it exceeded the limit -- if so, cap it
			if (curr_time->pwr_mech > Overload_Limit_Value)
			{
				//Limit it
				curr_time->pwr_mech = Overload_Limit_Value;

				//Fix the torque variable
				curr_time->torque_mech = Overload_Limit_Value / Rated_VA + gov_ggv1_Dm*(curr_time->omega/omega_ref - gen_base_set_vals.wref);
			}
		}
		else
		{
			curr_time->pwr_mech = Rated_VA*curr_time->gov_ggov1.x5;

			//See if it exceeded the limit -- if so, cap it
			if (curr_time->pwr_mech > Overload_Limit_Value)
			{
				//Limit it
				curr_time->pwr_mech = Overload_Limit_Value;

				//Fix the state variable
				curr_time->gov_ggov1.x5 = Overload_Limit_Value / Rated_VA;
			}
		}
		//Translate this into the torque model
		curr_time->torque_mech = curr_time->pwr_mech / curr_time->omega;		

		//10 - Temp detection LL
		if (gov_ggv1_Dm < 0.0)
		{
			curr_time->gov_ggov1.x10a = curr_time->gov_ggov1.FuelFlow * pow((curr_time->omega/omega_ref),gov_ggv1_Dm);
		}
		else
		{
			curr_time->gov_ggov1.x10a = curr_time->gov_ggov1.FuelFlow;
		}
		curr_delta->gov_ggov1.x10b = 1.0/gov_ggv1_Tsb*(curr_time->gov_ggov1.x10a - curr_time->gov_ggov1.x10b);
		curr_time->gov_ggov1.x10 = (1.0 - gov_ggv1_Tsa/gov_ggv1_Tsb)*curr_time->gov_ggov1.x10b + gov_ggv1_Tsa/gov_ggv1_Tsb*curr_time->gov_ggov1.x10a;

		//6 - Turbine Load Limiter
		curr_delta->gov_ggov1.x6 = 1.0/gov_ggv1_Tfload*(curr_time->gov_ggov1.x10 - curr_time->gov_ggov1.x6);

		//7 - Turbine Load Integral Control
		curr_time->gov_ggov1.err7 = curr_time->gov_ggov1.GovOutPut - curr_time->gov_ggov1.x7;
		if (gov_ggv1_Kpload > 0.0)
		{
			curr_time->gov_ggov1.x7a = gov_ggv1_Kiload/gov_ggv1_Kpload*curr_time->gov_ggov1.err7;
		}
		else
		{
			curr_time->gov_ggov1.x7a = gov_ggv1_Kiload*curr_time->gov_ggov1.err7;
		}
		curr_delta->gov_ggov1.x7 = curr_time->gov_ggov1.x7a;
		curr_time->gov_ggov1.fsrtNoLim = curr_time->gov_ggov1.x7 + gov_ggv1_Kpload*(-1.0 * curr_time->gov_ggov1.x6 + gov_ggv1_Ldref*(gov_ggv1_Ldref/gov_ggv1_Kturb+gov_ggv1_wfnl));
		if (curr_time->gov_ggov1.fsrtNoLim > 1.0)
		{
			curr_time->gov_ggov1.fsrt = 1.0;
		}
		else
		{
			curr_time->gov_ggov1.fsrt = curr_time->gov_ggov1.fsrtNoLim;
		}

		//9 - Acceleration control
		curr_delta->gov_ggov1.x9a = 1.0/gov_ggv1_Ta*((curr_time->omega/omega_ref - gen_base_set_vals.wref) - curr_time->gov_ggov1.x9a);
		curr_time->gov_ggov1.x9 = 1.0/gov_ggv1_Ta*((curr_time->omega/omega_ref - gen_base_set_vals.wref) - curr_time->gov_ggov1.x9a);
		curr_time->gov_ggov1.fsra = gov_ggv1_Ka*deltaT*(gov_ggv1_aset - curr_time->gov_ggov1.x9) + curr_time->gov_ggov1.GovOutPut;

		//Pre-empt the low-value select, if needed
		if (gov_ggv1_fsrt_enable == false)
		{
			curr_time->gov_ggov1.fsrt = 99999999.0;	//Big value
		}

		if (gov_ggv1_fsra_enable == false)
		{
			curr_time->gov_ggov1.fsra = 99999999.0;	//Big value
		}

		if (gov_ggv1_fsrn_enable == false)
		{
			curr_time->gov_ggov1.fsrn = 99999999.0;	//Big value
		}

		//Low value select
		if (curr_time->gov_ggov1.fsrt < curr_time->gov_ggov1.fsrn)
		{
			curr_time->gov_ggov1.LowValSelect1 = curr_time->gov_ggov1.fsrt;
		}
		else
		{
			curr_time->gov_ggov1.LowValSelect1 = curr_time->gov_ggov1.fsrn;
		}

		if (curr_time->gov_ggov1.fsra < curr_time->gov_ggov1.LowValSelect1)
		{
			curr_time->gov_ggov1.LowValSelect = curr_time->gov_ggov1.fsra;
		}
		else
		{
			curr_time->gov_ggov1.LowValSelect = curr_time->gov_ggov1.LowValSelect1;
		}

		if (curr_time->gov_ggov1.LowValSelect > gov_ggv1_vmax)
		{
			curr_time->gov_ggov1.GovOutPut = gov_ggv1_vmax;
		}
		else if (curr_time->gov_ggov1.LowValSelect < gov_ggv1_vmin)
		{
			curr_time->gov_ggov1.GovOutPut = gov_ggv1_vmin;
		}
		else
		{
			curr_time->gov_ggov1.GovOutPut = curr_time->gov_ggov1.LowValSelect;
		}
	}//End GGOV1 updates
	//Default else - no governor to update

	//AVR updates, if relevant
	if (Exciter_type == SEXS)
	{
<<<<<<< HEAD
		if (Q_constant_mode == true) {

			// Obtain reactive power output in p.u.
			temp_double_1 = curr_time->pwr_electric.Im() / Rated_VA;

			//Calculate the difference from the desired set point
			temp_double_2 = gen_base_set_vals.Qref - temp_double_1;
		}
		else {

//			// If CVR control is enabled, gen_base_set_vals.vset will be changed based on frequency deviation
//			if (CVRenabled) {
//				curr_delta->avr.diff_f = (omega_pu - 1.0);
//				curr_delta->avr.x_cvr = (omega_pu - 1.0) * ki_cvr + (gen_base_set_vals.vsetb - gen_base_set_vals.vseta) * kt_cvr; // Same for PI and PID controller
//			}

			// If CVR control is enabled with second order transfer function
			if (CVRenabled) {

				curr_delta->avr.diff_f = (omega_pu - 1.0);
=======
		//Get the average magnitude first
		temp_double_1 = (value_Circuit_V[0].Mag() + value_Circuit_V[1].Mag() + value_Circuit_V[2].Mag())/voltage_base/3.0;
>>>>>>> b8722c81

				// Implementation for high order CVR control
				if (CVRmode == HighOrder) {
					if (Kd1 != 0) {
						curr_delta->avr.x_cvr1 = curr_time->avr.x_cvr1 * (-Kd2/Kd1) + curr_time->avr.x_cvr2 * (-Kd3/Kd1) + curr_delta->avr.diff_f;
						curr_delta->avr.x_cvr2 = curr_time->avr.x_cvr1;
					}
					else {
						curr_delta->avr.x_cvr1 = curr_time->avr.x_cvr1 * (-Kd3/Kd2) + curr_delta->avr.diff_f;
					}
				}

				// Implementation for first order CVR control with feedback loop
				else if (CVRmode == Feedback) {
					temp_double_1 = curr_delta->avr.diff_f * ki_cvr + (gen_base_set_vals.vadd - gen_base_set_vals.vadd_a) * kw_cvr;
					curr_delta->avr.x_cvr1 = (temp_double_1 - curr_time->avr.x_cvr1 * Kd1)/Kd2;
				}
			}

			//Get the average magnitude first
			temp_double_1 = (pCircuit_V[0].Mag() + pCircuit_V[1].Mag() + pCircuit_V[2].Mag())/voltage_base/3.0;

			//Calculate the difference from the desired set point
			temp_double_2 = gen_base_set_vals.vset - temp_double_1;
		}

		//First update variable
		curr_delta->avr.xb = (temp_double_2 + curr_time->avr.bias - curr_time->avr.xb)/exc_TB;

		//Figure out v_r
		temp_double_1 = curr_time->avr.xb + exc_TC*curr_delta->avr.xb;

		//Update variable
		curr_delta->avr.xe = (exc_KA*temp_double_1 - curr_time->avr.xe)/exc_TA;

		//Anti-windup check
		if (((curr_time->avr.xe>=exc_EMAX) && (curr_delta->avr.xe>0)) || ((curr_time->avr.xe<=exc_EMIN) && (curr_delta->avr.xe<0)))
		{
			curr_delta->avr.xe = 0.0;
		}

		//Limit check
		if (curr_time->avr.xe >= exc_EMAX)
			curr_time->avr.xe = exc_EMAX;

		if (curr_time->avr.xe <= exc_EMIN)
			curr_time->avr.xe = exc_EMIN;

		if (Q_constant_mode == true) {
			// Add PI control for the control of Q output
			curr_delta->avr.xfd = curr_time->avr.xe*ki_Qconstant;
		}
		else {

			//Apply update
			curr_time->Vfd = curr_time->avr.xe;

//			// If CVR control is enabled, field voltage will be affected by frequency deviation
//			if (CVRenabled) {
//
//				// Obtain frequency deviation
//				curr_delta->avr.diff_f = omega_pu - 1.0;
//
//				temp_Vfd = curr_time->avr.xe + gen_base_set_vals.vadd;
//
//				//Limit check
//				if (temp_Vfd >= exc_EMAX)
//					temp_Vfd = exc_EMAX;
//
//				if (temp_Vfd <= exc_EMIN)
//					temp_Vfd = exc_EMIN;
//
//				//Apply update
//				curr_time->Vfd = temp_Vfd;
//
//			}
//			else {
//
//				//Apply update
//				curr_time->Vfd = curr_time->avr.xe;
//			}
		}

	}//End AVR update for SEXS exciter
	else	//No exciter - just zero stuff for paranoia purposes
	{
		curr_delta->avr.xb = 0.0;
		curr_delta->avr.xe = 0.0;
	}//End no AVR/Exciter

	return SUCCESS;	//Always succeeds for now, but could have error checks later
}

//Initializes dynamic equations for first entry
//Returns a SUCCESS/FAIL
//curr_time is the initial states/information
STATUS diesel_dg::init_dynamics(MAC_STATES *curr_time)
{
	complex voltage_pu[3];
	complex current_pu[3];
	complex Vpn0[3];
	complex Ipn0[3];
	complex temp_complex_1, temp_complex_2;
	double omega_pu;
	double temp_double_1, temp_double_2, temp_double_3;
	unsigned int index_val;

	//Convert voltage to per-unit -- already pulled in outer function
	voltage_pu[0] = value_Circuit_V[0]/voltage_base;
	voltage_pu[1] = value_Circuit_V[1]/voltage_base;
	voltage_pu[2] = value_Circuit_V[2]/voltage_base;

	//Convert current as well
	current_pu[0] = (value_IGenerated[0] - generator_admittance[0][0]*value_Circuit_V[0] - generator_admittance[0][1]*value_Circuit_V[1] - generator_admittance[0][2]*value_Circuit_V[2])/current_base;
	current_pu[1] = (value_IGenerated[1] - generator_admittance[1][0]*value_Circuit_V[0] - generator_admittance[1][1]*value_Circuit_V[1] - generator_admittance[1][2]*value_Circuit_V[2])/current_base;
	current_pu[2] = (value_IGenerated[2] - generator_admittance[2][0]*value_Circuit_V[0] - generator_admittance[2][1]*value_Circuit_V[1] - generator_admittance[2][2]*value_Circuit_V[2])/current_base;

	// post currents
	current_A=current_pu[0]*current_base;
	current_B=current_pu[1]*current_base;
	current_C=current_pu[2]*current_base;
	
	//Compute initial power
	curr_time->pwr_electric = (voltage_pu[0]*~current_pu[0]+voltage_pu[1]*~current_pu[1]+voltage_pu[2]*~current_pu[2])*voltage_base*current_base;

	//Nab per-unit omega, while we're at it
	omega_pu = curr_time->omega/omega_ref;

	//Sequence them
	convert_abc_to_pn0(&voltage_pu[0],&Vpn0[0]);
	convert_abc_to_pn0(&current_pu[0],&Ipn0[0]);

	//Calculate internal voltage for rotor angle
	temp_complex_1 = Vpn0[0]+complex(Ra,Xq)*Ipn0[0];
	curr_time->rotor_angle = temp_complex_1.Arg();

	//Now figure out the internal voltage based on the subtransient model
	temp_complex_1 = (Vpn0[0]+complex(Ra,Xdpp)*Ipn0[0])/omega_pu; // /omega_pu to be able to initialize at omega <> 60Hz

	//Figure out the rotation
	temp_complex_2 = complex_exp(-1.0*curr_time->rotor_angle);
	curr_time->Irotated = temp_complex_2*complex(0.0,1.0)*Ipn0[0];
	curr_time->VintRotated = (temp_complex_2*complex(0.0,1.0)*temp_complex_1);

	//Compute vr
	temp_complex_1 = temp_complex_2*complex(0.0,1.0)*Vpn0[0];

	//Compute EpRotated initial value - split for readability
	curr_time->EpRotated = temp_complex_1.Re() + Ra*curr_time->Irotated.Re() - Xqp*curr_time->Irotated.Im();
	curr_time->EpRotated += complex(0.0,1.0)*(temp_complex_1.Im() + Ra*curr_time->Irotated.Im() + Xdp*curr_time->Irotated.Re());

	//Update flux terms
	curr_time->Flux1d = curr_time->EpRotated.Im() - (Xdp-Xl)*curr_time->Irotated.Re();
	curr_time->Flux2q = -curr_time->EpRotated.Re() - (Xqp-Xl)*curr_time->Irotated.Im();

	//compute initial field voltage
	temp_double_1  = -curr_time->EpRotated.Im();
	temp_double_2  = curr_time->Irotated.Re();
	temp_double_3  = curr_time->Flux1d + (Xdp-Xl)*curr_time->Irotated.Re() - curr_time->EpRotated.Im();
	temp_double_3 /= (Xdp-Xl);
	temp_double_3 /= (Xdp-Xl);
	temp_double_2 -= (Xdp-Xdpp)*temp_double_3;
	temp_double_1 -= (Xd-Xdp)*temp_double_2;
	
	//Set field voltage
	curr_time->Vfd = -1.0*temp_double_1;
	curr_time->avr.xfd = curr_time->Vfd;

	//Now compute initial mechanical torque - split for readability
	temp_double_1  = -(Xqpp-Xl)/(Xqp-Xl)*curr_time->EpRotated.Re()*curr_time->Irotated.Re();
	temp_double_1 -= (Xdpp-Xl)/(Xdp-Xl)*curr_time->EpRotated.Im()*curr_time->Irotated.Im();
	temp_double_1 -= (Xdp-Xdpp)/(Xdp-Xl)*curr_time->Flux1d*curr_time->Irotated.Im();
	temp_double_1 += (Xqp-Xqpp)/(Xqp-Xl)*curr_time->Flux2q*curr_time->Irotated.Re();
	temp_double_1 -= (Xqpp-Xdpp)*curr_time->Irotated.Re()*curr_time->Irotated.Im();
	temp_double_1 -= 0.5*Rr*Ipn0[1].Mag()*Ipn0[1].Mag();
	curr_time->torque_elec = -1.0*temp_double_1*Rated_VA/omega_ref;
	temp_double_1 -= damping*(curr_time->omega-omega_ref)/omega_ref;

	//Set the initial power
	curr_time->torque_mech = -1.0*temp_double_1*Rated_VA/omega_ref;
	curr_time->pwr_mech = curr_time->torque_mech*curr_time->omega;

	//Check it and limit it, if necessary
	if (curr_time->pwr_mech > Overload_Limit_Value)
	{
		//Limit it
		curr_time->pwr_mech = Overload_Limit_Value;

		//Fix the mechanical torque too, even though it probably gets caught below
		curr_time->torque_mech = Overload_Limit_Value / curr_time->omega;
	}

	//Governor initial conditions
	if (Governor_type == DEGOV1)
	{
		curr_time->gov_degov1.x1 = 0;
		curr_time->gov_degov1.x2 = 0;
		curr_time->gov_degov1.x5 = 0;
		curr_time->gov_degov1.x6 = 0;
		curr_time->gov_degov1.x4 = curr_time->torque_mech/(Rated_VA/omega_ref);
		curr_time->gov_degov1.throttle = curr_time->gov_degov1.x4;	//Init to Tmech

		if (gen_base_set_vals.wref < -90.0)	//Should be -99 if non-inited
		{
			gen_base_set_vals.wref = curr_time->gov_degov1.throttle*gov_degov1_R+curr_time->omega/omega_ref;
		}
		//Default else - it's already set, don't overwrite

		//Populate the "delayed torque" with the throttle value
		for (index_val=0; index_val<torque_delay_len; index_val++)
		{
			torque_delay[index_val] = curr_time->gov_degov1.throttle;
		}
	}//End DEGOV1 initialization
	else if (Governor_type == GAST)
	{
		curr_time->gov_gast.x1 = curr_time->torque_mech/(Rated_VA/omega_ref);
		curr_time->gov_gast.x2 = curr_time->torque_mech/(Rated_VA/omega_ref);
		curr_time->gov_gast.x3 = curr_time->torque_mech/(Rated_VA/omega_ref);
		curr_time->gov_gast.throttle = curr_time->torque_mech/(Rated_VA/omega_ref); //Init to Tmech
	}//End GAST initialization
	else if (Governor_type == P_CONSTANT)
	{
		// Include the actuator and time delay part from GGOV01
		if (gen_base_set_vals.wref < -90.0)	//Should be -99 if not set
		{
			gen_base_set_vals.wref = curr_time->omega/omega_ref;
		}
		//Default else -- already set, just ignore this

		curr_time->gov_pconstant.x5 = curr_time->pwr_mech / Rated_VA;

		//Translate this into the torque model
		curr_time->torque_mech = curr_time->pwr_mech / curr_time->omega;

		curr_time->gov_pconstant.x5b = curr_time->gov_pconstant.x5;
		curr_time->gov_pconstant.x5a = curr_time->gov_pconstant.x5b;
		curr_time->gov_pconstant.FuelFlow = curr_time->gov_pconstant.x5/gov_ggv1_Kturb + gov_ggv1_wfnl;

		pconstant_Flag = 0; // Set fule flow independent of speed in P_CONSTANT mode

		if (pconstant_Flag == 0)
		{
			curr_time->gov_pconstant.ValveStroke = curr_time->gov_pconstant.FuelFlow;
		}
		else if (pconstant_Flag == 1)
		{
			curr_time->gov_pconstant.ValveStroke = curr_time->gov_pconstant.FuelFlow/(curr_time->omega/omega_ref);
		}
		else
		{
			/****** COMMENTS/TROUBLESHOOT *****/
			gl_error("wrong pconstant_Flag");
			return FAILED;
		}

		curr_time->gov_pconstant.x4 = curr_time->gov_pconstant.ValveStroke;
		curr_time->gov_pconstant.GovOutPut = curr_time->gov_pconstant.ValveStroke;
		curr_time->gov_pconstant.x1 = curr_time->pwr_electric.Re() / Rated_VA;
		curr_time->gov_pconstant.x_Pconstant = curr_time->gov_pconstant.GovOutPut; // Initial state value is the same as pwr_mech value

	}//End P_CONSTANT initialization
	else if ((Governor_type == GGOV1) || (Governor_type == GGOV1_OLD))
	{
		if (gen_base_set_vals.wref < -90.0)	//Should be -99 if not set
		{
			gen_base_set_vals.wref = curr_time->omega/omega_ref;
		}
		//Default else -- already set, just ignore this

		if (gov_ggv1_Dm > 0.0)
		{
			curr_time->gov_ggov1.x5 = curr_time->pwr_mech/Rated_VA + gov_ggv1_Dm*(curr_time->omega/omega_ref - gen_base_set_vals.wref);
		}
		else
		{
			curr_time->gov_ggov1.x5 = curr_time->pwr_mech / Rated_VA;
		}
		//Translate this into the torque model
		curr_time->torque_mech = curr_time->pwr_mech / curr_time->omega;		

		curr_time->gov_ggov1.x5b = curr_time->gov_ggov1.x5;
		curr_time->gov_ggov1.x5a = curr_time->gov_ggov1.x5b;
		curr_time->gov_ggov1.FuelFlow = curr_time->gov_ggov1.x5/gov_ggv1_Kturb + gov_ggv1_wfnl;

		if (gov_ggv1_Flag == 0)
		{
			curr_time->gov_ggov1.ValveStroke = curr_time->gov_ggov1.FuelFlow;
		}
		else if (gov_ggv1_Flag == 1)
		{
			curr_time->gov_ggov1.ValveStroke = curr_time->gov_ggov1.FuelFlow/(curr_time->omega/omega_ref);
		}
		else
		{
			/****** COMMENTS/TROUBLESHOOT *****/
			gl_error("wrong ggv1_Flag");
			return FAILED;
		}

		curr_time->gov_ggov1.x4 = curr_time->gov_ggov1.ValveStroke;
		curr_time->gov_ggov1.GovOutPut = curr_time->gov_ggov1.ValveStroke;
		curr_time->gov_ggov1.x3 = curr_time->gov_ggov1.GovOutPut;
		curr_time->gov_ggov1.x7 = curr_time->gov_ggov1.GovOutPut;
		curr_time->gov_ggov1.fsrn = curr_time->gov_ggov1.GovOutPut;
		curr_time->gov_ggov1.fsra = curr_time->gov_ggov1.GovOutPut;
		curr_time->gov_ggov1.x1 = curr_time->pwr_electric.Re() / Rated_VA;

		if (gov_ggv1_rselect == 1)
		{
			curr_time->gov_ggov1.RselectValue = curr_time->gov_ggov1.x1;
		}
		else if (gov_ggv1_rselect == -1)
		{
			curr_time->gov_ggov1.RselectValue = curr_time->gov_ggov1.ValveStroke;
		}
		else if (gov_ggv1_rselect == -2)
		{
			curr_time->gov_ggov1.RselectValue = curr_time->gov_ggov1.GovOutPut;
		}
		else if (gov_ggv1_rselect == 0)
		{
			curr_time->gov_ggov1.RselectValue = 0.0;
		}
		else
		{
			gl_error("wrong ggv1_rselect parameter");
			return FAILED;
		}

		if (gov_ggv1_Pmwset < 0 || gov_ggv1_rselect != 1)
		// If negative, or it is not the constant P mode, will set Pmwset as default value
		{
			gov_ggv1_Pmwset = Rated_VA*curr_time->gov_ggov1.x1;
		}
		//Default else -- already initialized for Pmwset, and also in constant P mode

		curr_time->gov_ggov1.x8a = 0.0;
		curr_time->gov_ggov1.x8 = curr_time->gov_ggov1.x8a;
		curr_time->gov_ggov1.err2a = 0.0;
		curr_time->gov_ggov1.werror = curr_time->omega/omega_ref - gen_base_set_vals.wref;

		if (gen_base_set_vals.Pref < -90.0)	//Should be -99.0 if un-initialized
		{
			gen_base_set_vals.Pref = curr_time->gov_ggov1.err2a - curr_time->gov_ggov1.x8 + curr_time->gov_ggov1.werror + gov_ggv1_r*curr_time->gov_ggov1.RselectValue;
		}
		//Default else -- already initialized or set
		
		if (curr_time->gov_ggov1.err2a > gov_ggv1_maxerr)
		{
			curr_time->gov_ggov1.err2 = gov_ggv1_maxerr;
		}
		else if (curr_time->gov_ggov1.err2a < gov_ggv1_minerr)
		{
			curr_time->gov_ggov1.err2 = gov_ggv1_minerr;
		}
		else if ((curr_time->gov_ggov1.err2a <= gov_ggv1_db) && (curr_time->gov_ggov1.err2a >= -gov_ggv1_db))
		{
			curr_time->gov_ggov1.err2 = 0.0;
		}
		else
		{
			if (curr_time->gov_ggov1.err2a > 0)
			{
				curr_time->gov_ggov1.err2 = (gov_ggv1_maxerr/(gov_ggv1_maxerr - gov_ggv1_db))*curr_time->gov_ggov1.err2a - (gov_ggv1_maxerr*gov_ggv1_db/(gov_ggv1_maxerr-gov_ggv1_db));
			}
			else if (curr_time->gov_ggov1.err2a < 0)
			{
				curr_time->gov_ggov1.err2 = (gov_ggv1_minerr/(gov_ggv1_minerr + gov_ggv1_db))*curr_time->gov_ggov1.err2a + (gov_ggv1_minerr*gov_ggv1_db/(gov_ggv1_minerr+gov_ggv1_db));
			}
			//**** What happens when it is zero!?!?!? ****/
		}

		curr_time->gov_ggov1.x2a = curr_time->gov_ggov1.err2;
		curr_time->gov_ggov1.x2 = gov_ggv1_Kpgov/gov_ggv1_Tdgov*(curr_time->gov_ggov1.err2 - curr_time->gov_ggov1.x2a);
		curr_time->gov_ggov1.x7 = curr_time->gov_ggov1.GovOutPut;

		if (gov_ggv1_Dm < 0.0)
		{
			curr_time->gov_ggov1.x10a = curr_time->gov_ggov1.FuelFlow * pow((curr_time->omega/omega_ref),gov_ggv1_Dm);
		}
		else
		{
			curr_time->gov_ggov1.x10a = curr_time->gov_ggov1.FuelFlow;
		}
		curr_time->gov_ggov1.x10b = curr_time->gov_ggov1.x10a;
		curr_time->gov_ggov1.x10 = (1.0 - gov_ggv1_Tsa/gov_ggv1_Tsb)*curr_time->gov_ggov1.x10b + gov_ggv1_Tsa/gov_ggv1_Tsb*curr_time->gov_ggov1.x10a;
		curr_time->gov_ggov1.x6 = curr_time->gov_ggov1.x10;
		
		curr_time->gov_ggov1.x7 = curr_time->gov_ggov1.GovOutPut;
		curr_time->gov_ggov1.err7 = 0.0;
		if (gov_ggv1_Kpload > 0.0)
		{
			curr_time->gov_ggov1.x7a = gov_ggv1_Kiload / gov_ggv1_Kpload * curr_time->gov_ggov1.err7;
		}
		else
		{
			curr_time->gov_ggov1.x7a = gov_ggv1_Kiload * curr_time->gov_ggov1.err7;
		}

		curr_time->gov_ggov1.x9a = curr_time->omega/omega_ref - gen_base_set_vals.wref;
		curr_time->gov_ggov1.x9 = 1.0 / gov_ggv1_Ta * ((curr_time->omega/omega_ref - gen_base_set_vals.wref) - curr_time->gov_ggov1.x9a);

	}//End GGOV1 initialization
	//Default else - no initialization

	//AVR/Exciter initialization
	if (Exciter_type == SEXS)
	{
		curr_time->avr.xe = curr_time->Vfd;
		curr_time->avr.xb = curr_time->avr.xe/exc_KA;

		if (Vset_defined == false)	//Check flag Vset_defined instead, since may come into init_dynamics more than once
		{
			//Get average PU voltage
			gen_base_set_vals.vset =  (voltage_pu[0].Mag() + voltage_pu[1].Mag() + voltage_pu[2].Mag())/3.0;
			Vref = gen_base_set_vals.vset; // Record the initial vset value
		}
		//Default else -- it is set, don't adjust it
		gen_base_set_vals.vseta = gen_base_set_vals.vset;
		gen_base_set_vals.vsetb = gen_base_set_vals.vset;

		// Assign initial values to state variables ralated to CVR control if enabled
//		if (CVRenabled == true) {
////			curr_time->avr.x_cvr = 0;
//			curr_time->avr.xerr_cvr = 0;
//			gen_base_set_vals.vadd = 0;
//		}

		if (CVRenabled == true) {
			curr_time->avr.x_cvr1 = 0;
			curr_time->avr.x_cvr2 = 0;
			gen_base_set_vals.vadd = 0;
			gen_base_set_vals.vadd_a = 0;
		}

		// Define exciter bias value
		// For Q_constant mode, set bias as 0, so that Qout will match Qref
		if (Q_constant_mode == true) {
			curr_time->avr.bias = 0;
		}
		// TODO: non-zero bias value results in differences between vset and Vout measured. Need to think about it.
		else {
			curr_time->avr.bias = curr_time->avr.xb;
		}
	}//End SEXS initialization
	//Default else - no AVR/Exciter init

	return SUCCESS;	//Always succeeds for now, but could have error checks later
}

//Function to perform exp(j*val)
//Basically a complex rotation
complex diesel_dg::complex_exp(double angle)
{
	complex output_val;

	//exp(jx) = cos(x)+j*sin(x)
	output_val = complex(cos(angle),sin(angle));

	return output_val;
}

// Function to calculate absolute values of complex
double diesel_dg::abs_complex(complex val)
{
	double res;
	res = sqrt(val.Re() * val.Re() + val.Im() * val.Im());

	return res;
}

//////////////////////////////////////////////////////////////////////////
// IMPLEMENTATION OF CORE LINKAGE
//////////////////////////////////////////////////////////////////////////

EXPORT int create_diesel_dg(OBJECT **obj, OBJECT *parent) 
{
	try 
	{
		*obj = gl_create_object(diesel_dg::oclass);
		if (*obj!=NULL)
		{
			diesel_dg *my = OBJECTDATA(*obj,diesel_dg);
			gl_set_parent(*obj,parent);
			return my->create();
		}
		else
			return 0;
	} 
	CREATE_CATCHALL(diesel_dg);
}

EXPORT int init_diesel_dg(OBJECT *obj, OBJECT *parent) 
{
	try 
	{
		if (obj!=NULL)
			return OBJECTDATA(obj,diesel_dg)->init(parent);
		else
			return 0;
	}
	INIT_CATCHALL(diesel_dg);
}

EXPORT TIMESTAMP sync_diesel_dg(OBJECT *obj, TIMESTAMP t0, PASSCONFIG pass)
{
	TIMESTAMP t1 = TS_INVALID;
	diesel_dg *my = OBJECTDATA(obj,diesel_dg);
	try
	{
		switch (pass) {
		case PC_PRETOPDOWN:
			t1 = my->presync(obj->clock,t0);
			break;
		case PC_BOTTOMUP:
			t1 = my->sync(obj->clock,t0);
			break;
		case PC_POSTTOPDOWN:
			t1 = my->postsync(obj->clock,t0);
			break;
		default:
			GL_THROW("invalid pass request (%d)", pass);
			break;
		}
		if (pass==clockpass)
			obj->clock = t1;		
	}
	SYNC_CATCHALL(diesel_dg);
	return t1;
}

//EXPORT for object-level call (as opposed to module-level)
/*
EXPORT STATUS update_diesel_dg(OBJECT *obj, unsigned int64 dt, unsigned int iteration_count_val)
{
	diesel_dg *my = OBJECTDATA(obj,diesel_dg);
	STATUS status = FAILED;
	try
	{
		status = my->deltaupdate(dt,iteration_count_val);
		return status;
	}
	catch (char *msg)
	{
		gl_error("update_diesel_dg(obj=%d;%s): %s", obj->id, obj->name?obj->name:"unnamed", msg);
		return status;
	}
}
*/

EXPORT SIMULATIONMODE interupdate_diesel_dg(OBJECT *obj, unsigned int64 delta_time, unsigned long dt, unsigned int iteration_count_val)
{
	diesel_dg *my = OBJECTDATA(obj,diesel_dg);
	SIMULATIONMODE status = SM_ERROR;
	try
	{
		status = my->inter_deltaupdate(delta_time,dt,iteration_count_val);
		return status;
	}
	catch (char *msg)
	{
		gl_error("interupdate_diesel_dg(obj=%d;%s): %s", obj->id, obj->name?obj->name:"unnamed", msg);
		return status;
	}
}

EXPORT STATUS postupdate_diesel_dg(OBJECT *obj, complex *useful_value, unsigned int mode_pass)
{
	diesel_dg *my = OBJECTDATA(obj,diesel_dg);
	STATUS status = FAILED;
	try
	{
		status = my->post_deltaupdate(useful_value, mode_pass);
		return status;
	}
	catch (char *msg)
	{
		gl_error("postupdate_diesel_dg(obj=%d;%s): %s", obj->id, obj->name?obj->name:"unnamed", msg);
		return status;
	}
}<|MERGE_RESOLUTION|>--- conflicted
+++ resolved
@@ -621,16 +621,18 @@
 	gov_ggv1_fsrn_enable = true;
 
 	//Other deltamode-variables
-	bus_admittance_mat = NULL;
-	full_bus_admittance_mat = NULL;
-<<<<<<< HEAD
-	PGenerated = NULL;
-	IGenerated = NULL;
-=======
 	pPGenerated = NULL;
 	pIGenerated[0] = pIGenerated[1] = pIGenerated[2] = NULL;
+	pbus_full_Y_mat = NULL;
+	pbus_full_Y_all_mat = NULL;
+	generator_admittance[0][0] = generator_admittance[0][1] = generator_admittance[0][2] = complex(0.0,0.0);
+	generator_admittance[1][0] = generator_admittance[1][1] = generator_admittance[1][2] = complex(0.0,0.0);
+	generator_admittance[2][0] = generator_admittance[2][1] = generator_admittance[2][2] = complex(0.0,0.0);
+
+	full_bus_admittance_mat[0][0] = full_bus_admittance_mat[0][1] = full_bus_admittance_mat[0][2] = complex(0.0,0.0);
+	full_bus_admittance_mat[1][0] = full_bus_admittance_mat[1][1] = full_bus_admittance_mat[1][2] = complex(0.0,0.0);
+	full_bus_admittance_mat[2][0] = full_bus_admittance_mat[2][1] = full_bus_admittance_mat[2][2] = complex(0.0,0.0);
 	value_IGenerated[0] = value_IGenerated[1] = value_IGenerated[2] = complex(0.0,0.0);
->>>>>>> b8722c81
 	Governor_type = NO_GOV;
 	Exciter_type = NO_EXC;
 
@@ -683,7 +685,6 @@
 	prev_time = 0;
 	prev_time_dbl = 0.0;
 
-<<<<<<< HEAD
 	is_isochronous_gen = false;	//By default, we're a normal "ugly" generator
 
 	ki_Pconstant = 1;
@@ -723,7 +724,6 @@
 	pwr_electric_init = -1;
 	frequency_deviation_energy = 0;
 	frequency_deviation_max = 0;
-=======
 	//NULL/zero pointers
 	pCircuit_V[0] = pCircuit_V[1] = pCircuit_V[2] = NULL;
 	pLine_I[0] = pLine_I[1] = pLine_I[2] = NULL;
@@ -731,7 +731,6 @@
 	value_Line_I[0] = value_Line_I[1] = value_Line_I[2] = complex(0.0,0.0);
 
 	parent_is_powerflow = false;	//By default, we're not a good child
->>>>>>> b8722c81
 
 	return 1; /* return 1 on success, 0 on failure */
 }
@@ -740,7 +739,9 @@
 int diesel_dg::init(OBJECT *parent)
 {
 	OBJECT *obj = OBJECTHDR(this);
-
+	OBJECT *tmp_obj = NULL;
+
+	int temp_idx_x, temp_idx_y;
 	double ZB, SB, EB;
 	double test_pf;
 	gld_property *Frequency_mapped;
@@ -748,6 +749,8 @@
 	gld_wlock *test_rlock;
 	bool temp_bool_value;
 	double temp_voltage_magnitude;
+	complex temp_complex_value;
+	complex_array temp_complex_array;
 
 	complex tst, tst2, tst3, tst4;
 	current_A = current_B = current_C = 0.0;
@@ -766,30 +769,79 @@
 			//Flag us as a proper child
 			parent_is_powerflow = true;
 
-			//Map the powerflow properties
-			pCircuit_V[0] = map_complex_value(parent,"voltage_A");
-			pCircuit_V[1] = map_complex_value(parent,"voltage_B");
-			pCircuit_V[2] = map_complex_value(parent,"voltage_C");
-
-			pLine_I[0] = map_complex_value(parent,"current_A");
-			pLine_I[1] = map_complex_value(parent,"current_B");
-			pLine_I[2] = map_complex_value(parent,"current_C");
+			//See if this attached node is a child or not
+			if (parent->parent != NULL)
+			{
+				//Map parent
+				tmp_obj = parent->parent;
+
+				//See what it is
+				if ((gl_object_isa(tmp_obj,"meter","powerflow") == false) && (gl_object_isa(tmp_obj,"node","powerflow")==false) && (gl_object_isa(tmp_obj,"load","powerflow")==false))
+				{
+					//Not a wierd map, just use normal parent
+					tmp_obj = parent;
+				}
+				else	//Implies it is a powerflow parent
+				{
+					//See if we are deltamode-enabled -- if so, flag our parent while we're here
+					if (deltamode_inclusive == true)
+					{
+						//Map our deltamode flag and set it (parent will be done below)
+						temp_property_pointer = new gld_property(parent,"Norton_dynamic");
+
+						//Make sure it worked
+						if ((temp_property_pointer->is_valid() != true) || (temp_property_pointer->is_bool() != true))
+						{
+							GL_THROW("diesel_dg:%s failed to map Norton-equivalence deltamode variable from %s",obj->name?obj->name:"unnamed",parent->name?parent->name:"unnamed");
+							//Defined elsewhere
+						}
+
+						//Flag it to true
+						temp_bool_value = true;
+						temp_property_pointer->setp<bool>(temp_bool_value,*test_rlock);
+
+						//Remove it
+						delete temp_property_pointer;
+					}
+					//Default else -- it is one of those, but not deltamode, so nothing extra to do
+				}//End we were a powerflow child
+			}
+			else	//It is nul
+			{
+				//Just point it to the normal parent
+				tmp_obj = parent;
+			}
+
+			//Now do the standard mapping
+
+			//Map the voltage
+			pCircuit_V[0] = map_complex_value(tmp_obj,"voltage_A");
+			pCircuit_V[1] = map_complex_value(tmp_obj,"voltage_B");
+			pCircuit_V[2] = map_complex_value(tmp_obj,"voltage_C");
+
+			//Current gets mapped this way too right now, but that may not be right
+			pLine_I[0] = map_complex_value(tmp_obj,"current_A");
+			pLine_I[1] = map_complex_value(tmp_obj,"current_B");
+			pLine_I[2] = map_complex_value(tmp_obj,"current_C");
 
 			//If we were deltamode requesting, set the flag on the other side
 			if (deltamode_inclusive==true)
 			{
 				//Map the current injection variables
-				pIGenerated[0] = map_complex_value(parent,"deltamode_generator_current_A");
-				pIGenerated[1] = map_complex_value(parent,"deltamode_generator_current_B");
-				pIGenerated[2] = map_complex_value(parent,"deltamode_generator_current_C");
+				pIGenerated[0] = map_complex_value(tmp_obj,"deltamode_generator_current_A");
+				pIGenerated[1] = map_complex_value(tmp_obj,"deltamode_generator_current_B");
+				pIGenerated[2] = map_complex_value(tmp_obj,"deltamode_generator_current_C");
+
+				//Map the PGenerated value
+				pPGenerated = map_complex_value(tmp_obj,"deltamode_PGenTotal");
 
 				//Map the flag
-				temp_property_pointer = new gld_property(parent,"Norton_dynamic");
+				temp_property_pointer = new gld_property(tmp_obj,"Norton_dynamic");
 
 				//Make sure it worked
 				if ((temp_property_pointer->is_valid() != true) || (temp_property_pointer->is_bool() != true))
 				{
-					GL_THROW("diesel_dg:%s failed to map Norton-equivalence deltamode variable from %s",obj->name?obj->name:"unnamed",parent->name?parent->name:"unnamed");
+					GL_THROW("diesel_dg:%s failed to map Norton-equivalence deltamode variable from %s",obj->name?obj->name:"unnamed",tmp_obj->name?tmp_obj->name:"unnamed");
 					/*  TROUBLESHOOT
 					While attempting to set up the deltamode interfaces and calculations with powerflow, the required interface could not be mapped.
 					Please check your GLM and try again.  If the error persists, please submit a trac ticket with your code.
@@ -1022,6 +1074,81 @@
 
 		//Compute other constant terms
 		Rr = 2.0*(X2.Re()-Ra);
+
+		//If we're deltamode-enabled and parented to a meter - post the admittance up
+		if ((deltamode_inclusive == true) && (parent_is_powerflow == true))
+		{
+			//Map up the admittance matrix to apply our contributions
+			pbus_full_Y_mat = new gld_property(parent,"deltamode_full_Y_matrix");
+
+			//Check it
+			if ((pbus_full_Y_mat->is_valid() != true) || (pbus_full_Y_mat->is_complex_array() != true))
+			{
+				GL_THROW("diesel_dg:%s failed to map Norton-equivalence deltamode variable from %s",obj->name?obj->name:"unnamed",parent->name?parent->name:"unnamed");
+				//Defined above
+			}
+
+			//Pull down the variable
+			pbus_full_Y_mat->getp<complex_array>(temp_complex_array,*test_rlock);
+
+			//See if it is valid
+			if (temp_complex_array.is_valid(0,0) != true)
+			{
+				//Create it
+				temp_complex_array.grow_to(3,3);
+
+				//Zero it, by default
+				for (temp_idx_x=0; temp_idx_x<3; temp_idx_x++)
+				{
+					for (temp_idx_y=0; temp_idx_y<3; temp_idx_y++)
+					{
+						temp_complex_array.set_at(temp_idx_x,temp_idx_y,complex(0.0,0.0));
+					}
+				}
+			}
+			else	//Already populated, make sure it is the right size!
+			{
+				if ((temp_complex_array.get_rows() != 3) && (temp_complex_array.get_cols() != 3))
+				{
+					GL_THROW("diesel_dg:%s exposed Norton-equivalent matrix is the wrong size!",obj->name?obj->name:"unnamed");
+					/*  TROUBLESHOOT
+					While mapping to an admittance matrix on the parent node device, it was found it is the wrong size.
+					Please try again.  If the error persists, please submit your code and model via the issue tracking system.
+					*/
+				}
+				//Default else -- right size
+			}
+
+			//Loop through and store the values
+			for (temp_idx_x=0; temp_idx_x<3; temp_idx_x++)
+			{
+				for (temp_idx_y=0; temp_idx_y<3; temp_idx_y++)
+				{
+					//Read the existing value
+					temp_complex_value = temp_complex_array.get_at(temp_idx_x,temp_idx_y);
+
+					//Accumulate into it
+					temp_complex_value += generator_admittance[temp_idx_x][temp_idx_y];
+
+					//Store it
+					temp_complex_array.set_at(temp_idx_x,temp_idx_y,temp_complex_value);
+				}
+			}
+
+			//Push it back up
+			pbus_full_Y_mat->setp<complex_array>(temp_complex_array,*test_rlock);
+
+			//Map the full version needed later
+			//Map up the admittance matrix to apply our contributions
+			pbus_full_Y_all_mat = new gld_property(parent,"deltamode_full_Y_all_matrix");
+
+			//Check it
+			if ((pbus_full_Y_all_mat->is_valid() != true) || (pbus_full_Y_all_mat->is_complex_array() != true))
+			{
+				GL_THROW("diesel_dg:%s failed to map Norton-equivalence deltamode variable from %s",obj->name?obj->name:"unnamed",parent->name?parent->name:"unnamed");
+				//Defined above
+			}
+		}//End powerflow deltamode - generator admittance mapping
 
 		// If P_CONSTANT mode, change power_val based on given P_CONSTANT_Pref value
 		if (Governor_type == P_CONSTANT) {
@@ -1370,7 +1497,6 @@
 	double temp_double_high, temp_double_low, temp_double_val, tdiff, ang_diff;
 	complex temp_current_val[3];
 	complex temp_voltage_val[3];
-	FUNCTIONADDR test_fxn;
 	complex rotate_value;
 	TIMESTAMP tret_value;
 	double vdiff;
@@ -1484,66 +1610,6 @@
 					//clear the property
 					delete temp_property_ptr;
 
-					//Map the bus mappings
-					test_fxn = (FUNCTIONADDR)(gl_get_function(obj->parent,"delta_linkage_node"));
-
-					//See if it was located
-					if (test_fxn == NULL)
-					{
-						GL_THROW("diesel_dg:%s - failed to map bus admittance matrix from node:%s",(obj->name?obj->name:"unnamed"),(obj->parent->name?obj->parent->name:"unnamed"));
-						/*  TROUBLESHOOT
-						While attempting to map the location of a bus interface point for the deltamode capabilities, an error was encountered.
-						Please try again.  If the error persists, please submit your code and a bug report via the trac website.
-						*/
-					}
-
-					//Map the value - bus admittance is 0
-					bus_admittance_mat = ((complex * (*)(OBJECT *, unsigned char))(*test_fxn))(obj->parent,0);
-
-					//See if it worked (should return NULL if the object wasn't "delta-compliant"
-					if (bus_admittance_mat==NULL)
-					{
-						GL_THROW("diesel_dg:%s - invalid reference passed from node:%s",(obj->name?obj->name:"unnamed"),(obj->parent->name?obj->parent->name:"unnamed"));
-						/*  TROUBLESHOOT
-						While attempting to map a deltamode interface variable, an error occurred.  This could be due to the matrix not being
-						initialized correctly, or because the attached node is not flagged for deltamode.
-						*/
-					}
-
-					//Copy the contents in
-					for (jindex=0; jindex<3; jindex++)
-					{
-						for (kindex=0; kindex<3; kindex++)
-						{
-							bus_admittance_mat[3*jindex+kindex]+=generator_admittance[jindex][kindex];
-						}
-					}
-
-					//Map the value - PGenerated is 1
-					pPGenerated = new gld_property(obj->parent,"deltamode_PGenTotal");
-
-					//See if it worked (should return NULL if the object wasn't "delta-compliant"
-					if ((pPGenerated->is_valid() != true) || (pPGenerated->is_complex() != true))
-					{
-						GL_THROW("diesel_dg:%s - invalid reference passed from node:%s",(obj->name?obj->name:"unnamed"),(obj->parent->name?obj->parent->name:"unnamed"));
-						//Defined above
-					}
-
-					//Map the value - full bus admittance is 3
-					full_bus_admittance_mat = ((complex * (*)(OBJECT *, unsigned char))(*test_fxn))(obj->parent,3);
-
-					//See if it worked (should return NULL if the object wasn't "delta-compliant"
-					if (full_bus_admittance_mat==NULL)
-					{
-						GL_THROW("diesel_dg:%s - invalid reference passed from node:%s",(obj->name?obj->name:"unnamed"),(obj->parent->name?obj->parent->name:"unnamed"));
-						//Defined above
-					}
-
-<<<<<<< HEAD
-					//Map up requisite variables we missed earlier?
-
-=======
->>>>>>> b8722c81
 					//Accumulate and pass our starting power
 					temp_complex_value_power = power_val[0] + power_val[1] + power_val[2];
 
@@ -1755,14 +1821,14 @@
 				temp_power_val[2] = power_val[2] + complex(real_diff, 0.0);
 
 				//Back out the current injection
-				temp_current_val[0] = ~(temp_power_val[0]/pCircuit_V[0]) + generator_admittance[0][0]*pCircuit_V[0] + generator_admittance[0][1]*pCircuit_V[1] + generator_admittance[0][2]*pCircuit_V[2];
-				temp_current_val[1] = ~(temp_power_val[1]/pCircuit_V[1]) + generator_admittance[1][0]*pCircuit_V[0] + generator_admittance[1][1]*pCircuit_V[1] + generator_admittance[1][2]*pCircuit_V[2];
-				temp_current_val[2] = ~(temp_power_val[2]/pCircuit_V[2]) + generator_admittance[2][0]*pCircuit_V[0] + generator_admittance[2][1]*pCircuit_V[1] + generator_admittance[2][2]*pCircuit_V[2];
+				temp_current_val[0] = ~(temp_power_val[0]/value_Circuit_V[0]) + generator_admittance[0][0]*value_Circuit_V[0] + generator_admittance[0][1]*value_Circuit_V[1] + generator_admittance[0][2]*value_Circuit_V[2];
+				temp_current_val[1] = ~(temp_power_val[1]/value_Circuit_V[1]) + generator_admittance[1][0]*value_Circuit_V[0] + generator_admittance[1][1]*value_Circuit_V[1] + generator_admittance[1][2]*value_Circuit_V[2];
+				temp_current_val[2] = ~(temp_power_val[2]/value_Circuit_V[2]) + generator_admittance[2][0]*value_Circuit_V[0] + generator_admittance[2][1]*value_Circuit_V[1] + generator_admittance[2][2]*value_Circuit_V[2];
 
 				//Apply and see what happens
-				IGenerated[0] = temp_current_val[0];
-				IGenerated[1] = temp_current_val[1];
-				IGenerated[2] = temp_current_val[2];
+				value_IGenerated[0] = temp_current_val[0];
+				value_IGenerated[1] = temp_current_val[1];
+				value_IGenerated[2] = temp_current_val[2];
 
 				//Keep us here
 				tret_value = t1;
@@ -1792,19 +1858,18 @@
 					temp_power_val[2] = power_val[2] + complex(real_diff,reactive_diff);
 
 					//Back out the current injection
-					temp_current_val[0] = ~(temp_power_val[0]/pCircuit_V[0]) + generator_admittance[0][0]*pCircuit_V[0] + generator_admittance[0][1]*pCircuit_V[1] + generator_admittance[0][2]*pCircuit_V[2];
-					temp_current_val[1] = ~(temp_power_val[1]/pCircuit_V[1]) + generator_admittance[1][0]*pCircuit_V[0] + generator_admittance[1][1]*pCircuit_V[1] + generator_admittance[1][2]*pCircuit_V[2];
-					temp_current_val[2] = ~(temp_power_val[2]/pCircuit_V[2]) + generator_admittance[2][0]*pCircuit_V[0] + generator_admittance[2][1]*pCircuit_V[1] + generator_admittance[2][2]*pCircuit_V[2];
+					temp_current_val[0] = ~(temp_power_val[0]/value_Circuit_V[0]) + generator_admittance[0][0]*value_Circuit_V[0] + generator_admittance[0][1]*value_Circuit_V[1] + generator_admittance[0][2]*value_Circuit_V[2];
+					temp_current_val[1] = ~(temp_power_val[1]/value_Circuit_V[1]) + generator_admittance[1][0]*value_Circuit_V[0] + generator_admittance[1][1]*value_Circuit_V[1] + generator_admittance[1][2]*value_Circuit_V[2];
+					temp_current_val[2] = ~(temp_power_val[2]/value_Circuit_V[2]) + generator_admittance[2][0]*value_Circuit_V[0] + generator_admittance[2][1]*value_Circuit_V[1] + generator_admittance[2][2]*value_Circuit_V[2];
 
 					//Apply and see what happens
-					IGenerated[0] = temp_current_val[0];
-					IGenerated[1] = temp_current_val[1];
-					IGenerated[2] = temp_current_val[2];
+					value_IGenerated[0] = temp_current_val[0];
+					value_IGenerated[1] = temp_current_val[1];
+					value_IGenerated[2] = temp_current_val[2];
 
 					//Keep us here
 					tret_value = t1;
 				}
-
 
 				if ((voltage_mag_curr>Max_Ef) || (voltage_mag_curr<Min_Ef))
 				{
@@ -1854,6 +1919,9 @@
 	OBJECT *obj = OBJECTHDR(this);
 	complex aval, avalsq;
 	TIMESTAMP dt;
+	complex_array temp_complex_array;
+	int index_x, index_y;
+	gld_wlock *test_rlock;
 
 	TIMESTAMP t2 = TS_NEVER;
 
@@ -1869,7 +1937,9 @@
 			deltamode_endtime_dbl = TSNVRDBL;
 		}
 
-<<<<<<< HEAD
+		//Update the powerflow variables
+		pull_powerflow_values();
+
 		// Update energy, fuel usage, and emissions for the past time step, before updating power output
 		if (fuelEmissionCal == true) {
 
@@ -1904,10 +1974,6 @@
 				pwr_electric_init = curr_state.pwr_electric.Re();
 			}
 		}
-=======
-		//Update the powerflow variables
-		pull_powerflow_values();
->>>>>>> b8722c81
 
 		//Update output power
 		//Get current injected
@@ -1944,10 +2010,27 @@
 			aval = complex(cos(2.0*PI/3.0),sin(2.0*PI/3.0));
 			avalsq = aval*aval;
 
+			//Pull in the current version of full_Y_all
+			pbus_full_Y_all_mat->getp<complex_array>(temp_complex_array,*test_rlock);
+
+			//Make sure it is the right size -- if so, pull it
+			if ((temp_complex_array.get_rows() == 3) && (temp_complex_array.get_cols() == 3))
+			{
+				//Push it into the matrix for "ease of access"
+				for (index_x=0; index_x<3; index_x++)
+				{
+					for (index_y=0; index_y<3; index_y++)
+					{
+						full_bus_admittance_mat[index_x][index_y] = temp_complex_array.get_at(index_x,index_y);
+					}
+				}
+			}
+			//Default else -- it's not the right size, so leave the existing matrix (even if it is zero)
+
 			//Perform the conversion
-			YS1_Full = full_bus_admittance_mat[0]+aval*full_bus_admittance_mat[3]+avalsq*full_bus_admittance_mat[6];
-			YS1_Full += avalsq*full_bus_admittance_mat[1]+full_bus_admittance_mat[4]+aval*full_bus_admittance_mat[7];
-			YS1_Full += aval*full_bus_admittance_mat[2]+avalsq*full_bus_admittance_mat[5]+full_bus_admittance_mat[8];
+			YS1_Full = full_bus_admittance_mat[0][0]+aval*full_bus_admittance_mat[1][0]+avalsq*full_bus_admittance_mat[2][0];
+			YS1_Full += avalsq*full_bus_admittance_mat[0][1]+full_bus_admittance_mat[1][1]+aval*full_bus_admittance_mat[2][1];
+			YS1_Full += aval*full_bus_admittance_mat[0][2]+avalsq*full_bus_admittance_mat[1][2]+full_bus_admittance_mat[2][2];
 			YS1_Full /= 3.0;
 
 		}//End "first run" paired
@@ -2168,11 +2251,8 @@
 {
 	unsigned char pass_mod;
 	unsigned int loop_index;
-<<<<<<< HEAD
 	double temp_double, temp_mag_val, temp_mag_diff;
-=======
-	double temp_double, temp_double_freq_val;
->>>>>>> b8722c81
+	double temp_double_freq_val;
 	double deltat, deltath;
 	double omega_pu;
 	double x5a_now;
@@ -3305,7 +3385,9 @@
 			mapped_freq_variable->setp<double>(temp_double_freq_val,*test_rlock);
 		}
 
-<<<<<<< HEAD
+		//Resync power variables
+		push_powerflow_values(false);
+
 		//See what to check to determine if an exit is needed
 		if (apply_rotor_speed_convergence == true)
 		{
@@ -3353,13 +3435,6 @@
 
 		//Only check voltage if an exciter is present
 		if ((apply_voltage_mag_convergence == true) && (Exciter_type != NO_EXC))
-=======
-		//Resync power variables
-		push_powerflow_values(false);
-
-		//Determine our desired state - if rotor speed is settled, exit
-		if (temp_double<=rotor_speed_convergence_criterion)
->>>>>>> b8722c81
 		{
 			//Figure out the maximum voltage difference - reset the tracker
 			temp_double = 0.0;
@@ -3367,7 +3442,7 @@
 			//Loop through the phases - built on the assumption of three-phase
 			for (loop_index=0; loop_index<3; loop_index++)
 			{
-				temp_mag_val = pCircuit_V[loop_index].Mag();
+				temp_mag_val = value_Circuit_V[loop_index].Mag();
 				temp_mag_diff = fabs(temp_mag_val - prev_voltage_val[loop_index]);
 
 				//See if it is bigger or not
@@ -3643,11 +3718,11 @@
 	{
 		// Recalculate the Pelec output based on the predictor step results
 		//Compute the "present" electric power value before anything gets updated for the new timestep
-		temp_current_val[0] = (IGenerated[0] - generator_admittance[0][0]*pCircuit_V[0] - generator_admittance[0][1]*pCircuit_V[1] - generator_admittance[0][2]*pCircuit_V[2]);
-		temp_current_val[1] = (IGenerated[1] - generator_admittance[1][0]*pCircuit_V[0] - generator_admittance[1][1]*pCircuit_V[1] - generator_admittance[1][2]*pCircuit_V[2]);
-		temp_current_val[2] = (IGenerated[2] - generator_admittance[2][0]*pCircuit_V[0] - generator_admittance[2][1]*pCircuit_V[1] - generator_admittance[2][2]*pCircuit_V[2]);
+		temp_current_val[0] = (value_IGenerated[0] - generator_admittance[0][0]*value_Circuit_V[0] - generator_admittance[0][1]*value_Circuit_V[1] - generator_admittance[0][2]*value_Circuit_V[2]);
+		temp_current_val[1] = (value_IGenerated[1] - generator_admittance[1][0]*value_Circuit_V[0] - generator_admittance[1][1]*value_Circuit_V[1] - generator_admittance[1][2]*value_Circuit_V[2]);
+		temp_current_val[2] = (value_IGenerated[2] - generator_admittance[2][0]*value_Circuit_V[0] - generator_admittance[2][1]*value_Circuit_V[1] - generator_admittance[2][2]*value_Circuit_V[2]);
 		//Update the output power variable
-		complex pwr_electric_dynamics = pCircuit_V[0]*~temp_current_val[0] + pCircuit_V[1]*~temp_current_val[1] + pCircuit_V[2]*~temp_current_val[2];
+		complex pwr_electric_dynamics = value_Circuit_V[0]*~temp_current_val[0] + value_Circuit_V[1]*~temp_current_val[1] + value_Circuit_V[2]*~temp_current_val[2];
 
 		//1 - Pelec measurement
 		curr_delta->gov_pconstant.x1 = 1.0/pconstant_Tpelec*(pwr_electric_dynamics.Re() / Rated_VA - curr_time->gov_pconstant.x1);
@@ -3992,7 +4067,6 @@
 	//AVR updates, if relevant
 	if (Exciter_type == SEXS)
 	{
-<<<<<<< HEAD
 		if (Q_constant_mode == true) {
 
 			// Obtain reactive power output in p.u.
@@ -4013,10 +4087,6 @@
 			if (CVRenabled) {
 
 				curr_delta->avr.diff_f = (omega_pu - 1.0);
-=======
-		//Get the average magnitude first
-		temp_double_1 = (value_Circuit_V[0].Mag() + value_Circuit_V[1].Mag() + value_Circuit_V[2].Mag())/voltage_base/3.0;
->>>>>>> b8722c81
 
 				// Implementation for high order CVR control
 				if (CVRmode == HighOrder) {
@@ -4037,7 +4107,7 @@
 			}
 
 			//Get the average magnitude first
-			temp_double_1 = (pCircuit_V[0].Mag() + pCircuit_V[1].Mag() + pCircuit_V[2].Mag())/voltage_base/3.0;
+			temp_double_1 = (value_Circuit_V[0].Mag() + value_Circuit_V[1].Mag() + value_Circuit_V[2].Mag())/voltage_base/3.0;
 
 			//Calculate the difference from the desired set point
 			temp_double_2 = gen_base_set_vals.vset - temp_double_1;
