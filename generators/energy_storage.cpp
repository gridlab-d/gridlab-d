--- conflicted
+++ resolved
@@ -6,10 +6,7 @@
 
 using namespace std;
 
-<<<<<<< HEAD
 /* Framework */
-=======
->>>>>>> 01037902
 CLASS *energy_storage::oclass = nullptr;
 energy_storage *energy_storage::defaults = nullptr;
 
@@ -19,17 +16,10 @@
 /* Class registration is only called once to register the class with the core */
 energy_storage::energy_storage(MODULE *module)
 {
-<<<<<<< HEAD
 	if (oclass == nullptr)
 	{
 		oclass = gl_register_class(module, "energy_storage", sizeof(energy_storage), passconfig | PC_AUTOLOCK);
 		if (oclass == nullptr)
-=======
-	if (oclass==nullptr)
-	{
-		oclass = gl_register_class(module,"energy_storage",sizeof(energy_storage),PC_PRETOPDOWN|PC_BOTTOMUP|PC_POSTTOPDOWN|PC_AUTOLOCK);
-		if (oclass==nullptr)
->>>>>>> 01037902
 			throw "unable to register class energy_storage";
 		else
 			oclass->trl = TRL_PROOF;
@@ -58,8 +48,7 @@
 			PT_double, "R_ES_pu[pu]", PADDR(R_ES_pu), PT_DESCRIPTION, "ES internal resitance, per unit",
 			PT_double, "P_ES_pu[pu]", PADDR(P_ES_pu), PT_DESCRIPTION, "ES output active power, per unit",
 
-
-			NULL) < 1)
+			nullptr) < 1)
 				GL_THROW("unable to publish properties in %s", __FILE__);
 
 		//Deltamode linkage
@@ -70,7 +59,6 @@
 	}
 }
 
-<<<<<<< HEAD
 /* Object creation is called once for each object that is created by the core */
 int energy_storage::create(void)
 {
@@ -78,11 +66,6 @@
 	ES_DC_Voltage = 0.0;
 	ES_DC_Current = 0.0;
 	ES_DC_Power_Val = 0.0;
-=======
-			PT_enumeration,"generator_status",PADDR(gen_status_v),
-				PT_KEYWORD,"OFFLINE",(enumeration)OFFLINE,
-				PT_KEYWORD,"ONLINE",(enumeration)ONLINE,
->>>>>>> 01037902
 
 	SOC_0_ES = 1.0;  // Assume the ES is fully charged
 
@@ -103,20 +86,10 @@
 	inverter_current_property = nullptr;
 	inverter_power_property = nullptr;
 
-<<<<<<< HEAD
 	//Default versions
 	default_voltage_array = 0.0;
 	default_current_array = 0.0;
 	default_power_array = 0.0;
-=======
-				PT_KEYWORD, "A",(gld::set)PHASE_A,
-				PT_KEYWORD, "B",(gld::set)PHASE_B,
-				PT_KEYWORD, "C",(gld::set)PHASE_C,
-				PT_KEYWORD, "N",(gld::set)PHASE_N,
-				PT_KEYWORD, "S",(gld::set)PHASE_S,
-			nullptr)<1) GL_THROW("unable to publish properties in %s",__FILE__);
-		defaults = this;
->>>>>>> 01037902
 
 	return 1; /* return 1 on success, 0 on failure */
 }
@@ -471,11 +444,7 @@
 	try
 	{
 		*obj = gl_create_object(energy_storage::oclass);
-<<<<<<< HEAD
 		if (*obj != nullptr)
-=======
-		if (*obj!=nullptr)
->>>>>>> 01037902
 		{
 			energy_storage *my = OBJECTDATA(*obj, energy_storage);
 			gl_set_parent(*obj, parent);
@@ -491,13 +460,8 @@
 {
 	try
 	{
-<<<<<<< HEAD
 		if (obj != nullptr)
 			return OBJECTDATA(obj, energy_storage)->init(parent);
-=======
-		if (obj!=nullptr)
-			return OBJECTDATA(obj,energy_storage)->init(parent);
->>>>>>> 01037902
 		else
 			return 0;
 	}
