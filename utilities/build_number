--- conflicted
+++ resolved
@@ -22,15 +22,9 @@
 rev=$((${num}/86400))
 branchname=`git rev-parse --abbrev-ref HEAD`
 if [ -z "${mod}" ]; then
-<<<<<<< HEAD
-	branch="${USER}@$(hostname):${PWD/${HOME}\//}:$new"
-else
-	branch="${dir}:${mod}:${new}"
-=======
 	branch="$new:$branchname"
 else
 	branch="$new:$branchname:Modified"
->>>>>>> 25e1e8f8
 fi
 if test -f $2 ; then 
 	oldnum=`cat $2 | sed -ne 's/^#define BUILDNUM //p'`
