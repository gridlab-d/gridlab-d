--- conflicted
+++ resolved
@@ -143,21 +143,6 @@
 			PT_double, "third_tier_price[$/kWh]", PADDR(tier_price[2]),PT_DESCRIPTION,"first tier price of energy greater than third tier energy",
 			PT_double, "third_tier_energy[kWh]", PADDR(tier_energy[2]),PT_DESCRIPTION,"price of energy on tier above second tier",
 
-			PT_double, "AMI_averaging_interval[s]", PADDR(interval_length_dbl),PT_DESCRIPTION,"Interval at which averages for AMI are updated",
-			PT_complex, "AMI_average_power[VA]", PADDR(average_interval_power),PT_DESCRIPTION,"Averaged complex power for power12 for AMI reporting interval",
-			PT_double, "AMI_average_real_power[W]", PADDR(average_interval_power.Re()),PT_DESCRIPTION,"Averaged real power for power12 for AMI reporting interval",
-			PT_double, "AMI_average_reactive_power[VAr]", PADDR(average_interval_power.Im()),PT_DESCRIPTION,"Averaged reactive power for power12 for AMI reporting interval",
-			PT_complex, "AMI_average_phase1_power[VA]", PADDR(average_interval_power1_power),PT_DESCRIPTION,"Averaged complex power for power1 for AMI reporting interval",
-			PT_double, "AMI_average_phase1_real_power[W]", PADDR(average_interval_power1_power.Re()),PT_DESCRIPTION,"Averaged real power for power1 for AMI reporting interval",
-			PT_double, "AMI_average_phase1_reactive_power[VAr]", PADDR(average_interval_power1_power.Im()),PT_DESCRIPTION,"Averaged reactive power for power1 for AMI reporting interval",
-			PT_complex, "AMI_average_phase2_power[VA]", PADDR(average_interval_power2_power),PT_DESCRIPTION,"Averaged complex power for power2 for AMI reporting interval",
-			PT_double, "AMI_average_phase2_real_power[W]", PADDR(average_interval_power2_power.Re()),PT_DESCRIPTION,"Averaged real power for power2 for AMI reporting interval",
-			PT_double, "AMI_average_phase2_reactive_power[VAr]", PADDR(average_interval_power2_power.Im()),PT_DESCRIPTION,"Averaged reactive power for power2 for AMI reporting interval",
-			PT_double, "AMI_average_voltage12_magnitude[V]", PADDR(average_interval_voltage_mag),PT_DESCRIPTION,"Averaged voltage12 magnitude for AMI reporting interval",
-			PT_complex, "AMI_average_voltage12[V]", PADDR(average_interval_voltage),PT_DESCRIPTION,"Averaged voltage12 for AMI reporting interval",
-			PT_complex, "AMI_average_voltage1[V]", PADDR(average_interval_voltage1),PT_DESCRIPTION,"Averaged voltage1 for AMI reporting interval",
-			PT_complex, "AMI_average_voltage2[V]", PADDR(average_interval_voltage2),PT_DESCRIPTION,"Averaged voltage2 for AMI reporting interval",
-
 			NULL)<1) GL_THROW("unable to publish properties in %s",__FILE__);
 
 			//Deltamode functions
@@ -213,38 +198,6 @@
 	tpmeter_interrupted = false;	//Assumes we start as "uninterrupted"
 	tpmeter_interrupted_secondary = false;	//Assumes start with no momentary interruptions
 
-<<<<<<< HEAD
-	//AMI-type functionality
-	average_interval_power = complex(0.0,0.0);
-	average_interval_power1_power = complex(0.0,0.0);
-	average_interval_power2_power = complex(0.0,0.0);
-	average_interval_voltage_mag = 0.0;
-	average_interval_voltage = complex(0.0,0.0);
-	average_interval_voltage1 = complex(0.0,0.0);
-	average_interval_voltage2 = complex(0.0,0.0);
-
-	interval_length_dbl = -1.0;	//Flagged as off, by default
-
-	//Time average initialization stuff
-	average_interval_power_array = NULL;
-	average_interval_power_power1_array = NULL;
-	average_interval_power_power2_array = NULL;
-	average_interval_voltage_mag_array = NULL;
-	average_interval_voltage_array = NULL;
-	average_interval_voltage1_array = NULL;
-	average_interval_voltage2_array = NULL;
-	curr_voltage_mag_value = 0.0;
-	curr_voltage_value = complex(0.0,0.0);
-	curr_voltage1_value = complex(0.0,0.0);
-	curr_voltage2_value = complex(0.0,0.0);
-
-	interval_length = -1;
-	prev_timestep_val = -1.0;
-
-	perform_average_time=0;
-	last_update_time=0;
-	curr_avg_pos_index=0;
-=======
 	//zero the various interval measurements, just because
 	measured_real_max_voltage_in_interval[0] =  measured_real_max_voltage_in_interval[1] = measured_real_max_voltage_in_interval[2] = 0.0;
 	measured_imag_max_voltage_in_interval[0] = 	measured_imag_max_voltage_in_interval[1] = measured_imag_max_voltage_in_interval[2] = 0.0;
@@ -266,7 +219,6 @@
 	last_measured_min_reactive_power = 0.0;
 	last_measured_avg_real_power = 0.0;
 	last_measured_avg_reactive_power = 0.0;
->>>>>>> 23993143
 
 	return result;
 }
@@ -274,8 +226,6 @@
 // Initialize a distribution triplex_meter, return 1 on success
 int triplex_meter::init(OBJECT *parent)
 {
-	OBJECT *hdr = OBJECTHDR(this);
-
 #ifdef SUPPORT_OUTAGES
 	sustained_count=0;	//reliability sustained event counter
 	momentary_count=0;	//reliability momentary event counter
@@ -293,113 +243,6 @@
 	}
 	check_prices();
 
-	//AMI averaging interval initialization
-	if (interval_length_dbl >= 1.0)	//Value set that is valid
-	{
-		//Get the integer representation
-		interval_length = int(interval_length_dbl);
-
-		//Allocate power array
-		average_interval_power_array = (complex *)gl_malloc(interval_length*sizeof(complex));
-
-		//Check
-		if (average_interval_power_array == NULL)
-		{
-			GL_THROW("triplex_meter:d - %s -- Failed to allocated AMI averaging array",hdr->id,(hdr->name ? hdr->name : "(unnamed)"));
-			/*  TROUBLESHOOT
-			While attempting to allocate the array to perform the average for AMI-like reporting, an error was encountered.
-			Please try again.  If the error persists, please submit a bug report via the Trac system.
-			*/
-		}
-
-		//Allocate power1 array
-		average_interval_power_power1_array = (complex *)gl_malloc(interval_length*sizeof(complex));
-
-		//Check
-		if (average_interval_power_power1_array == NULL)
-		{
-			GL_THROW("triplex_meter:d - %s -- Failed to allocated AMI averaging array",hdr->id,(hdr->name ? hdr->name : "(unnamed)"));
-			//Defined above
-		}
-
-		//Allocate power2 array
-		average_interval_power_power2_array = (complex *)gl_malloc(interval_length*sizeof(complex));
-
-		//Check
-		if (average_interval_power_power2_array == NULL)
-		{
-			GL_THROW("triplex_meter:d - %s -- Failed to allocated AMI averaging array",hdr->id,(hdr->name ? hdr->name : "(unnamed)"));
-			//Defined above
-		}
-
-		//Allocate voltage array
-		average_interval_voltage_mag_array = (double *)gl_malloc(interval_length*sizeof(double));
-
-		//Check it
-		if (average_interval_voltage_mag_array == NULL)
-		{
-			GL_THROW("triplex_meter:d - %s -- Failed to allocated AMI averaging array",hdr->id,(hdr->name ? hdr->name : "(unnamed)"));
-			// Defined above
-		}
-
-		//Allocate voltage array
-		average_interval_voltage_array = (complex *)gl_malloc(interval_length*sizeof(complex));
-
-		//Check it
-		if (average_interval_voltage_array == NULL)
-		{
-			GL_THROW("triplex_meter:d - %s -- Failed to allocated AMI averaging array",hdr->id,(hdr->name ? hdr->name : "(unnamed)"));
-			// Defined above
-		}
-
-		//Allocate voltage array
-		average_interval_voltage1_array = (complex *)gl_malloc(interval_length*sizeof(complex));
-
-		//Check it
-		if (average_interval_voltage1_array == NULL)
-		{
-			GL_THROW("triplex_meter:d - %s -- Failed to allocated AMI averaging array",hdr->id,(hdr->name ? hdr->name : "(unnamed)"));
-			// Defined above
-		}
-
-		//Allocate voltage array
-		average_interval_voltage2_array = (complex *)gl_malloc(interval_length*sizeof(complex));
-
-		//Check it
-		if (average_interval_voltage2_array == NULL)
-		{
-			GL_THROW("triplex_meter:d - %s -- Failed to allocated AMI averaging array",hdr->id,(hdr->name ? hdr->name : "(unnamed)"));
-			// Defined above
-		}
-
-		//Initialize the array
-		for (curr_avg_pos_index=0; curr_avg_pos_index<interval_length; curr_avg_pos_index++)
-		{
-			average_interval_power_array[curr_avg_pos_index] = complex(0.0,0.0);
-			average_interval_power_power1_array[curr_avg_pos_index] = complex(0.0,0.0);
-			average_interval_power_power2_array[curr_avg_pos_index] = complex(0.0,0.0);
-			average_interval_voltage_mag_array[curr_avg_pos_index] = 0.0;
-			average_interval_voltage_array[curr_avg_pos_index] = complex(0.0,0.0);
-			average_interval_voltage1_array[curr_avg_pos_index] = complex(0.0,0.0);
-			average_interval_voltage2_array[curr_avg_pos_index] = complex(0.0,0.0);
-		}
-
-		//Initialize tracking variables
-		curr_avg_pos_index = 0;
-		average_interval_power=complex(0.0,0.0);
-		average_interval_power1_power=complex(0.0,0.0);
-		average_interval_power2_power=complex(0.0,0.0);
-		average_interval_voltage_mag=0.0;
-		average_interval_voltage=complex(0.0,0.0);
-		average_interval_voltage1=complex(0.0,0.0);
-		average_interval_voltage2=complex(0.0,0.0);
-
-		//Update time variables
-		last_update_time = gl_globalclock;
-		perform_average_time = gl_globalclock + interval_length;
-
-	}	//End AMI if
-
 	return triplex_node::init(parent);
 }
 
@@ -464,12 +307,6 @@
 	if (tpmeter_power_consumption != complex(0,0))
 		power[0] = power[1] = 0.0;
 
-	//Copy in the voltage for the AMI averaging routine
-	curr_voltage_mag_value = voltaged[0].Mag();
-	curr_voltage_value = voltaged[0];
-	curr_voltage1_value = voltage[0];
-	curr_voltage2_value = voltage[1];
-
 	//Reliability addition - clear momentary flag if set
 	if (tpmeter_interrupted_secondary == true)
 		tpmeter_interrupted_secondary = false;
@@ -528,183 +365,10 @@
 	OBJECT *obj = OBJECTHDR(this);
 	TIMESTAMP rv = TS_NEVER;
 	TIMESTAMP hr = TS_NEVER;
-	int diff_time_avg;
-	int end_fill_pos, temp_index;
 
 	//Call node postsync now, otherwise current_inj isn't right
 	rv = triplex_node::postsync(t1);
 
-<<<<<<< HEAD
-	//Handle AMI averaging
-	if (interval_length > 0)
-	{
-		//See if it is time to update
-		if (t1 >= perform_average_time)
-		{
-			//Figure out the time forward to the average
-			diff_time_avg = (int)(perform_average_time - last_update_time);
-
-			//Determine the end point
-			end_fill_pos = curr_avg_pos_index + diff_time_avg;
-
-			//Accumulate it onto the existing indexer
-			if (end_fill_pos > interval_length)
-			{
-				//Fill the values
-				for (temp_index=curr_avg_pos_index; temp_index<interval_length; temp_index++)
-				{
-					average_interval_power_array[temp_index] = measured_power;
-					average_interval_power_power1_array[temp_index] = indiv_measured_power[0];
-					average_interval_power_power2_array[temp_index] = indiv_measured_power[1];
-					average_interval_voltage_mag_array[temp_index] = curr_voltage_mag_value;
-					average_interval_voltage_array[temp_index] = curr_voltage_value;
-					average_interval_voltage1_array[temp_index] = curr_voltage1_value;
-					average_interval_voltage2_array[temp_index] = curr_voltage2_value;
-				}
-
-				//Get the leftovers, if any
-				while (end_fill_pos > interval_length)
-					end_fill_pos -= interval_length;
-
-				//Loop through the rest
-				for (temp_index=0; temp_index<end_fill_pos; temp_index++)
-				{
-					average_interval_power_array[temp_index] = measured_power;
-					average_interval_power_power1_array[temp_index] = indiv_measured_power[0];
-					average_interval_power_power2_array[temp_index] = indiv_measured_power[1];
-					average_interval_voltage_mag_array[temp_index] = curr_voltage_mag_value;
-					average_interval_voltage_array[temp_index] = curr_voltage_value;
-					average_interval_voltage1_array[temp_index] = curr_voltage1_value;
-					average_interval_voltage2_array[temp_index] = curr_voltage2_value;
-				}
-			}//End over interval
-			else	//Not beyond the interval
-			{
-				//Fill the values
-				for (temp_index=curr_avg_pos_index; temp_index<end_fill_pos; temp_index++)
-				{
-					average_interval_power_array[temp_index] = measured_power;
-					average_interval_power_power1_array[temp_index] = indiv_measured_power[0];
-					average_interval_power_power2_array[temp_index] = indiv_measured_power[1];
-					average_interval_voltage_mag_array[temp_index] = curr_voltage_mag_value;
-					average_interval_voltage_array[temp_index] = curr_voltage_value;
-					average_interval_voltage1_array[temp_index] = curr_voltage1_value;
-					average_interval_voltage2_array[temp_index] = curr_voltage2_value;
-				}
-			}
-
-			//Reset average accumulators
-			average_interval_power = complex(0.0,0.0);
-			average_interval_power1_power = complex(0.0,0.0);
-			average_interval_power2_power = complex(0.0,0.0);
-			average_interval_voltage_mag = 0.0;
-			average_interval_voltage = complex(0.0,0.0);
-			average_interval_voltage1 = complex(0.0,0.0);
-			average_interval_voltage2 = complex(0.0,0.0);
-
-			//Perform average
-			for (temp_index=0; temp_index<interval_length; temp_index++)
-			{
-				average_interval_power += average_interval_power_array[temp_index];
-				average_interval_power1_power += average_interval_power_power1_array[temp_index];
-				average_interval_power2_power += average_interval_power_power2_array[temp_index];
-				average_interval_voltage_mag += average_interval_voltage_mag_array[temp_index];
-				average_interval_voltage += average_interval_voltage_array[temp_index];
-				average_interval_voltage1 += average_interval_voltage1_array[temp_index];
-				average_interval_voltage2 += average_interval_voltage2_array[temp_index];
-			}
-
-			//Make average
-			average_interval_power /= (double)(interval_length);
-			average_interval_power1_power /= (double)(interval_length);
-			average_interval_power2_power /= (double)(interval_length);
-			average_interval_voltage_mag /= (double)(interval_length);
-			average_interval_voltage /= (double)(interval_length);
-			average_interval_voltage1 /= (double)(interval_length);
-			average_interval_voltage2 /= (double)(interval_length);
-
-			//Update position pointer
-			curr_avg_pos_index = end_fill_pos;
-
-			//Update last update time
-			last_update_time = perform_average_time;
-
-			//Update next average
-			perform_average_time += interval_length;
-		}//End perform the average
-		//Defaulted else, update like normal
-
-		//Figure out how much to update
-		diff_time_avg = (int)(t1 - last_update_time);
-
-		//Determine the end point
-		end_fill_pos = curr_avg_pos_index + diff_time_avg;
-
-		//Accumulate it onto the existing indexer
-		if (end_fill_pos > interval_length)
-		{
-			//Fill the values
-			for (temp_index=curr_avg_pos_index; temp_index<interval_length; temp_index++)
-			{
-				average_interval_power_array[temp_index] = measured_power;
-				average_interval_power_power1_array[temp_index] = indiv_measured_power[0];
-				average_interval_power_power2_array[temp_index] = indiv_measured_power[1];
-				average_interval_voltage_mag_array[temp_index] = curr_voltage_mag_value;
-				average_interval_voltage_array[temp_index] = curr_voltage_value;
-				average_interval_voltage1_array[temp_index] = curr_voltage1_value;
-				average_interval_voltage2_array[temp_index] = curr_voltage2_value;
-			}
-
-			//Get the leftovers, if any
-			while (end_fill_pos > interval_length)
-				end_fill_pos -= interval_length;
-
-			//Loop through the rest
-			for (temp_index=0; temp_index<end_fill_pos; temp_index++)
-			{
-				average_interval_power_array[temp_index] = measured_power;
-				average_interval_power_power1_array[temp_index] = indiv_measured_power[0];
-				average_interval_power_power2_array[temp_index] = indiv_measured_power[1];
-				average_interval_voltage_mag_array[temp_index] = curr_voltage_mag_value;
-				average_interval_voltage_array[temp_index] = curr_voltage_value;
-				average_interval_voltage1_array[temp_index] = curr_voltage1_value;
-				average_interval_voltage2_array[temp_index] = curr_voltage2_value;
-			}
-		}//End over interval
-		else	//Not beyond the interval
-		{
-			//Fill the values
-			for (temp_index=curr_avg_pos_index; temp_index<end_fill_pos; temp_index++)
-			{
-				average_interval_power_array[temp_index] = measured_power;
-				average_interval_power_power1_array[temp_index] = indiv_measured_power[0];
-				average_interval_power_power2_array[temp_index] = indiv_measured_power[1];
-				average_interval_voltage_mag_array[temp_index] = curr_voltage_mag_value;
-				average_interval_voltage_array[temp_index] = curr_voltage_value;
-				average_interval_voltage1_array[temp_index] = curr_voltage1_value;
-				average_interval_voltage2_array[temp_index] = curr_voltage2_value;
-			}
-		}
-
-		//Update position pointer
-		curr_avg_pos_index = end_fill_pos;
-
-		//Update last update time
-		last_update_time = t1;
-
-		//See how our update time compares and update, if appropriate
-		if (perform_average_time < rv)
-			rv = perform_average_time;
-
-	}//End AMI updates
-
-	//measured_voltage[0] = voltageA;
-	//measured_voltage[1] = voltageB;
-	//measured_voltage[2] = voltageC;
-	measured_voltage[0].SetPolar(voltageA.Mag(),voltageA.Arg());
-	measured_voltage[1].SetPolar(voltageB.Mag(),voltageB.Arg());
-	measured_voltage[2].SetPolar(voltageC.Mag(),voltageC.Arg());
-=======
 	//measured_voltage[0] = voltage[0];
 	//measured_voltage[1] = voltage[1];
 	//measured_voltage[2] = voltage[2];
@@ -713,7 +377,6 @@
 	measured_voltage[0].SetPolar(voltage[0].Mag(),voltage[0].Arg());
 	measured_voltage[1].SetPolar(voltage[1].Mag(),voltage[1].Arg());
 	measured_voltage[2].SetPolar(voltage[2].Mag(),voltage[2].Arg());
->>>>>>> 23993143
 
 	if (t1 > last_t)
 	{
@@ -771,10 +434,6 @@
 			measured_imag_min_voltage_in_interval[1] = voltage2.Im();
 			measured_imag_min_voltage_in_interval[2] = voltage12.Im();
 			measured_avg_voltage_mag_in_interval[0] = voltage1.Mag();
-<<<<<<< HEAD
-			measured_avg_voltage_mag_in_interval[1] = voltage2.Mag();
-			measured_avg_voltage_mag_in_interval[2] = voltage12.Mag();
-=======
 			measured_avg_voltage_mag_in_interval[1] = voltage1.Mag();
 			measured_avg_voltage_mag_in_interval[2] = voltage1.Mag();
 
@@ -787,7 +446,6 @@
 			measured_reactive_min_power_in_interval = measured_reactive_power;
 			measured_reactive_avg_power_in_interval = measured_reactive_power;
 
->>>>>>> 23993143
 			interval_dt = 0;
 			interval_count = 0;
 		}
@@ -1038,12 +696,7 @@
 	if (next_time != 0 && next_time < rv)
 		return -next_time;
 	else
-	{
-		if (rv != TS_NEVER)
-			return -rv;
-		else
-			return rv;
-	}
+		return rv;
 }
 
 double triplex_meter::process_bill(TIMESTAMP t1){
