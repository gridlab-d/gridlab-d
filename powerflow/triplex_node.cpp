--- conflicted
+++ resolved
@@ -164,23 +164,6 @@
 {
 	int result = node::create();
 	maximum_voltage_error = 0;
-<<<<<<< HEAD
-=======
-
-	//**************** NOTE - Code that can probably be deleted when deprecated node properties removed ******************//
-	pub_shunt[0] = pub_shunt[1] = pub_shunt[2] = gld::complex(0.0,0.0);
-	impedance[0] = impedance[1] = impedance[2] = gld::complex(0.0,0.0);
-	pub_current[0] = pub_current[1] = pub_current[2] = pub_current[3] = gld::complex(0.0,0.0);
-	pub_power[0] = pub_power[1] = pub_power[2] = gld::complex(0.0,0.0);
-
-	//Accumulators
-	prev_node_load_values[0][0] = prev_node_load_values[0][1] = prev_node_load_values[0][2] = gld::complex(0.0,0.0);
-	prev_node_load_values[1][0] = prev_node_load_values[1][1] = prev_node_load_values[1][2] = gld::complex(0.0,0.0);
-	prev_node_load_current_values[0] = prev_node_load_current_values[1] = prev_node_load_current_values[2] = prev_node_load_current_values[3] = gld::complex(0.0,0.0);
-
-	//********************* END Deprecated delete section **************************//
-
->>>>>>> e1a55d14
 	service_status = ND_IN_SERVICE;
 	return result;
 }
@@ -206,119 +189,6 @@
 	return node::presync(t0);
 }
 
-<<<<<<< HEAD
-=======
-//Functionalized sync routine
-//For external calls
-void triplex_node::BOTH_triplex_node_sync_fxn(void)
-{
-	//**************** NOTE - Code that can probably be deleted when deprecated node properties removed ******************//
-	//Replicates triplex_load behavior for "published" load properties
-	int index_var;
-
-	//Remove prior contributions and zero the accumulators
-	shunt[0] -= prev_node_load_values[0][0];
-	shunt[1] -= prev_node_load_values[0][1];
-	shunt[2] -= prev_node_load_values[0][2];
-
-	power[0] -= prev_node_load_values[1][0];
-	power[1] -= prev_node_load_values[1][1];
-	power[2] -= prev_node_load_values[1][2];
-
-	current[0] -= prev_node_load_current_values[0];
-	current[1] -= prev_node_load_current_values[1];
-	current[2] -= prev_node_load_current_values[2];
-	current12 -= prev_node_load_current_values[3];
-
-	//Zero the accumulators
-	for (index_var=0; index_var<3; index_var++)
-	{
-		prev_node_load_values[0][index_var] = gld::complex(0.0,0.0);
-		prev_node_load_values[1][index_var] = gld::complex(0.0,0.0);
-	}
-
-	//Do the current (bigger, so different index)
-	prev_node_load_current_values[0] = gld::complex(0.0,0.0);
-	prev_node_load_current_values[1] = gld::complex(0.0,0.0);
-	prev_node_load_current_values[2] = gld::complex(0.0,0.0);
-	prev_node_load_current_values[3] = gld::complex(0.0,0.0);
-
-	//See how to accumulate the various values
-	//Prioritizes shunt over impedance
-	if ((pub_shunt[0].IsZero()) && (!impedance[0].IsZero()))	//Impedance specified
-	{
-		//Accumulator
-		shunt[0] += gld::complex(1.0,0.0)/impedance[0];
-
-		//Tracker
-		prev_node_load_values[0][0] += gld::complex(1.0,0.0)/impedance[0];
-	}
-	else											//Shunt specified (impedance ignored)
-	{
-		//Accumulator
-		shunt[0] += pub_shunt[0];
-
-		//Tracker
-		prev_node_load_values[0][0] += pub_shunt[0];
-	}
-
-	if ((pub_shunt[1].IsZero()) && (!impedance[1].IsZero()))	//Impedance specified
-	{
-		//Accumulator
-		shunt[1] += gld::complex(1.0,0.0)/impedance[1];
-
-		//Tracker
-		prev_node_load_values[0][1] += gld::complex(1.0,0.0)/impedance[1];
-	}
-	else											//Shunt specified (impedance ignored)
-	{
-		//Accumulator
-		shunt[1] += pub_shunt[1];
-
-		//Tracker
-		prev_node_load_values[0][1] += pub_shunt[1];
-	}
-
-	if ((pub_shunt[2].IsZero()) && (!impedance[2].IsZero()))	//Impedance specified
-	{
-		//Accumulator
-		shunt[2] += gld::complex(1.0,0.0)/impedance[2];
-
-		//Tracker
-		prev_node_load_values[0][2] += gld::complex(1.0,0.0)/impedance[2];
-	}
-	else											//Shunt specified (impedance ignored)
-	{
-		//Accumulator
-		shunt[2] += pub_shunt[2];
-
-		//Tracker
-		prev_node_load_values[0][2] += pub_shunt[2];
-	}
-	
-	//Power and current accumulators
-	power[0] += pub_power[0];
-	power[1] += pub_power[1];	
-	power[2] += pub_power[2];
-
-	current[0] += pub_current[0];
-	current[1] += pub_current[1];
-	current[2] += pub_current[2];
-	current12 += pub_current[3];
-
-	//Power and current trackers
-	prev_node_load_current_values[0] += pub_current[0];
-	prev_node_load_current_values[1] += pub_current[1];
-	prev_node_load_current_values[2] += pub_current[2];
-	prev_node_load_current_values[3] += pub_current[3];
-	prev_node_load_values[1][0] += pub_power[0];
-	prev_node_load_values[1][1] += pub_power[1];
-	prev_node_load_values[1][2] += pub_power[2];
-
-	//************** End Depecrated delete - BOTH_triplex_node_sync_fxn may not even be needed after deprecated code removed ***********//
-}
-
->>>>>>> e1a55d14
 TIMESTAMP triplex_node::sync(TIMESTAMP t0)
 {
 	return node::sync(t0);
