/** $Id: meter.cpp 1182 2008-12-22 22:08:36Z dchassin $
	Copyright (C) 2008 Battelle Memorial Institute
	@file meter.cpp
	@addtogroup powerflow_meter Meter
	@ingroup powerflow

	@note The meter object now only implements polyphase meters.  For a singlephase
	meter, see the triplex_meter object.

	Distribution meter can be either single phase or polyphase meters.
	For polyphase meters, the line voltages are nominally 277V line-to-line, and
	480V line-to-ground.  The ground is not presented explicitly (it is assumed).

	Total cumulative energy, instantantenous power and peak demand are metered.

	@{
 **/
#include <stdlib.h>
#include <stdio.h>
#include <errno.h>
#include <math.h>

#include "meter.h"
#include "timestamp.h"

// useful macros
#define TO_HOURS(t) (((double)t) / (3600 * TS_SECOND))

// meter reset function
EXPORT int64 meter_reset(OBJECT *obj)
{
	meter *pMeter = OBJECTDATA(obj,meter);
	pMeter->measured_demand = 0;
	return 0;
}

//////////////////////////////////////////////////////////////////////////
// meter CLASS FUNCTIONS
//////////////////////////////////////////////////////////////////////////
// class management data
CLASS* meter::oclass = NULL;
CLASS* meter::pclass = NULL;

// the constructor registers the class and properties and sets the defaults
meter::meter(MODULE *mod) : node(mod)
{
	// first time init
	if (oclass==NULL)
	{
		// link to parent class (used by isa)
		pclass = node::oclass;

		// register the class definition
		oclass = gl_register_class(mod,"meter",sizeof(meter),PC_PRETOPDOWN|PC_BOTTOMUP|PC_POSTTOPDOWN|PC_UNSAFE_OVERRIDE_OMIT|PC_AUTOLOCK);
		if (oclass==NULL)
			throw "unable to register class meter";
		else
			oclass->trl = TRL_PROVEN;

		// publish the class properties
		if (gl_publish_variable(oclass,
			PT_INHERIT, "node",
			PT_double, "measured_real_energy[Wh]", PADDR(measured_real_energy),PT_DESCRIPTION,"metered real energy consumption, cummalitive",
            PT_double, "measured_real_energy_delta[Wh]", PADDR(measured_real_energy_delta),PT_DESCRIPTION,"delta in metered real energy consumption from last specified measured_energy_delta_timestep",
			PT_double, "measured_reactive_energy[VAh]",PADDR(measured_reactive_energy),PT_DESCRIPTION,"metered reactive energy consumption, cummalitive",
            PT_double, "measured_reactive_energy_delta[VAh]",PADDR(measured_reactive_energy_delta),PT_DESCRIPTION,"delta in metered reactive energy consumption from last specified measured_energy_delta_timestep",
            PT_double, "measured_energy_delta_timestep[s]",PADDR(measured_energy_delta_timestep),PT_DESCRIPTION,"Period of timestep for real and reactive delta energy calculation",
			PT_complex, "measured_power[VA]", PADDR(measured_power),PT_DESCRIPTION,"metered real power",
			PT_complex, "measured_power_A[VA]", PADDR(indiv_measured_power[0]),PT_DESCRIPTION,"metered complex power on phase A",
			PT_complex, "measured_power_B[VA]", PADDR(indiv_measured_power[1]),PT_DESCRIPTION,"metered complex power on phase B",
			PT_complex, "measured_power_C[VA]", PADDR(indiv_measured_power[2]),PT_DESCRIPTION,"metered complex power on phase C",
			PT_double, "measured_demand[W]", PADDR(measured_demand),PT_DESCRIPTION,"greatest metered real power during simulation",
			PT_double, "measured_real_power[W]", PADDR(measured_real_power),PT_DESCRIPTION,"metered real power",
			PT_double, "measured_reactive_power[VAr]", PADDR(measured_reactive_power),PT_DESCRIPTION,"metered reactive power",
			PT_complex, "meter_power_consumption[VA]", PADDR(meter_power_consumption),PT_DESCRIPTION,"metered power used for operating the meter; standby and communication losses",
			
			// added to record last voltage/current
			PT_complex, "measured_voltage_A[V]", PADDR(measured_voltage[0]),PT_DESCRIPTION,"measured line-to-neutral voltage on phase A",
			PT_complex, "measured_voltage_B[V]", PADDR(measured_voltage[1]),PT_DESCRIPTION,"measured line-to-neutral voltage on phase B",
			PT_complex, "measured_voltage_C[V]", PADDR(measured_voltage[2]),PT_DESCRIPTION,"measured line-to-neutral voltage on phase C",
			PT_complex, "measured_voltage_AB[V]", PADDR(measured_voltageD[0]),PT_DESCRIPTION,"measured line-to-line voltage on phase AB",
			PT_complex, "measured_voltage_BC[V]", PADDR(measured_voltageD[1]),PT_DESCRIPTION,"measured line-to-line voltage on phase BC",
			PT_complex, "measured_voltage_CA[V]", PADDR(measured_voltageD[2]),PT_DESCRIPTION,"measured line-to-line voltage on phase CA",

			//Voltage items
			PT_double, "measured_real_max_voltage_A_in_interval[V]", PADDR(measured_real_max_voltage_in_interval[0]),PT_DESCRIPTION,"measured real max line-to-neutral voltage on phase A over a specified interval",
			PT_double, "measured_real_max_voltage_B_in_interval[V]", PADDR(measured_real_max_voltage_in_interval[1]),PT_DESCRIPTION,"measured real max line-to-neutral voltage on phase B over a specified interval",
			PT_double, "measured_real_max_voltage_C_in_interval[V]", PADDR(measured_real_max_voltage_in_interval[2]),PT_DESCRIPTION,"measured real max line-to-neutral voltage on phase C over a specified interval",
			PT_double, "measured_reactive_max_voltage_A_in_interval[V]", PADDR(measured_reactive_max_voltage_in_interval[0]),PT_DESCRIPTION,"measured reactive max line-to-neutral voltage on phase A over a specified interval",
			PT_double, "measured_reactive_max_voltage_B_in_interval[V]", PADDR(measured_reactive_max_voltage_in_interval[1]),PT_DESCRIPTION,"measured reactive max line-to-neutral voltage on phase B over a specified interval",
			PT_double, "measured_reactive_max_voltage_C_in_interval[V]", PADDR(measured_reactive_max_voltage_in_interval[2]),PT_DESCRIPTION,"measured reactive max line-to-neutral voltage on phase C over a specified interval",
			PT_double, "measured_real_max_voltage_AB_in_interval[V]", PADDR(measured_real_max_voltageD_in_interval[0]),PT_DESCRIPTION,"measured real max line-to-line voltage on phase A over a specified interval",
			PT_double, "measured_real_max_voltage_BC_in_interval[V]", PADDR(measured_real_max_voltageD_in_interval[1]),PT_DESCRIPTION,"measured real max line-to-line voltage on phase B over a specified interval",
			PT_double, "measured_real_max_voltage_CA_in_interval[V]", PADDR(measured_real_max_voltageD_in_interval[2]),PT_DESCRIPTION,"measured real max line-to-line voltage on phase C over a specified interval",
			PT_double, "measured_reactive_max_voltage_AB_in_interval[V]", PADDR(measured_reactive_max_voltageD_in_interval[0]),PT_DESCRIPTION,"measured reactive max line-to-line voltage on phase A over a specified interval",
			PT_double, "measured_reactive_max_voltage_BC_in_interval[V]", PADDR(measured_reactive_max_voltageD_in_interval[1]),PT_DESCRIPTION,"measured reactive max line-to-line voltage on phase B over a specified interval",
			PT_double, "measured_reactive_max_voltage_CA_in_interval[V]", PADDR(measured_reactive_max_voltageD_in_interval[2]),PT_DESCRIPTION,"measured reactive max line-to-line voltage on phase C over a specified interval",
			PT_double, "measured_real_min_voltage_A_in_interval[V]", PADDR(measured_real_min_voltage_in_interval[0]),PT_DESCRIPTION,"measured real min line-to-neutral voltage on phase A over a specified interval",
			PT_double, "measured_real_min_voltage_B_in_interval[V]", PADDR(measured_real_min_voltage_in_interval[1]),PT_DESCRIPTION,"measured real min line-to-neutral voltage on phase B over a specified interval",
			PT_double, "measured_real_min_voltage_C_in_interval[V]", PADDR(measured_real_min_voltage_in_interval[2]),PT_DESCRIPTION,"measured real min line-to-neutral voltage on phase C over a specified interval",
			PT_double, "measured_reactive_min_voltage_A_in_interval[V]", PADDR(measured_reactive_min_voltage_in_interval[0]),PT_DESCRIPTION,"measured reactive min line-to-neutral voltage on phase A over a specified interval",
			PT_double, "measured_reactive_min_voltage_B_in_interval[V]", PADDR(measured_reactive_min_voltage_in_interval[1]),PT_DESCRIPTION,"measured reactive min line-to-neutral voltage on phase B over a specified interval",
			PT_double, "measured_reactive_min_voltage_C_in_interval[V]", PADDR(measured_reactive_min_voltage_in_interval[2]),PT_DESCRIPTION,"measured reactive min line-to-neutral voltage on phase C over a specified interval",
			PT_double, "measured_real_min_voltage_AB_in_interval[V]", PADDR(measured_real_min_voltageD_in_interval[0]),PT_DESCRIPTION,"measured real min line-to-line voltage on phase A over a specified interval",
			PT_double, "measured_real_min_voltage_BC_in_interval[V]", PADDR(measured_real_min_voltageD_in_interval[1]),PT_DESCRIPTION,"measured real min line-to-line voltage on phase B over a specified interval",
			PT_double, "measured_real_min_voltage_CA_in_interval[V]", PADDR(measured_real_min_voltageD_in_interval[2]),PT_DESCRIPTION,"measured real min line-to-line voltage on phase C over a specified interval",
			PT_double, "measured_reactive_min_voltage_AB_in_interval[V]", PADDR(measured_reactive_min_voltageD_in_interval[0]),PT_DESCRIPTION,"measured reactive min line-to-line voltage on phase A over a specified interval",
			PT_double, "measured_reactive_min_voltage_BC_in_interval[V]", PADDR(measured_reactive_min_voltageD_in_interval[1]),PT_DESCRIPTION,"measured reactive min line-to-line voltage on phase B over a specified interval",
			PT_double, "measured_reactive_min_voltage_CA_in_interval[V]", PADDR(measured_reactive_min_voltageD_in_interval[2]),PT_DESCRIPTION,"measured reactive min line-to-line voltage on phase C over a specified interval",
			PT_double, "measured_avg_voltage_A_mag_in_interval[V]", PADDR(measured_avg_voltage_mag_in_interval[0]),PT_DESCRIPTION,"measured avg line-to-neutral voltage magnitude on phase A over a specified interval",
			PT_double, "measured_avg_voltage_B_mag_in_interval[V]", PADDR(measured_avg_voltage_mag_in_interval[1]),PT_DESCRIPTION,"measured avg line-to-neutral voltage magnitude on phase B over a specified interval",
			PT_double, "measured_avg_voltage_C_mag_in_interval[V]", PADDR(measured_avg_voltage_mag_in_interval[2]),PT_DESCRIPTION,"measured avg line-to-neutral voltage magnitude on phase C over a specified interval",
			PT_double, "measured_avg_voltage_AB_mag_in_interval[V]", PADDR(measured_avg_voltageD_mag_in_interval[0]),PT_DESCRIPTION,"measured avg line-to-line voltage magnitude on phase A over a specified interval",
			PT_double, "measured_avg_voltage_BC_mag_in_interval[V]", PADDR(measured_avg_voltageD_mag_in_interval[1]),PT_DESCRIPTION,"measured avg line-to-line voltage magnitude on phase B over a specified interval",
			PT_double, "measured_avg_voltage_CA_mag_in_interval[V]", PADDR(measured_avg_voltageD_mag_in_interval[2]),PT_DESCRIPTION,"measured avg line-to-line voltage magnitude on phase C over a specified interval",
			
			//power average items
			PT_double, "measured_real_max_power_in_interval[W]", PADDR(measured_real_max_power_in_interval),PT_DESCRIPTION,"measured maximum real power over a specified interval",
			PT_double, "measured_reactive_max_power_in_interval[VAr]", PADDR(measured_reactive_max_power_in_interval),PT_DESCRIPTION,"measured maximum reactive power over a specified interval",
			PT_double, "measured_real_min_power_in_interval[W]", PADDR(measured_real_min_power_in_interval),PT_DESCRIPTION,"measured minimum real power over a specified interval",
			PT_double, "measured_reactive_min_power_in_interval[VAr]", PADDR(measured_reactive_min_power_in_interval),PT_DESCRIPTION,"measured minimum reactive power over a specified interval",
			PT_double, "measured_avg_real_power_in_interval[W]", PADDR(measured_real_avg_power_in_interval),PT_DESCRIPTION,"measured average real power over a specified interval",
			PT_double, "measured_avg_reactive_power_in_interval[VAr]", PADDR(measured_reactive_avg_power_in_interval),PT_DESCRIPTION,"measured average reactive power over a specified interval",
			
			PT_complex, "measured_current_A[A]", PADDR(measured_current[0]),PT_DESCRIPTION,"measured current on phase A",
			PT_complex, "measured_current_B[A]", PADDR(measured_current[1]),PT_DESCRIPTION,"measured current on phase B",
			PT_complex, "measured_current_C[A]", PADDR(measured_current[2]),PT_DESCRIPTION,"measured current on phase C",
			PT_bool, "customer_interrupted", PADDR(meter_interrupted),PT_DESCRIPTION,"Reliability flag - goes active if the customer is in an 'interrupted' state",
			PT_bool, "customer_interrupted_secondary", PADDR(meter_interrupted_secondary),PT_DESCRIPTION,"Reliability flag - goes active if the customer is in an 'secondary interrupted' state - i.e., momentary",
#ifdef SUPPORT_OUTAGES
			PT_int16, "sustained_count", PADDR(sustained_count),	//reliability sustained event counter
			PT_int16, "momentary_count", PADDR(momentary_count),	//reliability momentary event counter
			PT_int16, "total_count", PADDR(total_count),		//reliability total event counter
			PT_int16, "s_flag", PADDR(s_flag),
			PT_int16, "t_flag", PADDR(t_flag),
			PT_complex, "pre_load", PADDR(pre_load),
#endif
			PT_double, "monthly_bill[$]", PADDR(monthly_bill),PT_DESCRIPTION,"Accumulator for the current month's bill",
			PT_double, "previous_monthly_bill[$]", PADDR(previous_monthly_bill),PT_DESCRIPTION,"Total monthly bill for the previous month",
			PT_double, "previous_monthly_energy[kWh]", PADDR(previous_monthly_energy),PT_DESCRIPTION,"Total monthly energy for the previous month",
			PT_double, "monthly_fee[$]", PADDR(monthly_fee),PT_DESCRIPTION,"Once a month flat fee for customer hook-up",
			PT_double, "monthly_energy[kWh]", PADDR(monthly_energy),PT_DESCRIPTION,"Accumulator for the current month's energy consumption",
			PT_enumeration, "bill_mode", PADDR(bill_mode),PT_DESCRIPTION,"Billing structure desired",
				PT_KEYWORD,"NONE",(enumeration)BM_NONE,
				PT_KEYWORD,"UNIFORM",(enumeration)BM_UNIFORM,
				PT_KEYWORD,"TIERED",(enumeration)BM_TIERED,
				PT_KEYWORD,"HOURLY",(enumeration)BM_HOURLY,
				PT_KEYWORD,"TIERED_RTP",(enumeration)BM_TIERED_RTP,
			PT_object, "power_market", PADDR(power_market),PT_DESCRIPTION,"Market (auction object) where the price is being received from",
			PT_int32, "bill_day", PADDR(bill_day),PT_DESCRIPTION,"day of month bill is to be processed (currently limited to days 1-28)",
			PT_double, "price[$/kWh]", PADDR(price),PT_DESCRIPTION,"current price of electricity",
			PT_double, "price_base[$/kWh]", PADDR(price_base), PT_DESCRIPTION, "Used only in TIERED_RTP mode to describe the price before the first tier",
			PT_double, "first_tier_price[$/kWh]", PADDR(tier_price[0]),PT_DESCRIPTION,"price of electricity between first tier and second tier energy usage",
			PT_double, "first_tier_energy[kWh]", PADDR(tier_energy[0]),PT_DESCRIPTION,"switching point between base price and first tier price",
			PT_double, "second_tier_price[$/kWh]", PADDR(tier_price[1]),PT_DESCRIPTION,"price of electricity between second tier and third tier energy usage",
			PT_double, "second_tier_energy[kWh]", PADDR(tier_energy[1]),PT_DESCRIPTION,"switching point between first tier price and second tier price",
			PT_double, "third_tier_price[$/kWh]", PADDR(tier_price[2]),PT_DESCRIPTION,"price of electricity when energy usage exceeds third tier energy usage",
			PT_double, "third_tier_energy[kWh]", PADDR(tier_energy[2]),PT_DESCRIPTION,"switching point between second tier price and third tier price",

			//PT_double, "measured_reactive[kVar]", PADDR(measured_reactive), has not implemented yet
			NULL)<1) GL_THROW("unable to publish properties in %s",__FILE__);

		// publish meter reset function
		if (gl_publish_function(oclass,"reset",(FUNCTIONADDR)meter_reset)==NULL)
			GL_THROW("unable to publish meter_reset function in %s",__FILE__);

		//Publish deltamode functions
		if (gl_publish_function(oclass,	"delta_linkage_node", (FUNCTIONADDR)delta_linkage)==NULL)
			GL_THROW("Unable to publish meter delta_linkage function");
		if (gl_publish_function(oclass,	"interupdate_pwr_object", (FUNCTIONADDR)interupdate_meter)==NULL)
			GL_THROW("Unable to publish meter deltamode function");
<<<<<<< HEAD
		if (gl_publish_function(oclass,	"delta_freq_pwr_object", (FUNCTIONADDR)delta_frequency_node)==NULL)
			GL_THROW("Unable to publish meter deltamode function");
		if (gl_publish_function(oclass,	"pwr_object_swing_swapper", (FUNCTIONADDR)swap_node_swing_status)==NULL)
			GL_THROW("Unable to publish meter swing-swapping function");
		if (gl_publish_function(oclass,	"pwr_current_injection_update_map", (FUNCTIONADDR)node_map_current_update_function)==NULL)
			GL_THROW("Unable to publish meter current injection update mapping function");
		if (gl_publish_function(oclass,	"attach_vfd_to_pwr_object", (FUNCTIONADDR)attach_vfd_to_node)==NULL)
			GL_THROW("Unable to publish meter VFD attachment function");
		if (gl_publish_function(oclass, "pwr_object_reset_disabled_status", (FUNCTIONADDR)node_reset_disabled_status) == NULL)
			GL_THROW("Unable to publish meter island-status-reset function");
=======
>>>>>>> b8722c81
		}
}

int meter::isa(char *classname)
{
	return strcmp(classname,"meter")==0 || node::isa(classname);
}

// Create a distribution meter from the defaults template, return 1 on success
int meter::create()
{
	int result = node::create();
	
#ifdef SUPPORT_OUTAGES
	sustained_count=0;	//reliability sustained event counter
	momentary_count=0;	//reliability momentary event counter
	total_count=0;		//reliability total event counter
	s_flag=0;
	t_flag=0;
	pre_load=0;
#endif

	measured_voltage[0] = measured_voltage[1] = measured_voltage[2] = complex(0,0,A);
	measured_voltageD[0] = measured_voltageD[1] = measured_voltageD[2] = complex(0,0,A);
	measured_real_max_voltage_in_interval[0] = measured_real_max_voltage_in_interval[1] = measured_real_max_voltage_in_interval[2] = 0.0;
	measured_reactive_max_voltage_in_interval[0] = measured_reactive_max_voltage_in_interval[1] = measured_reactive_max_voltage_in_interval[2] = 0.0;
	measured_real_max_voltageD_in_interval[0] = measured_real_max_voltageD_in_interval[1] = measured_real_max_voltageD_in_interval[2] = 0.0;
	measured_reactive_max_voltageD_in_interval[0] = measured_reactive_max_voltageD_in_interval[1] = measured_reactive_max_voltageD_in_interval[2] = 0.0;
	measured_real_min_voltage_in_interval[0] = measured_real_min_voltage_in_interval[1] = measured_real_min_voltage_in_interval[2] = 0.0;
	measured_reactive_min_voltage_in_interval[0] = measured_reactive_min_voltage_in_interval[1] = measured_reactive_min_voltage_in_interval[2] = 0.0;
	measured_real_min_voltageD_in_interval[0] = measured_real_min_voltageD_in_interval[1] = measured_real_min_voltageD_in_interval[2] = 0.0;
	measured_reactive_min_voltageD_in_interval[0] = measured_reactive_min_voltageD_in_interval[1] = measured_reactive_min_voltageD_in_interval[2] = 0.0;
	measured_avg_voltage_mag_in_interval[0] = measured_avg_voltage_mag_in_interval[1] = measured_avg_voltage_mag_in_interval[2] = 0.0;
	measured_current[0] = measured_current[1] = measured_current[2] = complex(0,0,J);
	measured_real_energy = measured_reactive_energy = 0.0;
    measured_real_energy_delta = measured_reactive_energy_delta = 0;
    last_measured_real_energy = last_measured_reactive_energy = 0;
    last_measured_real_power = last_measured_reactive_power = 0.0;
	measured_energy_delta_timestep = -1;
	measured_power = complex(0,0,J);
	measured_demand = 0.0;
	measured_real_power = 0.0;
	measured_reactive_power = 0.0;

	meter_interrupted = false;	//We default to being in service
	meter_interrupted_secondary = false;	//Default to no momentary interruptions

	hourly_acc = 0.0;
	monthly_bill = 0.0;
	monthly_energy = 0.0;
	previous_monthly_energy = 0.0;
	bill_mode = BM_NONE;
	power_market = 0;
	price_prop = 0;
	bill_day = 15;
	last_bill_month = -1;
	price = 0.0;
	tier_price[0] = tier_price[1] = tier_price[2] = 0;
	tier_energy[0] = tier_energy[1] = tier_energy[2] = 0;
	last_price = 0;
	last_tier_price[0] = 0;
	last_tier_price[1] = 0;
	last_tier_price[2] = 0;
	last_price_base = 0;
	meter_power_consumption = complex(0,0);

	//Flag us as a meter
	node_type = METER_NODE;

	meter_NR_servered = false;	//Assume we are just a normal meter at first

	//power average items
	measured_real_max_power_in_interval = 0.0;
	measured_reactive_max_power_in_interval = 0.0;
	measured_real_min_power_in_interval = 0.0;
	measured_reactive_min_power_in_interval = 0.0;
	measured_real_avg_power_in_interval = 0.0;
	measured_reactive_avg_power_in_interval = 0.0;

	last_measured_max_real_power = 0.0;
	last_measured_min_real_power = 0.0;
	last_measured_max_reactive_power = 0.0;
	last_measured_min_reactive_power = 0.0;
	last_measured_avg_real_power = 0.0;
	last_measured_avg_reactive_power = 0.0;

	return result;
}

// Initialize a distribution meter, return 1 on success
int meter::init(OBJECT *parent)
{
	char temp_buff[128];

	if(power_market != 0){
		price_prop = gl_get_property(power_market, "current_market.clearing_price");
		if(price_prop == 0){
			GL_THROW("meter::power_market object \'%s\' does not publish \'current_market.clearing_price\'", (power_market->name ? power_market->name : "(anon)"));
		}
	}

	// Count the number of phases...for use with meter_power_consumption
	if (meter_power_consumption != complex(0,0))
	{
		no_phases = 0;
		if (has_phase(PHASE_A))
			no_phases += 1;
		if (has_phase(PHASE_B))
			no_phases += 1;
		if (has_phase(PHASE_C))
			no_phases += 1;
	}

	check_prices();
	last_t = dt = 0;

	//Update tracking flag
	//Get server mode variable
	gl_global_getvar("multirun_mode",temp_buff,sizeof(temp_buff));

	//See if we're not in standalone
	if (strcmp(temp_buff,"STANDALONE"))	//strcmp returns a 0 if they are the same
	{
		if ((solver_method == SM_NR) && (bustype == SWING))
		{
			meter_NR_servered = true;	//Set this flag for later use

			//Allocate the storage vector
			prev_voltage_value = (complex *)gl_malloc(3*sizeof(complex));

			//Check it
			if (prev_voltage_value==NULL)
			{
				GL_THROW("Failure to allocate memory for voltage tracking array");
				/*  TROUBLESHOOT
				While attempting to allocate memory for the voltage tracking array used
				by the master/slave functionality, an error occurred.  Please try again.
				If the error persists, please submit your code and a bug report via the trac
				website.
				*/
			}

			//Populate it with zeros for now, just cause - init sets voltages in node
			prev_voltage_value[0] = complex(0.0,0.0);
			prev_voltage_value[1] = complex(0.0,0.0);
			prev_voltage_value[2] = complex(0.0,0.0);
		}
	}

	return node::init(parent);
}

int meter::check_prices(){
	if(bill_mode == BM_UNIFORM){
		if(price < 0.0){
			//GL_THROW("triplex_meter price is negative!"); // This shouldn't throw an error - negative prices are okay JCF
		}
	} else if(bill_mode == BM_TIERED || bill_mode == BM_TIERED_RTP){
		if(tier_price[1] == 0){
			tier_price[1] = tier_price[0];
			tier_energy[1] = tier_energy[0];
		}
		if(tier_price[2] == 0){
			tier_price[2] = tier_price[1];
			tier_energy[2] = tier_energy[1];
		}
		if(tier_energy[2] < tier_energy[1] || tier_energy[1] < tier_energy[0]){
			GL_THROW("meter energy tiers quantity trend improperly");
		}
		for(int i = 0; i < 3; ++i){
			if(tier_price[i] < 0.0 || tier_energy[i] < 0.0)
				GL_THROW("meter tiers cannot have negative values");
		}
	}

	if(bill_mode == BM_HOURLY || bill_mode == BM_TIERED_RTP){
		if(power_market == 0 || price_prop == 0){
			GL_THROW("meter cannot use real time energy prices without a power market that publishes the next price");
		}
		//price = *gl_get_double(power_market,price_prop);
	}

	// initialize these to the same value
	last_price = price;
	last_price_base = price_base;
	last_tier_price[0] = tier_price[0];
	last_tier_price[1] = tier_price[1];
	last_tier_price[2] = tier_price[2];

	return 0;
}
TIMESTAMP meter::presync(TIMESTAMP t0)
{
	if (meter_power_consumption != complex(0,0))
		power[0] = power[1] = power[2] = 0.0;

	//Reliability addition - if momentary flag set - clear it
	if (meter_interrupted_secondary == true)
		meter_interrupted_secondary = false;
    
    // Capturing first timestamp of simulation for use in delta energy measurements.
    if (t0 != 0 && start_timestamp == 0)
        start_timestamp = t0;

	return node::presync(t0);
}

//Functionalized portion for deltamode compatibility
void meter::BOTH_meter_sync_fxn()
{
	int TempNodeRef;

	//Reliability check
	if ((fault_check_object != NULL) && (solver_method == SM_NR))	//proper solver and fault_object isn't null - may need to set a flag
	{
		if (NR_node_reference==-99)	//Childed
		{
			TempNodeRef=*NR_subnode_reference;
		}
		else	//Normal
		{
			//Just assign it to our normal index
			TempNodeRef=NR_node_reference;
		}

		if ((NR_busdata[TempNodeRef].origphases & NR_busdata[TempNodeRef].phases) != NR_busdata[TempNodeRef].origphases)	//We have a phase mismatch - something has been lost
		{
			meter_interrupted = true;	//Someone is out of service, they just may not know it

			//See if we're flagged for a momentary as well - if we are, clear it
			if (meter_interrupted_secondary == true)
				meter_interrupted_secondary = false;
		}
		else
		{
			meter_interrupted = false;	//All is well
		}
	}

	if (meter_power_consumption != complex(0,0))
	{
		if (has_phase(PHASE_A))
			power[0] += meter_power_consumption / no_phases;
		if (has_phase(PHASE_B))
			power[1] += meter_power_consumption / no_phases;
		if (has_phase(PHASE_C))
			power[2] += meter_power_consumption / no_phases;
	}
}

TIMESTAMP meter::sync(TIMESTAMP t0)
{
	//Call functionalized meter sync
	BOTH_meter_sync_fxn();

	return node::sync(t0);
}

TIMESTAMP meter::postsync(TIMESTAMP t0, TIMESTAMP t1)
{
	OBJECT *obj = OBJECTHDR(this);
	complex temp_current;
	TIMESTAMP tretval;

	//Perform node update - do it now, otherwise current_inj isn't populated
	tretval = node::postsync(t1);

	measured_voltage[0] = voltageA;
	measured_voltage[1] = voltageB;
	measured_voltage[2] = voltageC;

	measured_voltageD[0] = voltageA - voltageB;
	measured_voltageD[1] = voltageB - voltageC;
	measured_voltageD[2] = voltageC - voltageA;

	if ((solver_method == SM_NR)||solver_method  == SM_FBS)
	{
		if (t1 > last_t)
		{
			dt = t1 - last_t;
			last_t = t1;
		}
		else
			dt = 0;
		
		measured_current[0] = current_inj[0];
		measured_current[1] = current_inj[1];
		measured_current[2] = current_inj[2];

		// compute energy use from previous cycle
		// - everything below this can moved to commit function once tape player is collecting from commit function7
		if (dt > 0 && last_t != dt)
		{	
			measured_real_energy += measured_real_power * TO_HOURS(dt);
			measured_reactive_energy += measured_reactive_power * TO_HOURS(dt);
		}

		// compute demand power
		indiv_measured_power[0] = measured_voltage[0]*(~measured_current[0]);
		indiv_measured_power[1] = measured_voltage[1]*(~measured_current[1]);
		indiv_measured_power[2] = measured_voltage[2]*(~measured_current[2]);

		measured_power = indiv_measured_power[0] + indiv_measured_power[1] + indiv_measured_power[2];

		measured_real_power = (indiv_measured_power[0]).Re()
							+ (indiv_measured_power[1]).Re()
							+ (indiv_measured_power[2]).Re();

		measured_reactive_power = (indiv_measured_power[0]).Im()
								+ (indiv_measured_power[1]).Im()
								+ (indiv_measured_power[2]).Im();

		if (measured_real_power > measured_demand) 
			measured_demand = measured_real_power;
        
        // Delta energy calculation
		if (measured_energy_delta_timestep > 0) {
			if (t0 == start_timestamp) {
				last_delta_timestamp = start_timestamp;
				voltage_avg_count = 0;
				interval_dt = 0;

				//Voltage values
				measured_real_max_voltage_in_interval[0] = voltageA.Re();
				measured_real_max_voltage_in_interval[1] = voltageB.Re();
				measured_real_max_voltage_in_interval[2] = voltageC.Re();
				measured_real_max_voltageD_in_interval[0] = measured_voltageD[0].Re();
				measured_real_max_voltageD_in_interval[1] = measured_voltageD[1].Re();
				measured_real_max_voltageD_in_interval[2] = measured_voltageD[2].Re();
				measured_real_min_voltage_in_interval[0] = voltageA.Re();
				measured_real_min_voltage_in_interval[1] = voltageB.Re();
				measured_real_min_voltage_in_interval[2] = voltageC.Re();
				measured_real_min_voltageD_in_interval[0] = measured_voltageD[0].Re();
				measured_real_min_voltageD_in_interval[1] = measured_voltageD[1].Re();
				measured_real_min_voltageD_in_interval[2] = measured_voltageD[2].Re();
				measured_reactive_max_voltage_in_interval[0] = voltageA.Im();
				measured_reactive_max_voltage_in_interval[1] = voltageB.Im();
				measured_reactive_max_voltage_in_interval[2] = voltageC.Im();
				measured_reactive_max_voltageD_in_interval[0] = measured_voltageD[0].Im();
				measured_reactive_max_voltageD_in_interval[1] = measured_voltageD[1].Im();
				measured_reactive_max_voltageD_in_interval[2] = measured_voltageD[2].Im();
				measured_reactive_min_voltage_in_interval[0] = voltageA.Im();
				measured_reactive_min_voltage_in_interval[1] = voltageB.Im();
				measured_reactive_min_voltage_in_interval[2] = voltageC.Im();
				measured_reactive_min_voltageD_in_interval[0] = measured_voltageD[0].Im();
				measured_reactive_min_voltageD_in_interval[1] = measured_voltageD[1].Im();
				measured_reactive_min_voltageD_in_interval[2] = measured_voltageD[2].Im();
				measured_avg_voltage_mag_in_interval[0] = voltageA.Mag();
				measured_avg_voltage_mag_in_interval[1] = voltageB.Mag();
				measured_avg_voltage_mag_in_interval[2] = voltageC.Mag();
				measured_avg_voltageD_mag_in_interval[0] = measured_voltageD[0].Mag();
				measured_avg_voltageD_mag_in_interval[1] = measured_voltageD[1].Mag();
				measured_avg_voltageD_mag_in_interval[2] = measured_voltageD[2].Mag();
				
				//Power values
				measured_real_max_power_in_interval = measured_real_power;
				measured_real_min_power_in_interval = measured_real_power;
				measured_real_avg_power_in_interval = measured_real_power;

				measured_reactive_max_power_in_interval = measured_reactive_power;
				measured_reactive_min_power_in_interval = measured_reactive_power;
				measured_reactive_avg_power_in_interval = measured_reactive_power;
				
				last_measured_voltage[0] = voltageA;
				last_measured_voltage[1] = voltageB;
				last_measured_voltage[2] = voltageC;
				last_measured_voltageD[0] = measured_voltageD[0];
				last_measured_voltageD[1] = measured_voltageD[1];
				last_measured_voltageD[2] = measured_voltageD[2];
				if (tretval > last_delta_timestamp + TIMESTAMP(measured_energy_delta_timestep)) {
					tretval = last_delta_timestamp + TIMESTAMP(measured_energy_delta_timestep);
				}
			}


			if ((t1 > last_delta_timestamp) && (t1 < last_delta_timestamp + TIMESTAMP(measured_energy_delta_timestep)) && (t1 != t0)) {
				if (voltage_avg_count <= 0) {
					last_measured_max_voltage_mag[0] = voltageA;
					last_measured_max_voltage_mag[1] = voltageB;
					last_measured_max_voltage_mag[2] = voltageC;
					last_measured_max_voltageD_mag[0] = measured_voltageD[0];
					last_measured_max_voltageD_mag[1] = measured_voltageD[1];
					last_measured_max_voltageD_mag[2] = measured_voltageD[2];
					last_measured_min_voltage_mag[0] = voltageA;
					last_measured_min_voltage_mag[1] = voltageB;
					last_measured_min_voltage_mag[2] = voltageC;
					last_measured_min_voltageD_mag[0] = measured_voltageD[0];
					last_measured_min_voltageD_mag[1] = measured_voltageD[1];
					last_measured_min_voltageD_mag[2] = measured_voltageD[2];
					last_measured_avg_voltage_mag[0] = last_measured_voltage[0].Mag();
					last_measured_avg_voltage_mag[1] = last_measured_voltage[1].Mag();
					last_measured_avg_voltage_mag[2] = last_measured_voltage[2].Mag();
					last_measured_avg_voltageD_mag[0] = last_measured_voltageD[0].Mag();
					last_measured_avg_voltageD_mag[1] = last_measured_voltageD[1].Mag();
					last_measured_avg_voltageD_mag[2] = last_measured_voltageD[2].Mag();

					//Power
					last_measured_min_real_power = last_measured_real_power;
					last_measured_max_real_power = last_measured_real_power;
					last_measured_avg_real_power = last_measured_real_power;
					last_measured_min_reactive_power = last_measured_reactive_power;
					last_measured_max_reactive_power = last_measured_reactive_power;
					last_measured_avg_reactive_power = last_measured_reactive_power;

				} else {
					if ( last_measured_voltage[0].Mag() > last_measured_max_voltage_mag[0].Mag()) {
						last_measured_max_voltage_mag[0] = last_measured_voltage[0];
					}
					if ( last_measured_voltage[1].Mag() > last_measured_max_voltage_mag[1].Mag()) {
						last_measured_max_voltage_mag[1] = last_measured_voltage[1];
					}
					if ( last_measured_voltage[2].Mag() > last_measured_max_voltage_mag[2].Mag()) {
						last_measured_max_voltage_mag[2] = last_measured_voltage[2];
					}
					if (last_measured_voltageD[0].Mag() > last_measured_max_voltageD_mag[0].Mag()) {
						last_measured_max_voltageD_mag[0] = last_measured_voltageD[0];
					}
					if (last_measured_voltageD[1].Mag() > last_measured_max_voltageD_mag[1].Mag()) {
						last_measured_max_voltageD_mag[1] = last_measured_voltageD[1];
					}
					if (last_measured_voltageD[2].Mag() > last_measured_max_voltageD_mag[2].Mag()) {
						last_measured_max_voltageD_mag[2] = last_measured_voltageD[2];
					}
					if ( last_measured_voltage[0].Mag() < last_measured_min_voltage_mag[0].Mag()) {
						last_measured_min_voltage_mag[0] = last_measured_voltage[0];
					}
					if ( last_measured_voltage[0].Mag() < last_measured_min_voltage_mag[1].Mag()) {
						last_measured_min_voltage_mag[1] = last_measured_voltage[0];
					}
					if ( last_measured_voltage[0].Mag() < last_measured_min_voltage_mag[2].Mag()) {
						last_measured_min_voltage_mag[2] = last_measured_voltage[0];
					}
					if (last_measured_voltageD[0].Mag() < last_measured_min_voltageD_mag[0].Mag()) {
						last_measured_min_voltageD_mag[0] = last_measured_voltageD[0];
					}
					if (last_measured_voltageD[1].Mag() < last_measured_min_voltageD_mag[1].Mag()) {
						last_measured_min_voltageD_mag[1] = last_measured_voltageD[1];
					}
					if (last_measured_voltageD[2].Mag() < last_measured_min_voltageD_mag[2].Mag()) {
						last_measured_min_voltageD_mag[2] = last_measured_voltageD[2];
					}

					//Power min/max check
					if (last_measured_max_real_power < last_measured_real_power)
					{
						last_measured_max_real_power = last_measured_real_power;
					}
					if (last_measured_max_reactive_power < last_measured_reactive_power)
					{
						last_measured_max_reactive_power = last_measured_reactive_power;
					}
					if (last_measured_min_real_power > last_measured_real_power)
					{
						last_measured_min_real_power = last_measured_real_power;
					}
					if (last_measured_min_reactive_power > last_measured_reactive_power)
					{
						last_measured_min_reactive_power = last_measured_reactive_power;
					}

					last_measured_avg_voltage_mag[0] = ((interval_dt * last_measured_avg_voltage_mag[0]) + (dt * last_measured_voltage[0].Mag()))/(interval_dt + dt);
					last_measured_avg_voltage_mag[1] = ((interval_dt * last_measured_avg_voltage_mag[1]) + (dt * last_measured_voltage[1].Mag()))/(interval_dt + dt);
					last_measured_avg_voltage_mag[2] = ((interval_dt * last_measured_avg_voltage_mag[2]) + (dt * last_measured_voltage[2].Mag()))/(interval_dt + dt);
					last_measured_avg_voltageD_mag[0] = ((interval_dt * last_measured_avg_voltageD_mag[0]) + (dt * last_measured_voltageD[0].Mag()))/(interval_dt + dt);
					last_measured_avg_voltageD_mag[1] = ((interval_dt * last_measured_avg_voltageD_mag[1]) + (dt * last_measured_voltageD[1].Mag()))/(interval_dt + dt);
					last_measured_avg_voltageD_mag[2] = ((interval_dt * last_measured_avg_voltageD_mag[2]) + (dt * last_measured_voltageD[2].Mag()))/(interval_dt + dt);

					//Update the power averages
					last_measured_avg_real_power = ((interval_dt * last_measured_avg_real_power) + (dt * last_measured_real_power))/(dt + interval_dt);
					last_measured_avg_reactive_power = ((interval_dt * last_measured_avg_reactive_power) + (dt * last_measured_reactive_power))/(dt + interval_dt);
				}
				last_measured_voltage[0] = voltageA.Mag();
				last_measured_voltage[1] = voltageB.Mag();
				last_measured_voltage[2] = voltageC.Mag();
				last_measured_voltageD[0] = measured_voltageD[0].Mag();
				last_measured_voltageD[1] = measured_voltageD[1].Mag();
				last_measured_voltageD[2] = measured_voltageD[2].Mag();
				if (t1 != last_delta_timestamp + TIMESTAMP(measured_energy_delta_timestep)) {
					voltage_avg_count++;
					interval_dt = interval_dt + dt;
				}
				if (tretval > last_delta_timestamp + TIMESTAMP(measured_energy_delta_timestep)) {
					tretval = last_delta_timestamp + TIMESTAMP(measured_energy_delta_timestep);
				}
			}

			if ((t1 == last_delta_timestamp + TIMESTAMP(measured_energy_delta_timestep)) && (t1 != t0) && measured_energy_delta_timestep > 0) {
				measured_real_energy_delta = measured_real_energy - last_measured_real_energy;
				measured_reactive_energy_delta = measured_reactive_energy - last_measured_reactive_energy;
				last_measured_real_energy = measured_real_energy;
				last_measured_reactive_energy = measured_reactive_energy;
				last_delta_timestamp = t1;
				if ( last_measured_voltage[0].Mag() > last_measured_max_voltage_mag[0].Mag()) {
					last_measured_max_voltage_mag[0] = last_measured_voltage[0];
				}
				if ( last_measured_voltage[1].Mag() > last_measured_max_voltage_mag[1].Mag()) {
					last_measured_max_voltage_mag[1] = last_measured_voltage[1];
				}
				if ( last_measured_voltage[2].Mag() > last_measured_max_voltage_mag[2].Mag()) {
					last_measured_max_voltage_mag[2] = last_measured_voltage[2];
				}
				if (last_measured_voltageD[0].Mag() > last_measured_max_voltageD_mag[0].Mag()) {
					last_measured_max_voltageD_mag[0] = last_measured_voltageD[0];
				}
				if (last_measured_voltageD[1].Mag() > last_measured_max_voltageD_mag[1].Mag()) {
					last_measured_max_voltageD_mag[1] = last_measured_voltageD[1];
				}
				if (last_measured_voltageD[2].Mag() > last_measured_max_voltageD_mag[2].Mag()) {
					last_measured_max_voltageD_mag[2] = last_measured_voltageD[2];
				}
				if ( last_measured_voltage[0].Mag() < last_measured_min_voltage_mag[0].Mag()) {
					last_measured_min_voltage_mag[0] = last_measured_voltage[0];
				}
				if ( last_measured_voltage[0].Mag() < last_measured_min_voltage_mag[1].Mag()) {
					last_measured_min_voltage_mag[1] = last_measured_voltage[0];
				}
				if ( last_measured_voltage[0].Mag() < last_measured_min_voltage_mag[2].Mag()) {
					last_measured_min_voltage_mag[2] = last_measured_voltage[0];
				}
				if (last_measured_voltageD[0].Mag() < last_measured_min_voltageD_mag[0].Mag()) {
					last_measured_min_voltageD_mag[0] = last_measured_voltageD[0];
				}
				if (last_measured_voltageD[1].Mag() < last_measured_min_voltageD_mag[1].Mag()) {
					last_measured_min_voltageD_mag[1] = last_measured_voltageD[1];
				}
				if (last_measured_voltageD[2].Mag() < last_measured_min_voltageD_mag[2].Mag()) {
					last_measured_min_voltageD_mag[2] = last_measured_voltageD[2];
				}

				//Power min/max check
				if (last_measured_max_real_power < last_measured_real_power)
				{
					last_measured_max_real_power = last_measured_real_power;
				}
				if (last_measured_max_reactive_power < last_measured_reactive_power)
				{
					last_measured_max_reactive_power = last_measured_reactive_power;
				}
				if (last_measured_min_real_power > last_measured_real_power)
				{
					last_measured_min_real_power = last_measured_real_power;
				}
				if (last_measured_min_reactive_power > last_measured_reactive_power)
				{
					last_measured_min_reactive_power = last_measured_reactive_power;
				}

				last_measured_avg_voltage_mag[0] = ((interval_dt * last_measured_avg_voltage_mag[0]) + (dt * last_measured_voltage[0].Mag()))/(interval_dt + dt);
				last_measured_avg_voltage_mag[1] = ((interval_dt * last_measured_avg_voltage_mag[1]) + (dt * last_measured_voltage[1].Mag()))/(interval_dt + dt);
				last_measured_avg_voltage_mag[2] = ((interval_dt * last_measured_avg_voltage_mag[2]) + (dt * last_measured_voltage[2].Mag()))/(interval_dt + dt);
				last_measured_avg_voltageD_mag[0] = ((interval_dt * last_measured_avg_voltageD_mag[0]) + (dt * last_measured_voltageD[0].Mag()))/(interval_dt + dt);
				last_measured_avg_voltageD_mag[1] = ((interval_dt * last_measured_avg_voltageD_mag[1]) + (dt * last_measured_voltageD[1].Mag()))/(interval_dt + dt);
				last_measured_avg_voltageD_mag[2] = ((interval_dt * last_measured_avg_voltageD_mag[2]) + (dt * last_measured_voltageD[2].Mag()))/(interval_dt + dt);
				last_measured_voltage[0] = voltageA.Mag();
				last_measured_voltage[1] = voltageB.Mag();
				last_measured_voltage[2] = voltageC.Mag();
				last_measured_voltageD[0] = measured_voltageD[0].Mag();
				last_measured_voltageD[1] = measured_voltageD[1].Mag();
				last_measured_voltageD[2] = measured_voltageD[2].Mag();

				//Update the power averages
				last_measured_avg_real_power = ((interval_dt * last_measured_avg_real_power) + (dt * last_measured_real_power))/(dt + interval_dt);
				last_measured_avg_reactive_power = ((interval_dt * last_measured_avg_reactive_power) + (dt * last_measured_reactive_power))/(dt + interval_dt);

				interval_dt = 0;
				voltage_avg_count = 0;
				measured_real_max_voltage_in_interval[0] = last_measured_max_voltage_mag[0].Re();
				measured_real_max_voltage_in_interval[1] = last_measured_max_voltage_mag[1].Re();
				measured_real_max_voltage_in_interval[2] = last_measured_max_voltage_mag[2].Re();
				measured_real_max_voltageD_in_interval[0] = last_measured_max_voltageD_mag[0].Re();
				measured_real_max_voltageD_in_interval[1] = last_measured_max_voltageD_mag[1].Re();
				measured_real_max_voltageD_in_interval[2] = last_measured_max_voltageD_mag[2].Re();
				measured_real_min_voltage_in_interval[0] = last_measured_min_voltage_mag[0].Re();
				measured_real_min_voltage_in_interval[1] = last_measured_min_voltage_mag[1].Re();
				measured_real_min_voltage_in_interval[2] = last_measured_min_voltage_mag[2].Re();
				measured_real_min_voltageD_in_interval[0] = last_measured_min_voltageD_mag[0].Re();
				measured_real_min_voltageD_in_interval[1] = last_measured_min_voltageD_mag[1].Re();
				measured_real_min_voltageD_in_interval[2] = last_measured_min_voltageD_mag[2].Re();
				measured_reactive_max_voltage_in_interval[0] = last_measured_max_voltageD_mag[0].Im();
				measured_reactive_max_voltage_in_interval[1] = last_measured_max_voltageD_mag[1].Im();
				measured_reactive_max_voltage_in_interval[2] = last_measured_max_voltageD_mag[2].Im();
				measured_reactive_max_voltageD_in_interval[0] = last_measured_max_voltageD_mag[0].Im();
				measured_reactive_max_voltageD_in_interval[1] = last_measured_max_voltageD_mag[1].Im();
				measured_reactive_max_voltageD_in_interval[2] = last_measured_max_voltageD_mag[2].Im();
				measured_reactive_min_voltage_in_interval[0] = last_measured_min_voltage_mag[0].Im();
				measured_reactive_min_voltage_in_interval[1] = last_measured_min_voltage_mag[1].Im();
				measured_reactive_min_voltage_in_interval[2] = last_measured_min_voltage_mag[2].Im();
				measured_reactive_min_voltageD_in_interval[0] = last_measured_min_voltageD_mag[0].Im();
				measured_reactive_min_voltageD_in_interval[1] = last_measured_min_voltageD_mag[1].Im();
				measured_reactive_min_voltageD_in_interval[2] = last_measured_min_voltageD_mag[2].Im();

				//Power values
				measured_real_max_power_in_interval = last_measured_max_real_power;
				measured_real_min_power_in_interval = last_measured_min_real_power;
				measured_real_avg_power_in_interval = last_measured_avg_real_power;
				
				measured_reactive_max_power_in_interval = last_measured_max_reactive_power;
				measured_reactive_min_power_in_interval = last_measured_min_reactive_power;
				measured_reactive_avg_power_in_interval = last_measured_avg_reactive_power;

				if (tretval > last_delta_timestamp + TIMESTAMP(measured_energy_delta_timestep)) {
					tretval = last_delta_timestamp + TIMESTAMP(measured_energy_delta_timestep);
				}
			}
		}

		if (bill_mode == BM_UNIFORM || bill_mode == BM_TIERED)
		{
			if (dt > 0)
				process_bill(t1);

			// Decide when the next billing HAS to be processed (one month later)
			if (monthly_bill == previous_monthly_bill)
			{
				DATETIME t_next;
				gl_localtime(t1,&t_next);

				t_next.day = bill_day;

				if (t_next.month != 12)
					t_next.month += 1;
				else
				{
					t_next.month = 1;
					t_next.year += 1;
				}
				t_next.tz[0] = 0;
				next_time =	gl_mktime(&t_next);
			}
		}

		if( (bill_mode == BM_HOURLY || bill_mode == BM_TIERED_RTP) && power_market != NULL && price_prop != NULL){
			double seconds;
			if (dt != last_t)
				seconds = (double)(dt);
			else
				seconds = 0;
			
			if (seconds > 0)
			{
				hourly_acc += seconds/3600 * price * last_measured_real_power/1000;
				process_bill(t1);
			}

			// Now that we've accumulated the bill for the last time period, update to the new price
			double *pprice = (gl_get_double(power_market, price_prop));
			last_price = price = *pprice;

			if (monthly_bill == previous_monthly_bill)
			{
				DATETIME t_next;
				gl_localtime(t1,&t_next);

				t_next.day = bill_day;

				if (t_next.month != 12)
					t_next.month += 1;
				else
				{
					t_next.month = 1;
					t_next.year += 1;
				}
				t_next.tz[0] = 0;
				next_time =	gl_mktime(&t_next);
			}
		}

		//Update trackers -- could probably be one more level out
		last_measured_real_power = measured_real_power;
		last_measured_reactive_power = measured_reactive_power;
	}

	//Multi run (for now) updates to power values
	if (meter_NR_servered)
	{
		// compute demand power
		indiv_measured_power[0] = voltage[0]*(~current_inj[0]);
		indiv_measured_power[1] = voltage[1]*(~current_inj[1]);
		indiv_measured_power[2] = voltage[2]*(~current_inj[2]);
	}

	return tretval;
}

double meter::process_bill(TIMESTAMP t1){
	DATETIME dtime;
	gl_localtime(t1,&dtime);

	monthly_energy = measured_real_energy/1000 - previous_energy_total;
	monthly_bill = monthly_fee;
	switch(bill_mode){
		case BM_NONE:
			break;
		case BM_UNIFORM:
			monthly_bill += monthly_energy * price;
			break;
		case BM_TIERED:
			if(monthly_energy < tier_energy[0])
				monthly_bill += last_price * monthly_energy;
			else if(monthly_energy < tier_energy[1])
				monthly_bill += last_price*tier_energy[0] + last_tier_price[0]*(monthly_energy - tier_energy[0]);
			else if(monthly_energy < tier_energy[2])
				monthly_bill += last_price*tier_energy[0] + last_tier_price[0]*(tier_energy[1] - tier_energy[0]) + last_tier_price[1]*(monthly_energy - tier_energy[1]);
			else
				monthly_bill += last_price*tier_energy[0] + last_tier_price[0]*(tier_energy[1] - tier_energy[0]) + last_tier_price[1]*(tier_energy[2] - tier_energy[1]) + last_tier_price[2]*(monthly_energy - tier_energy[2]);
			break;
		case BM_HOURLY:
			monthly_bill += hourly_acc;
			break;
		case BM_TIERED_RTP:
			monthly_bill += hourly_acc;
			if(monthly_energy < tier_energy[0])
				monthly_bill += last_price_base * monthly_energy;
			else if(monthly_energy < tier_energy[1])
				monthly_bill += last_price_base*tier_energy[0] + last_tier_price[0]*(monthly_energy - tier_energy[0]);
			else if(monthly_energy < tier_energy[2])
				monthly_bill += last_price_base*tier_energy[0] + last_tier_price[0]*(tier_energy[1] - tier_energy[0]) + last_tier_price[1]*(monthly_energy - tier_energy[1]);
			else
				monthly_bill += last_price_base*tier_energy[0] + last_tier_price[0]*(tier_energy[1] - tier_energy[0]) + last_tier_price[1]*(tier_energy[2] - tier_energy[1]) + last_tier_price[2]*(monthly_energy - tier_energy[2]);
			break;
	}

	if (dtime.day == bill_day && dtime.hour == 0 && dtime.month != last_bill_month)
	{
		previous_monthly_bill = monthly_bill;
		previous_monthly_energy = monthly_energy;
		previous_energy_total = measured_real_energy/1000;
		last_bill_month = dtime.month;
		hourly_acc = 0;
	}

	last_price = price;
	last_price_base = price_base;
	last_tier_price[0] = tier_price[0];
	last_tier_price[1] = tier_price[1];
	last_tier_price[2] = tier_price[2];

	return monthly_bill;
}

//Module-level call
SIMULATIONMODE meter::inter_deltaupdate_meter(unsigned int64 delta_time, unsigned long dt, unsigned int iteration_count_val,bool interupdate_pos)
{
	OBJECT *hdr = OBJECTHDR(this);
	double deltat, deltatimedbl;
	STATUS return_status_val;

	//Create delta_t variable
	deltat = (double)dt/(double)DT_SECOND;

	//Update time tracking variable - mostly for GFA functionality calls
	if ((iteration_count_val==0) && (interupdate_pos == false)) //Only update timestamp tracker on first iteration
	{
		//Get decimal timestamp value
		deltatimedbl = (double)delta_time/(double)DT_SECOND; 

		//Update tracking variable
		prev_time_dbl = (double)gl_globalclock + deltatimedbl;

		//Update frequency calculation values (if needed)
		if (fmeas_type != FM_NONE)
		{
			//Copy the tracker value
			memcpy(&prev_freq_state,&curr_freq_state,sizeof(FREQM_STATES));
		}
	}

	//Initialization items
	if ((delta_time==0) && (iteration_count_val==0) && (interupdate_pos == false) && (fmeas_type != FM_NONE))	//First run of new delta call
	{
		//Initialize dynamics
		init_freq_dynamics();
	}//End first pass and timestep of deltamode (initial condition stuff)

	//Perform the GFA update, if enabled
	if ((GFA_enable == true) && (iteration_count_val == 0) && (interupdate_pos == false))	//Always just do on the first pass
	{
		//Do the checks
		GFA_Update_time = perform_GFA_checks(deltat);
	}

	if (interupdate_pos == false)	//Before powerflow call
	{
		//Meter-specific presync items
		if (meter_power_consumption != complex(0,0))
			power[0] = power[1] = power[2] = 0.0;

		//Reliability addition - if momentary flag set - clear it
		if (meter_interrupted_secondary == true)
			meter_interrupted_secondary = false;

		//Call presync-equivalent items
		NR_node_presync_fxn(0);

		//Meter sync objects
		BOTH_meter_sync_fxn();

		//Call sync-equivalent items (solver occurs at end of sync)
		NR_node_sync_fxn(hdr);

		return SM_DELTA;	//Just return something other than SM_ERROR for this call

	}//End Before NR solver (or inclusive)
	else	//After the call
	{
		//Perform postsync-like updates on the values
		BOTH_node_postsync_fxn(hdr);

		//Frequency measurement stuff
		if (fmeas_type != FM_NONE)
		{
			return_status_val = calc_freq_dynamics(deltat);

			//Check it
			if (return_status_val == FAILED)
			{
				return SM_ERROR;
			}
		}//End frequency measurement desired
		//Default else -- don't calculate it

		//Perform postsync meter functions -- doesn't do energy right now
		measured_voltage[0] = voltageA;
		measured_voltage[1] = voltageB;
		measured_voltage[2] = voltageC;

		measured_voltageD[0] = voltageA - voltageB;
		measured_voltageD[1] = voltageB - voltageC;
		measured_voltageD[2] = voltageC - voltageA;
		
		measured_current[0] = current_inj[0];
		measured_current[1] = current_inj[1];
		measured_current[2] = current_inj[2];

		// compute demand power
		indiv_measured_power[0] = measured_voltage[0]*(~measured_current[0]);
		indiv_measured_power[1] = measured_voltage[1]*(~measured_current[1]);
		indiv_measured_power[2] = measured_voltage[2]*(~measured_current[2]);

		measured_power = indiv_measured_power[0] + indiv_measured_power[1] + indiv_measured_power[2];

		measured_real_power = (indiv_measured_power[0]).Re()
							+ (indiv_measured_power[1]).Re()
							+ (indiv_measured_power[2]).Re();

		measured_reactive_power = (indiv_measured_power[0]).Im()
								+ (indiv_measured_power[1]).Im()
								+ (indiv_measured_power[2]).Im();

		if (measured_real_power > measured_demand) 
			measured_demand = measured_real_power;

		//See if GFA functionality is required, since it may require iterations or "continance"
		if (GFA_enable == true)
		{
			//See if our return is value
			if ((GFA_Update_time > 0.0) && (GFA_Update_time < 1.7))
			{
				//Force us to stay
				return SM_DELTA;
			}
			else	//Just return whatever we were going to do
			{
				return SM_EVENT;
			}
		}
		else	//Normal mode
		{
			return SM_EVENT;
		}
	}//End "After NR solver" branch
}

//////////////////////////////////////////////////////////////////////////
// IMPLEMENTATION OF CORE LINKAGE
//////////////////////////////////////////////////////////////////////////

EXPORT int isa_meter(OBJECT *obj, char *classname)
{
	return OBJECTDATA(obj,meter)->isa(classname);
}

EXPORT int create_meter(OBJECT **obj, OBJECT *parent)
{
	try
	{
		*obj = gl_create_object(meter::oclass);
		if (*obj!=NULL)
		{
			meter *my = OBJECTDATA(*obj,meter);
			gl_set_parent(*obj,parent);
			return my->create();
		}
		else
			return 0;
	}
	CREATE_CATCHALL(meter);
}

EXPORT int init_meter(OBJECT *obj)
{
	try {
		meter *my = OBJECTDATA(obj,meter);
		return my->init(obj->parent);
	}
	INIT_CATCHALL(meter);
}

EXPORT TIMESTAMP sync_meter(OBJECT *obj, TIMESTAMP t0, PASSCONFIG pass)
{
	try {
		meter *pObj = OBJECTDATA(obj,meter);
		TIMESTAMP t1;
		switch (pass) {
		case PC_PRETOPDOWN:
			return pObj->presync(t0);
		case PC_BOTTOMUP:
			return pObj->sync(t0);
		case PC_POSTTOPDOWN:
			t1 = pObj->postsync(obj->clock,t0);
			obj->clock = t0;
			return t1;
		default:
			throw "invalid pass request";
		}
		throw "invalid pass request";
	}
	SYNC_CATCHALL(meter);
}

EXPORT int notify_meter(OBJECT *obj, int update_mode, PROPERTY *prop, char *value){
	meter *n = OBJECTDATA(obj, meter);
	int rv = 1;

	rv = n->notify(update_mode, prop, value);

	return rv;
}

//Deltamode export
EXPORT SIMULATIONMODE interupdate_meter(OBJECT *obj, unsigned int64 delta_time, unsigned long dt, unsigned int iteration_count_val, bool interupdate_pos)
{
	meter *my = OBJECTDATA(obj,meter);
	SIMULATIONMODE status = SM_ERROR;
	try
	{
		status = my->inter_deltaupdate_meter(delta_time,dt,iteration_count_val,interupdate_pos);
		return status;
	}
	catch (char *msg)
	{
		gl_error("interupdate_meter(obj=%d;%s): %s", obj->id, obj->name?obj->name:"unnamed", msg);
		return status;
	}
}

int meter::kmldata(int (*stream)(const char*,...))
{
	int phase[3] = {has_phase(PHASE_A),has_phase(PHASE_B),has_phase(PHASE_C)};
	double basis[3] = {0,240,120};

	// power
	stream("<TR><TH ALIGN=LEFT>Power</TH>");
	for ( int i = 0 ; i<sizeof(phase)/sizeof(phase[0]) ; i++ )
	{
		if ( phase[i] )
			stream("<TD ALIGN=RIGHT STYLE=\"font-family:courier;\"><NOBR>%.3f</NOBR></TD><TD ALIGN=LEFT>kVA</TD>", indiv_measured_power[i].Mag()/1000);
		else
			stream("<TD ALIGN=RIGHT STYLE=\"font-family:courier;\">&mdash;</TD><TD>&nbsp;</TD>");
	}
	stream("</TR>\n");

	// energy
	stream("<TR><TH ALIGN=LEFT>Energy</TH>");
	stream("<TD ALIGN=RIGHT COLSPAN=3 STYLE=\"font-family:courier;\"><NOBR>%.3f kWh</NOBR></TD>", measured_real_energy/1000);
	stream("<TD ALIGN=RIGHT COLSPAN=3 STYLE=\"font-family:courier;\"><NOBR>%.3f kVARh</NOBR></TD>", measured_reactive_energy/1000);
	stream("</TR>\n");

	return 0;
}

/**@}**/<|MERGE_RESOLUTION|>--- conflicted
+++ resolved
@@ -165,12 +165,7 @@
 			GL_THROW("unable to publish meter_reset function in %s",__FILE__);
 
 		//Publish deltamode functions
-		if (gl_publish_function(oclass,	"delta_linkage_node", (FUNCTIONADDR)delta_linkage)==NULL)
-			GL_THROW("Unable to publish meter delta_linkage function");
 		if (gl_publish_function(oclass,	"interupdate_pwr_object", (FUNCTIONADDR)interupdate_meter)==NULL)
-			GL_THROW("Unable to publish meter deltamode function");
-<<<<<<< HEAD
-		if (gl_publish_function(oclass,	"delta_freq_pwr_object", (FUNCTIONADDR)delta_frequency_node)==NULL)
 			GL_THROW("Unable to publish meter deltamode function");
 		if (gl_publish_function(oclass,	"pwr_object_swing_swapper", (FUNCTIONADDR)swap_node_swing_status)==NULL)
 			GL_THROW("Unable to publish meter swing-swapping function");
@@ -180,8 +175,6 @@
 			GL_THROW("Unable to publish meter VFD attachment function");
 		if (gl_publish_function(oclass, "pwr_object_reset_disabled_status", (FUNCTIONADDR)node_reset_disabled_status) == NULL)
 			GL_THROW("Unable to publish meter island-status-reset function");
-=======
->>>>>>> b8722c81
 		}
 }
 
