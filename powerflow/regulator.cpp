// $Id: regulator.cpp 1186 2009-01-02 18:15:30Z dchassin $
/**	Copyright (C) 2008 Battelle Memorial Institute

	@file regulator.cpp
	@addtogroup powerflow_regulator Regulator
	@ingroup powerflow
		
	@{
*/

#include <stdlib.h>
#include <stdio.h>
#include <errno.h>
#include <math.h>
#include <iostream>
using namespace std;

#include "regulator.h"

CLASS* regulator::oclass = NULL;
CLASS* regulator::pclass = NULL;

regulator::regulator(MODULE *mod) : link_object(mod)
{
	if (oclass==NULL)
	{
		// link to parent class (used by isa)
		pclass = link_object::oclass;

		// register the class definition
		oclass = gl_register_class(mod,"regulator",sizeof(regulator),PC_PRETOPDOWN|PC_BOTTOMUP|PC_POSTTOPDOWN|PC_UNSAFE_OVERRIDE_OMIT|PC_AUTOLOCK);
		if (oclass==NULL)
			throw "unable to register class regulator";
		else
			oclass->trl = TRL_PROVEN;

		// publish the class properties
		if (gl_publish_variable(oclass,
			PT_INHERIT, "link",
			PT_object,"configuration",PADDR(configuration),PT_DESCRIPTION,"reference to the regulator_configuration object used to determine regulator properties",
			PT_int16, "tap_A",PADDR(tap[0]),PT_DESCRIPTION,"current tap position of tap A",
			PT_int16, "tap_B",PADDR(tap[1]),PT_DESCRIPTION,"current tap position of tap B",
			PT_int16, "tap_C",PADDR(tap[2]),PT_DESCRIPTION,"current tap position of tap C",
			PT_double, "tap_A_change_count",PADDR(tap_A_change_count),PT_DESCRIPTION,"count of all physical tap changes on phase A since beginning of simulation (plus initial value)",
			PT_double, "tap_B_change_count",PADDR(tap_B_change_count),PT_DESCRIPTION,"count of all physical tap changes on phase B since beginning of simulation (plus initial value)",
			PT_double, "tap_C_change_count",PADDR(tap_C_change_count),PT_DESCRIPTION,"count of all physical tap changes on phase C since beginning of simulation (plus initial value)",
			PT_object,"sense_node",PADDR(RemoteNode),PT_DESCRIPTION,"Node to be monitored for voltage control in remote sense mode",
			PT_double,"regulator_resistance[Ohm]",PADDR(regulator_resistance), PT_DESCRIPTION,"The resistance value of the regulator when it is not blown.",
			NULL)<1) GL_THROW("unable to publish properties in %s",__FILE__);

		//Publish deltamode functions
		if (gl_publish_function(oclass,	"interupdate_pwr_object", (FUNCTIONADDR)interupdate_regulator)==NULL)
			GL_THROW("Unable to publish regulator deltamode function");

		//Publish restoration-related function (current update)
		if (gl_publish_function(oclass,	"update_power_pwr_object", (FUNCTIONADDR)updatepowercalc_link)==NULL)
			GL_THROW("Unable to publish regulator external power calculation function");
		if (gl_publish_function(oclass,	"check_limits_pwr_object", (FUNCTIONADDR)calculate_overlimit_link)==NULL)
			GL_THROW("Unable to publish regulator external power limit calculation function");
	}
}

int regulator::isa(char *classname)
{
	return strcmp(classname,"regulator")==0 || link_object::isa(classname);
}

int regulator::create()
{
	int result = link_object::create();
	configuration = NULL;
	tap[0] = tap[1] = tap[2] = -999;
	offnominal_time = false;
	tap_A_change_count = -1;
	tap_B_change_count = -1;
	tap_C_change_count = -1;
	iteration_flag = true;
	regulator_resistance = -1.0;
	deltamode_reiter_request = false;	//By default, we're assumed to not want this

	RNode_voltage[0] = RNode_voltage[1] = RNode_voltage[2] = NULL;
	ToNode_voltage[0] = ToNode_voltage[1] = ToNode_voltage[2] = NULL;

	return result;
}

int regulator::init(OBJECT *parent)
{
	bool TapInitialValue[3];
	char jindex;
	int result = link_object::init(parent);

	OBJECT *obj = OBJECTHDR(this);

	if (!configuration)
		throw "no regulator configuration specified.";
		/*  TROUBLESHOOT
		A regulator configuration was not provided.  Please use object regulator_configuration
		and define the necessary parameters of your regulator to continue.  See the media wiki for
		an example: http://sourceforge.net/apps/mediawiki/gridlab-d/index.php?title=Power_Flow_Guide
		*/

	if (!gl_object_isa(configuration, "regulator_configuration","powerflow"))
		throw "invalid regulator configuration";
		/*  TROUBLESHOOT
		An invalid regulator configuration was provided.  Ensure you have proper values in each field
		of the regulator_configuration object and that you haven't inadvertantly used a line or transformer
		configuration as the regulator configuration.  See the media wiki for an example:
		http://sourceforge.net/apps/mediawiki/gridlab-d/index.php?title=Power_Flow_Guide
		*/

	regulator_configuration *pConfig = OBJECTDATA(configuration, regulator_configuration);

	//See if any initial tap settings have been specified
	for (jindex=0;jindex<3;jindex++)
	{
		if (pConfig->tap_pos[jindex] != 999)
		{
			TapInitialValue[jindex] = true;	//Flag as an initial value
		}
		else
		{
			TapInitialValue[jindex] = false;	//Ensure is not flagged
			pConfig->tap_pos[jindex] = 0;		//Set back to default
		}
	}

	if (pConfig->Control == pConfig->REMOTE_NODE) 
	{
		if (RemoteNode == NULL)
		{
			GL_THROW("Remote sensing node not found on regulator:%d - %s",obj->id,(obj->name ? obj->name : "Unnamed"));
			/* TROUBLESHOOT
			If you are trying to use REMOTE_NODE, then please specify a sense_node within the regulator
			object.  Otherwise, change your Control method.
			*/
		}
		else if ((gl_object_isa(RemoteNode,"node","powerflow") != true) && (gl_object_isa(RemoteNode,"network_interface") != true))
		{
			GL_THROW("Remote sensing node is not a valid object in regulator:%d - %s",obj->id,(obj->name ? obj->name : "Unnamed"));
			/*  TROUBLESHOOT
			The object specified in the sense_node property is not a node-type or network_interface object, so it will not work for the REMOTE_NODE.
			*/
		}

		//Map to the property of interest - voltage_A
		RNode_voltage[0] = new gld_property(RemoteNode,"voltage_A");

		//Make sure it worked
		if ((RNode_voltage[0]->is_valid() != true) || (RNode_voltage[0]->is_complex() != true))
		{
			GL_THROW("Regulator:%d - %s - Unable to map property for remote object",obj->id,(obj->name ? obj->name : "Unnamed"));
			/* TROUBLESHOOT
			While attempting to map a property for the sense_node, a property could not be properly mapped.
			Please try again.  If the error persists, please submit an issue in the ticketing system.
			*/

		}

		//Map to the property of interest - voltage_B
		RNode_voltage[1] = new gld_property(RemoteNode,"voltage_B");

		//Make sure it worked
		if ((RNode_voltage[1]->is_valid() != true) || (RNode_voltage[1]->is_complex() != true))
		{
			GL_THROW("Regulator:%d - %s - Unable to map property for remote object",obj->id,(obj->name ? obj->name : "Unnamed"));
			//Defined above
		}

		//Map to the property of interest - voltage_C
		RNode_voltage[2] = new gld_property(RemoteNode,"voltage_C");

		//Make sure it worked
		if ((RNode_voltage[2]->is_valid() != true) || (RNode_voltage[2]->is_complex() != true))
		{
			GL_THROW("Regulator:%d - %s - Unable to map property for remote object",obj->id,(obj->name ? obj->name : "Unnamed"));
			//Defined above
		}
	}

	//Map the to-node connections
	//Map to the property of interest - voltage_A
	ToNode_voltage[0] = new gld_property(to,"voltage_A");

	//Make sure it worked
	if ((ToNode_voltage[0]->is_valid() != true) || (ToNode_voltage[0]->is_complex() != true))
	{
		GL_THROW("Regulator:%d - %s - Unable to map property for remote object",obj->id,(obj->name ? obj->name : "Unnamed"));
		//Defined above
	}

	//Map to the property of interest - voltage_B
	ToNode_voltage[1] = new gld_property(to,"voltage_B");

	//Make sure it worked
	if ((ToNode_voltage[1]->is_valid() != true) || (ToNode_voltage[1]->is_complex() != true))
	{
		GL_THROW("Regulator:%d - %s - Unable to map property for remote object",obj->id,(obj->name ? obj->name : "Unnamed"));
		//Defined above
	}

	//Map to the property of interest - voltage_C
	ToNode_voltage[2] = new gld_property(to,"voltage_C");

	//Make sure it worked
	if ((ToNode_voltage[2]->is_valid() != true) || (ToNode_voltage[2]->is_complex() != true))
	{
		GL_THROW("Regulator:%d - %s - Unable to map property for remote object",obj->id,(obj->name ? obj->name : "Unnamed"));
		//Defined above
	}

	// D_mat & W_mat - 3x3 matrix
	D_mat[0][0] = D_mat[1][1] = D_mat[2][2] = complex(1,0);
	D_mat[0][1] = D_mat[2][0] = D_mat[1][2] = complex(-1,0);
	D_mat[0][2] = D_mat[2][1] = D_mat[1][0] = complex(0,0);
	
	W_mat[0][0] = W_mat[1][1] = W_mat[2][2] = complex(2,0);
	W_mat[0][1] = W_mat[2][0] = W_mat[1][2] = complex(1,0);
	W_mat[0][2] = W_mat[2][1] = W_mat[1][0] = complex(0,0);
	
	multiply(1.0/3.0,W_mat,W_mat);
	
	tapChangePer = pConfig->regulation / (double) pConfig->raise_taps;
	Vlow = pConfig->band_center - pConfig->band_width / 2.0;
	Vhigh = pConfig->band_center + pConfig->band_width / 2.0;
	VtapChange = pConfig->band_center * tapChangePer;
	
	for (int i = 0; i < 3; i++) 
	{
		for (int j = 0; j < 3; j++) 
		{
			a_mat[i][j] = b_mat[i][j] = c_mat[i][j] = d_mat[i][j] =
					A_mat[i][j] = B_mat[i][j] = 0.0;
		}
	}

	for (int i = 0; i < 3; i++) 
	{	
		if (tap[i] == -999)
			tap[i] = pConfig->tap_pos[i];

		if (pConfig->Type == pConfig->A)
			a_mat[i][i] = 1/(1.0 + tap[i] * tapChangePer);
		else if (pConfig->Type == pConfig->B)
			a_mat[i][i] = 1.0 - tap[i] * tapChangePer;
		else
			throw "invalid regulator type";
			/*  TROUBLESHOOT
			Check the Type specification in your regulator_configuration object.  It can an only be type A or B.
			*/
	}

	complex tmp_mat[3][3] = {{complex(1,0)/a_mat[0][0],complex(0,0),complex(0,0)},
			                 {complex(0,0), complex(1,0)/a_mat[1][1],complex(0,0)},
			                 {complex(-1,0)/a_mat[0][0],complex(-1,0)/a_mat[1][1],complex(0,0)}};
	complex tmp_mat1[3][3];

	switch (pConfig->connect_type) {
		case regulator_configuration::WYE_WYE:
			for (int i = 0; i < 3; i++)
				d_mat[i][i] = complex(1.0,0) / a_mat[i][i]; 
			inverse(a_mat,A_mat);

			if (solver_method == SM_NR)
			{
				if(regulator_resistance == 0.0){
					gl_warning("Regulator:%s regulator_resistance has been set to zero. This will result singular matrix. Setting to the global default.",obj->name);
					/*  TROUBLESHOOT
					Under Newton-Raphson solution method the impedance matrix cannot be a singular matrix for the inversion process.
					Change the value of regulator_resistance to something small but larger that zero.
					*/
				}
				if(regulator_resistance < 0.0){
					regulator_resistance = default_resistance;
				}
				SpecialLnk = REGULATOR;
				//complex Izt = complex(1,0) / zt;
				if (has_phase(PHASE_A))
					b_mat[0][0] = 1/regulator_resistance;
				if (has_phase(PHASE_B))
					b_mat[1][1] = 1/regulator_resistance;
				if (has_phase(PHASE_C))
					b_mat[2][2] = 1/regulator_resistance;
			}
			break;
		case regulator_configuration::OPEN_DELTA_ABBC:
			d_mat[0][0] = complex(1,0) / a_mat[0][0];
			d_mat[1][0] = complex(-1,0) / a_mat[0][0];
			d_mat[1][2] = complex(-1,0) / a_mat[1][1];
			d_mat[2][2] = complex(1,0) / a_mat[1][1];

			a_mat[2][0] = -a_mat[0][0];
			a_mat[2][1] = -a_mat[1][1];
			a_mat[2][2] = 0;

			multiply(W_mat,tmp_mat,tmp_mat1);
			multiply(tmp_mat1,D_mat,A_mat);

			gl_warning("Only WYE-WYE configurations are working in either Newton-Raphson or non-Manual controls");
			/*  TROUBLESHOOT
			For this portion of development, only WYE-WYE configurations are fully supported.  Later implementations
			will include support for other regulator configurations.  As it stands, WYE-WYE regulators work in SM_NR 
			for both Manual and Automatic controls, while OPEN_DELTA_ABBC is only supported in single powerflow simulations.
			*/
			break;
		case regulator_configuration::OPEN_DELTA_BCAC:
			throw "Regulator connect type not supported yet";
			/*  TROUBLESHOOT
			Check the connection type specified.  Only a few are available at this time.  Ones available can be
			found on the wiki website ( http://sourceforge.net/apps/mediawiki/gridlab-d/index.php?title=Power_Flow_Guide )
			*/
			break;
		case regulator_configuration::OPEN_DELTA_CABA:
			throw "Regulator connect type not supported yet";
			/*  TROUBLESHOOT
			Check the connection type specified.  Only a few are available at this time.  Ones available can be
			found on the wiki website ( http://sourceforge.net/apps/mediawiki/gridlab-d/index.php?title=Power_Flow_Guide )
			*/
			break;
		case regulator_configuration::CLOSED_DELTA:
			throw "Regulator connect type not supported yet";
			/*  TROUBLESHOOT
			Check the connection type specified.  Only a few are available at this time.  Ones available can be
			found on the wiki website ( http://sourceforge.net/apps/mediawiki/gridlab-d/index.php?title=Power_Flow_Guide )
			*/
			break;
		default:
			throw "unknown regulator connect type";
			/*  TROUBLESHOOT
			Check the connection type specified.  Only a few are available at this time.  Ones available can be
			found on the wiki website ( http://sourceforge.net/apps/mediawiki/gridlab-d/index.php?title=Power_Flow_Guide )
			*/
			break;
	}

	mech_t_next[0] = mech_t_next[1] = mech_t_next[2] = TSNVRDBL;
	dwell_t_next[0] = dwell_t_next[1] = dwell_t_next[2] = TSNVRDBL;

	//Now set first_run_flag appropriately
	for (jindex=0;jindex<3;jindex++)
	{
		if (TapInitialValue[jindex] == false)
		{
			if (solver_method == SM_NR)
				first_run_flag[jindex] = -2;
			else
				first_run_flag[jindex] = -1;	//Let the code find a value
		}
		else
		{
			first_run_flag[jindex] = 0;		//Set so the regulator will operate normally here
		}
	}

	//Update previous taps variable for NR
	prev_tap[0] = tap[0];
	prev_tap[1] = tap[1];
	prev_tap[2] = tap[2];

	//Get global_minimum_timestep value and set the appropriate flag
	unsigned int glob_min_timestep, temp_val;
	char temp_buff[128];
	int indexval;

	//Retrieve the global value, only does so as a text string for some reason
	gl_global_getvar("minimum_timestep",temp_buff,sizeof(temp_buff));

	//Initialize our parsing variables
	indexval = 0;
	glob_min_timestep = 0;

	//Loop through the buffer
	while ((indexval < 128) && (temp_buff[indexval] != 0))
	{
		glob_min_timestep *= 10;				//Adjust previous iteration value
		temp_val = (temp_buff[indexval]-48);	//Decode the ASCII
		glob_min_timestep += temp_val;			//Accumulate it

		indexval++;								//Increment the index
	}

	if (glob_min_timestep > 1)					//Now check us and set the flag if true
		offnominal_time=true;

	prev_tap_A = initial_tap_A = tap[0];
	prev_tap_B = initial_tap_B = tap[1];
	prev_tap_C = initial_tap_C = tap[2];
	if(tap_A_change_count < 0)
		tap_A_change_count = 0;
	if(tap_B_change_count < 0)
		tap_B_change_count = 0;
	if(tap_C_change_count < 0)
		tap_C_change_count = 0;

	tap_A_changed = tap_B_changed = tap_C_changed = 2;
	prev_time = gl_globalclock;
	new_reverse_flow_action[0] = new_reverse_flow_action[1] = new_reverse_flow_action[2] = false;
	return result;
}


TIMESTAMP regulator::presync(TIMESTAMP t0) 
{
	regulator_configuration *pConfig = OBJECTDATA(configuration, regulator_configuration);
<<<<<<< HEAD
	TIMESTAMP t1;
	double t1_dbl, t0_dbl;
=======
>>>>>>> b8722c81
	char phaseWarn;

	//Cast the timestamp
	t0_dbl = (double)t0;

	//Toggle the iteration variable -- only for voltage-type adjustments (since it's in presync now)
	if ((solver_method == SM_NR) && ((pConfig->Control == pConfig->OUTPUT_VOLTAGE) || (pConfig->Control == pConfig->REMOTE_NODE)))
		iteration_flag = !iteration_flag;

	//Call the pre-presync regulator code
	reg_prePre_fxn(t0_dbl);

	//Call the standard presync
	t1 = link_object::presync(t0);

	//Cast timestamp, for comparisons below
	t1_dbl = (double)t1;
	
	//Call the post-presync regulator code
	reg_postPre_fxn();

	//Check the time handling
	if (offnominal_time && (t0_dbl > next_time))
	{
		next_time = t0_dbl;
	}

	//Force a "reiteration" if we're checking voltage - consequence of this previously being in true pass of NR
	if ((solver_method == SM_NR) && ((pConfig->Control == pConfig->OUTPUT_VOLTAGE) || (pConfig->Control == pConfig->REMOTE_NODE)) && (iteration_flag==false))
	{
		return t0;
	}

	if ((first_run_flag[0] < 1) || (first_run_flag[1] < 1) || (first_run_flag[2] < 1)) return t1;
	else if (t1_dbl <= next_time) return t1;
	else if (next_time != TSNVRDBL) return -next_time; //soft return to next tap change
	else return TS_NEVER;
}

//Postsync
TIMESTAMP regulator::postsync(TIMESTAMP t0)
{
	double function_return_time;

	TIMESTAMP t1 = link_object::postsync(t0);

	function_return_time = reg_postPost_fxn(double(t0));

	//See if it was an error or not
	if (function_return_time == -1.0)
	{
		return TS_INVALID;
	}
	else if (function_return_time != 0.0)
	{
		//Based on the code logic, this was always a return t0
		//If this changes, re-evaluate this code
		return t0;
	}
	//Default else -- no returns were hit, so just do t1

	return t1;
}

//Functionalized "presync before link::presync" portions, mostly for deltamode functionality
void regulator::reg_prePre_fxn(double curr_time_value)
{
	regulator_configuration *pConfig = OBJECTDATA(configuration, regulator_configuration);


	if (pConfig->Control == pConfig->MANUAL) {
		for (int i = 0; i < 3; i++) {
			if (pConfig->Type == pConfig->A)
			{	a_mat[i][i] = 1/(1.0 + tap[i] * tapChangePer);}
			else if (pConfig->Type == pConfig->B)
			{	a_mat[i][i] = 1.0 - tap[i] * tapChangePer;}
			else
			{
				GL_THROW("invalid regulator type");
				/*  TROUBLESHOOT
				Check the Type specification in your regulator_configuration object.  It can an only be type A or B.
				*/
			}
		}
		next_time = TSNVRDBL;
	}
	else if (iteration_flag==true)
	{
		if (pConfig->control_level == pConfig->INDIVIDUAL)
		{
			//Set flags correctly for each pass, 1 indicates okay to change taps, 0 indicates no go
			for (int i = 0; i < 3; i++) {
				if (mech_t_next[i] <= curr_time_value) {
					mech_flag[i] = 1;
				}
				if (dwell_t_next[i] <= curr_time_value) {
					dwell_flag[i] = 1;
				}
				else if (dwell_t_next[i] > curr_time_value) {
					dwell_flag[i] = 0;
				}
			}

			get_monitored_voltage();

			if (pConfig->connect_type == pConfig->WYE_WYE)
			{	
				//Update first run flag - special solver during first time solved.
				if ((first_run_flag[0] + first_run_flag[1] + first_run_flag[2]) < 3 ) {
					for (int i = 0; i < 3; i++) {
						if (first_run_flag[i] < 1) {
							first_run_flag[i] += 1;
						}
					}
				}

				for (int i = 0; i < 3; i++) 
				{
					
					if (check_voltage[i].Mag() < Vlow)		//raise voltage
					{	
						//hit the band center for convergence on first run, otherwise bad initial guess on tap settings 
						//can fail on the first timestep
						if (first_run_flag[i] == 0) 
						{	
							if(toggle_reverse_flow[i]) {
								tap[i] = reverse_flow_tap[i];
							} else {
								tap[i] = tap[i] + (int16)ceil((pConfig->band_center - check_voltage[i].Mag())/VtapChange);
							}
							if (tap[i] > pConfig->raise_taps) 
							{
								tap[i] = pConfig->raise_taps;
							}
							dwell_t_next[i] = curr_time_value + pConfig->dwell_time;
							mech_t_next[i] = curr_time_value + pConfig->time_delay;
						}
						//dwelling has happened, and now waiting for actual physical change time
						else if (mech_flag[i] == 0 && dwell_flag[i] == 1 && (mech_t_next[i] - curr_time_value) >= pConfig->time_delay)
						{
							mech_t_next[i] = curr_time_value + pConfig->time_delay;
						}
						//if both flags say it's okay to change the tap, then change the tap
						else if (mech_flag[i] == 1 && dwell_flag[i] == 1) 
						{
							if(toggle_reverse_flow[i]) {
								tap[i] = reverse_flow_tap[i];
							} else {
								tap[i] = tap[i] + (int16) 1;
							}

							if (tap[i] > pConfig->raise_taps) 
							{
								tap[i] = pConfig->raise_taps;
								dwell_t_next[i] = curr_time_value + pConfig->dwell_time;
								mech_t_next[i] = curr_time_value + pConfig->time_delay;
								dwell_flag[i] = mech_flag[i] = 0;
							}
							else 
							{
								mech_t_next[i] = curr_time_value + pConfig->time_delay;
								dwell_t_next[i] = curr_time_value + pConfig->dwell_time;
								mech_flag[i] = 0;
							}
						}
						//only set the dwell time if we've reached the end of the previous dwell (in case other 
						//objects update during that time)
						else if (dwell_flag[i] == 0 && (dwell_t_next[i] - curr_time_value) >= pConfig->dwell_time) 
						{
							dwell_t_next[i] = curr_time_value + pConfig->dwell_time;
							mech_t_next[i] = dwell_t_next[i] + pConfig->time_delay;
						}														
					}
					else if (check_voltage[i].Mag() > Vhigh)  //lower voltage
					{
						if (first_run_flag[i] == 0) 
						{
							if(toggle_reverse_flow[i]) {
								tap[i] = reverse_flow_tap[i];
							} else {
								tap[i] = tap[i] - (int16)ceil((check_voltage[i].Mag() - pConfig->band_center)/VtapChange);
							}
							if (tap[i] < -pConfig->lower_taps) 
							{
								tap[i] = -pConfig->lower_taps;
							}
							dwell_t_next[i] = curr_time_value + pConfig->dwell_time;
							mech_t_next[i] = curr_time_value + pConfig->time_delay;
						}
						else if (mech_flag[i] == 0 && dwell_flag[i] == 1 && (mech_t_next[i] - curr_time_value) >= pConfig->time_delay)
						{
							mech_t_next[i] = curr_time_value + pConfig->time_delay;
						}
						else if (mech_flag[i] == 1 && dwell_flag[i] == 1) 
						{
							if(toggle_reverse_flow[i]) {
								tap[i] = reverse_flow_tap[i];
							} else {
								tap[i] = tap[i] - (int16) 1;
							}
							if (tap[i] < -pConfig->lower_taps) 
							{
								tap[i] = -pConfig->lower_taps;
								dwell_t_next[i] = curr_time_value + pConfig->dwell_time;
								mech_t_next[i] = curr_time_value + pConfig->time_delay;
								dwell_flag[i] = mech_flag[i] = 0;
							}
							else 
							{
								mech_t_next[i] = curr_time_value + pConfig->time_delay;
								dwell_t_next[i] = curr_time_value + pConfig->dwell_time;
								mech_flag[i] = 0;
							}
						}
						else if (dwell_flag[i] == 0 && (dwell_t_next[i] - curr_time_value) >= pConfig->dwell_time) 
						{
							dwell_t_next[i] = curr_time_value + pConfig->dwell_time;
							mech_t_next[i] = dwell_t_next[i] + pConfig->time_delay;
						}
					}
					//If no tap changes were needed, then this resets dwell_flag to 0 and indicates regulator has no
					//more changes unless system changes
					else 
					{	
						dwell_t_next[i] = mech_t_next[i] = TSNVRDBL;
						//if (pConfig->dwell_time == 0)
						//	dwell_flag[i] = 1;
						//else
							dwell_flag[i] = 0;
						//if (pConfig->time_delay == 0)
						//	mech_flag[i] = 1;
						//else
							mech_flag[i] = 0;
					}

					//Use tap positions to solve for 'a' matrix
					if (pConfig->Type == pConfig->A)
					{	a_mat[i][i] = 1/(1.0 + tap[i] * tapChangePer);}
					else if (pConfig->Type == pConfig->B)
					{	a_mat[i][i] = 1.0 - tap[i] * tapChangePer;}
					else
					{	
						GL_THROW("invalid regulator type");
						/*  TROUBLESHOOT
						Check the Type of regulator specified.  Type can only be A or B at this time.
						*/
					}
				}
				//Determine how far to advance the clock
				double nt[3];
				nt[0] = nt[1] = nt[2] = curr_time_value;
				for (int i = 0; i < 3; i++) {
					if (mech_t_next[i] > curr_time_value)
						nt[i] = mech_t_next[i];
					if (dwell_t_next[i] > curr_time_value)
						nt[i] = dwell_t_next[i];
				}

				if (nt[0] > curr_time_value)
					next_time = nt[0];
				if (nt[1] > curr_time_value && nt[1] < next_time)
					next_time = nt[1];
				if (nt[2] > curr_time_value && nt[2] < next_time)
					next_time = nt[2];

				if (next_time <= curr_time_value)
					next_time = TSNVRDBL;
			}
			else
				GL_THROW("Specified connect type is not supported in automatic modes at this time.");
				/* TROUBLESHOOT
				At this time only WYE-WYE regulators are supported in automatic control modes. 
				OPEN_DELTA_ABBC will only work in MANUAL control mode and in FBS at this time.
				*/
		}

		else if (pConfig->control_level == pConfig->BANK)
		{
			//Set flags correctly for each pass, 1 indicates okay to change taps, 0 indicates no go - we'll store all of banked stuff in index=0
			if (mech_t_next[0] <= curr_time_value) {
				mech_flag[0] = 1;
			}
			if (dwell_t_next[0] <= curr_time_value) {
				dwell_flag[0] = 1;
			}
			else if (dwell_t_next[0] > curr_time_value) {
				dwell_flag[0] = 0;
			}

			get_monitored_voltage();

			if (pConfig->connect_type == pConfig->WYE_WYE)
			{	
				//Update first run flag - special solver during first time solved.
				if (first_run_flag[0] < 1)
				{
					first_run_flag[0] += 1;	
					first_run_flag[1] += 1;
					first_run_flag[2] += 1;
				}			

				if (check_voltage[0].Mag() < Vlow)		//raise voltage
				{	
					//hit the band center for convergence on first run, otherwise bad initial guess on tap settings 
					//can fail on the first timestep
					if (first_run_flag[0] == 0) 
					{
						if(toggle_reverse_flow_banked) {
							tap[0] = reverse_flow_tap[0];
							tap[1] = reverse_flow_tap[1];
							tap[2] = reverse_flow_tap[2];
						} else {
							tap[0] = tap[1] = tap[2] = tap[0] + (int16)ceil((pConfig->band_center - check_voltage[0].Mag())/VtapChange);
						}
						if (tap[0] > pConfig->raise_taps) 
						{
							tap[0] = tap[1] = tap[2] = pConfig->raise_taps;
						}
						dwell_t_next[0] = curr_time_value + pConfig->dwell_time;
						mech_t_next[0] = curr_time_value + pConfig->time_delay;
					}
					//dwelling has happened, and now waiting for actual physical change time
					else if (mech_flag[0] == 0 && dwell_flag[0] == 1 && (mech_t_next[0] - curr_time_value) >= pConfig->time_delay)
					{
						mech_t_next[0] = curr_time_value + pConfig->time_delay;
					}
					//if both flags say it's okay to change the tap, then change the tap
					else if (mech_flag[0] == 1 && dwell_flag[0] == 1) 
					{		 
						if(toggle_reverse_flow_banked) {
							tap[0] = reverse_flow_tap[0];
							tap[1] = reverse_flow_tap[1];
							tap[2] = reverse_flow_tap[2];
						} else {
							tap[0] = tap[1] = tap[2] = tap[0] + (int16) 1;
						}
						if (tap[0] > pConfig->raise_taps) 
						{
							tap[0] = tap[1] = tap[2] = pConfig->raise_taps;
							dwell_t_next[0] = curr_time_value + pConfig->dwell_time;
							mech_t_next[0] = curr_time_value + pConfig->time_delay;
							dwell_flag[0] = mech_flag[0] = 0;
						}
						else 
						{
							mech_t_next[0] = curr_time_value + pConfig->time_delay;
							dwell_t_next[0] = curr_time_value + pConfig->dwell_time;
							mech_flag[0] = 0;
						}
					}
					//only set the dwell time if we've reached the end of the previous dwell (in case other 
					//objects update during that time)
					else if (dwell_flag[0] == 0 && (dwell_t_next[0] - curr_time_value) >= pConfig->dwell_time) 
					{
						dwell_t_next[0] = curr_time_value + pConfig->dwell_time;
						mech_t_next[0] = dwell_t_next[0] + pConfig->time_delay;
					}														
				}
				else if (check_voltage[0].Mag() > Vhigh)  //lower voltage
				{
					if (first_run_flag[0] == 0) 
					{
						if(toggle_reverse_flow_banked) {
							tap[0] = reverse_flow_tap[0];
							tap[1] = reverse_flow_tap[1];
							tap[2] = reverse_flow_tap[2];
						} else {
							tap[0] = tap[1] = tap[2] = tap[0] - (int16)ceil((check_voltage[0].Mag() - pConfig->band_center)/VtapChange);
						}
						if (tap[0] < -pConfig->lower_taps) 
						{
							tap[0] = tap[1] = tap[2] = -pConfig->lower_taps;
						}
						dwell_t_next[0] = curr_time_value + pConfig->dwell_time;
						mech_t_next[0] = curr_time_value + pConfig->time_delay;
					}
					else if (mech_flag[0] == 0 && dwell_flag[0] == 1 && (mech_t_next[0] - curr_time_value) >= pConfig->time_delay)
					{
						mech_t_next[0] = curr_time_value + pConfig->time_delay;
					}
					else if (mech_flag[0] == 1 && dwell_flag[0] == 1) 
					{
						if(toggle_reverse_flow_banked) {
							tap[0] = reverse_flow_tap[0];
							tap[1] = reverse_flow_tap[1];
							tap[2] = reverse_flow_tap[2];
						} else {
							tap[0] = tap[1] = tap[2] = tap[0] - (int16) 1;
						}
						if (tap[0] < -pConfig->lower_taps) 
						{
							tap[0] = tap[1] = tap[2] = -pConfig->lower_taps;
							dwell_t_next[0] = curr_time_value + pConfig->dwell_time;
							mech_t_next[0] = curr_time_value + pConfig->time_delay;
							dwell_flag[0] = mech_flag[0] = 0;
						}
						else 
						{
							mech_t_next[0] = curr_time_value + pConfig->time_delay;
							dwell_t_next[0] = curr_time_value + pConfig->dwell_time;
							mech_flag[0] = 0;
						}
					}
					else if (dwell_flag[0] == 0 && (dwell_t_next[0] - curr_time_value) >= pConfig->dwell_time) 
					{
						dwell_t_next[0] = curr_time_value + pConfig->dwell_time;
						mech_t_next[0] = dwell_t_next[0] + pConfig->time_delay;
					}
				}
				//If no tap changes were needed, then this resets dwell_flag to 0 and indicates regulator has no
				//more changes unless system changes
				else 
				{	
					dwell_t_next[0] = mech_t_next[0] = TSNVRDBL;
					dwell_flag[0] = 0;
					mech_flag[0] = 0;
				}

				for (int i = 0; i < 3; i++) {
					//Use tap positions to solve for 'a' matrix
					if (pConfig->Type == pConfig->A)
					{	a_mat[i][i] = 1/(1.0 + tap[i] * tapChangePer);}
					else if (pConfig->Type == pConfig->B)
					{	a_mat[i][i] = 1.0 - tap[i] * tapChangePer;}
					else
					{
						GL_THROW("invalid regulator type");
						/*  TROUBLESHOOT
						Check the Type of regulator specified.  Type can only be A or B at this time.
						*/
					}
				}

				//Determine how far to advance the clock
				double nt[3];
				nt[0] = nt[1] = nt[2] = curr_time_value;
				if (mech_t_next[0] > curr_time_value)
					nt[0] = mech_t_next[0];
				if (dwell_t_next[0] > curr_time_value)
					nt[0] = dwell_t_next[0];

				if (nt[0] > curr_time_value)
					next_time = nt[0];

				if (next_time <= curr_time_value)
					next_time = TSNVRDBL;
			}
			else
				GL_THROW("Specified connect type is not supported in automatic modes at this time.");
				/* TROUBLESHOOT
				At this time only WYE-WYE regulators are supported in automatic control modes. 
				OPEN_DELTA_ABBC will only work in MANUAL control mode and in FBS at this time.
				*/
		}
		
	}
			
	//Use 'a' matrix to solve appropriate 'A' & 'd' matrices
	complex tmp_mat[3][3] = {{complex(1,0)/a_mat[0][0],complex(0,0),complex(0,0)},
							 {complex(0,0), complex(1,0)/a_mat[1][1],complex(0,0)},
							 {complex(-1,0)/a_mat[0][0],complex(-1,0)/a_mat[1][1],complex(0,0)}};
	complex tmp_mat1[3][3];

	switch (pConfig->connect_type) {
		case regulator_configuration::WYE_WYE:
			for (int i = 0; i < 3; i++)
			{	d_mat[i][i] = complex(1.0,0) / a_mat[i][i]; }
			inverse(a_mat,A_mat);
			break;
		case regulator_configuration::OPEN_DELTA_ABBC:
			d_mat[0][0] = complex(1,0) / a_mat[0][0];
			d_mat[1][0] = complex(-1,0) / a_mat[0][0];
			d_mat[1][2] = complex(-1,0) / a_mat[1][1];
			d_mat[2][2] = complex(1,0) / a_mat[1][1];

			a_mat[2][0] = -a_mat[0][0];
			a_mat[2][1] = -a_mat[1][1];
			a_mat[2][2] = 0;

			multiply(W_mat,tmp_mat,tmp_mat1);
			multiply(tmp_mat1,D_mat,A_mat);
			break;
		case regulator_configuration::OPEN_DELTA_BCAC:
			break;
		case regulator_configuration::OPEN_DELTA_CABA:
			break;
		case regulator_configuration::CLOSED_DELTA:
			break;
		default:
			GL_THROW("unknown regulator connect type");
			/*  TROUBLESHOOT
			Check the connection type specified.  Only a few are available at this time.  Ones available can be
			found on the wiki website ( http://sourceforge.net/apps/mediawiki/gridlab-d/index.php?title=Power_Flow_Guide )
			*/
			break;
	}
}

//Functionalized version of the code for deltamode - "post-link::presync" portions
void regulator::reg_postPre_fxn(void)
{
	regulator_configuration *pConfig = OBJECTDATA(configuration, regulator_configuration);
	char phaseWarn;

	if (solver_method == SM_NR)
	{
		//Get matrices for NR
		int jindex,kindex;
		complex Ylefttemp[3][3];
		complex Yto[3][3];
		complex Yfrom[3][3];

		//Pre-admittancized matrix
		equalm(b_mat,Yto);

		//Store value into YSto
		for (jindex=0; jindex<3; jindex++)
		{
			for (kindex=0; kindex<3; kindex++)
			{
				YSto[jindex*3+kindex]=Yto[jindex][kindex];
			}
		}
		
		for (jindex=0; jindex<3; jindex++)
		{
			Ylefttemp[jindex][jindex] = Yto[jindex][jindex] * complex(1,0) / a_mat[jindex][jindex];
			Yfrom[jindex][jindex]=Ylefttemp[jindex][jindex] * complex(1,0) / a_mat[jindex][jindex];
		}


		//multiply(invratio,Yto,Ylefttemp);		//Scale from admittance by turns ratio
		//multiply(invratio,Ylefttemp,Yfrom);

		//Store value into YSfrom
		for (jindex=0; jindex<3; jindex++)
		{
			for (kindex=0; kindex<3; kindex++)
			{
				YSfrom[jindex*3+kindex]=Yfrom[jindex][kindex];
			}
		}

		for (jindex=0; jindex<3; jindex++)
		{
			To_Y[jindex][jindex] = Yto[jindex][jindex] * complex(1,0) / a_mat[jindex][jindex];
			From_Y[jindex][jindex]=Yfrom[jindex][jindex] * a_mat[jindex][jindex];
		}
		//multiply(invratio,Yto,To_Y);		//Incorporate turns ratio information into line's admittance matrix.
		//multiply(voltage_ratio,Yfrom,From_Y); //Scales voltages to same "level" for GS //uncomment me

		//Only perform update if a tap has changed.  Since the link calculations are replicated here and it directly
		//accesses the NR memory space, this won't cause any issues.
		if ((prev_tap[0] != tap[0]) || (prev_tap[1] != tap[1]) || (prev_tap[2] != tap[2]))	//Change has occurred
		{
			//Flag an update
			LOCK_OBJECT(NR_swing_bus);	//Lock SWING since we'll be modifying this
			NR_admit_change = true;
			UNLOCK_OBJECT(NR_swing_bus);	//Unlock

			//Update our previous tap positions
			prev_tap[0] = tap[0];
			prev_tap[1] = tap[1];
			prev_tap[2] = tap[2];
		}
	}

	//General warnings for if we're at a railed tap limit
	if (tap[0] == pConfig->raise_taps && has_phase(PHASE_A))
	{
		phaseWarn='A';	//Just so troubleshoot is generic

		gl_warning("Regulator %s has phase %c at the maximum tap value",OBJECTHDR(this)->name,phaseWarn);
		/*  TROUBLESHOOT
		The regulator has set its taps such that it is at the maximum setting.  This may indicate
		a problem with settings, or your system.
		*/
	}

	if (tap[1] == pConfig->raise_taps && has_phase(PHASE_B))
	{
		phaseWarn='B';	//Just so troubleshoot is generic

		gl_warning("Regulator %s has phase %c at the maximum tap value",OBJECTHDR(this)->name,phaseWarn);
		//Defined above
	}

	if (tap[2] == pConfig->raise_taps && has_phase(PHASE_C))
	{
		phaseWarn='C';	//Just so troubleshoot is generic

		gl_warning("Regulator %s has phase %c at the maximum tap value",OBJECTHDR(this)->name,phaseWarn);
		//Defined above
	}

	if (tap[0] == -pConfig->lower_taps && has_phase(PHASE_A))
	{
		phaseWarn='A';	//Just so troubleshoot is generic

		gl_warning("Regulator %s has phase %c at the minimum tap value",OBJECTHDR(this)->name,phaseWarn);
		/*  TROUBLESHOOT
		The regulator has set its taps such that it is at the minimum setting.  This may indicate
		a problem with settings, or your system.
		*/
	}

	if (tap[1] == -pConfig->lower_taps && has_phase(PHASE_B))
	{
		phaseWarn='B';	//Just so troubleshoot is generic

		gl_warning("Regulator %s has phase %c at the minimum tap value",OBJECTHDR(this)->name,phaseWarn);
		//Defined above
	}

	if (tap[2] == -pConfig->lower_taps && has_phase(PHASE_C))
	{
		phaseWarn='C';	//Just so troubleshoot is generic

		gl_warning("Regulator %s has phase %c at the minimum tap value",OBJECTHDR(this)->name,phaseWarn);
		//Defined above
	}
}

//Functionalized "postsyc after link::postsync" items -- mostly for deltamode compatibility
double regulator::reg_postPost_fxn(double curr_time_value)
{
	regulator_configuration *pConfig = OBJECTDATA(configuration, regulator_configuration);

	//Copied from postsync
	if (iteration_flag==true)
	{		
		if(prev_time < curr_time_value){
			prev_time = curr_time_value;
			initial_tap_A = prev_tap_A;
			initial_tap_B = prev_tap_B;
			initial_tap_C = prev_tap_C;
			tap_A_changed = 0;
			tap_B_changed = 0;
			tap_C_changed = 0;
			if(prev_tap_A != tap[0]){
				prev_tap_A = tap[0];
				tap_A_change_count++;
				tap_A_changed = 1;
			}
			if(prev_tap_B != tap[1]){
				prev_tap_B = tap[1];
				tap_B_change_count++;
				tap_B_changed = 1;
			}
			if(prev_tap_C != tap[2]){
				prev_tap_C = tap[2];
				tap_C_change_count++;
				tap_C_changed = 1;
			}
		}
		if(prev_time == curr_time_value){
			if(tap_A_changed == 0){
				if(prev_tap_A != tap[0]){
					prev_tap_A = tap[0];
					tap_A_change_count++;
					tap_A_changed = 1;
				}
			}
			if(tap_A_changed == 1){
				if(initial_tap_A == tap[0]){
					prev_tap_A = tap[0];
					tap_A_change_count--;
					if(tap_A_change_count < 0){
						gl_error("Unusual control of the regulator has resulted in a negative tap change count on phase A.");
						return -1.0;
					}
					tap_A_changed = 0;
				} else if(prev_tap_A != tap[0]){
					prev_tap_A = tap[0];
				}
			}
			if(tap_A_changed == 2){
				prev_tap_A = tap[0];
			}
			if(tap_B_changed == 0){
				if(prev_tap_B != tap[1]){
					prev_tap_B = tap[1];
					tap_B_change_count++;
					tap_B_changed = 1;
				}
			}
			if(tap_B_changed == 1){
				if(initial_tap_B == tap[1]){
					prev_tap_B = tap[1];
					tap_B_change_count--;
					if(tap_B_change_count < 0){
						gl_error("Unusual control of the regulator has resulted in a negative tap change count on phase B.");
						return -1.0;
					}
					tap_B_changed = 0;
				}else if(prev_tap_B != tap[1]){
					prev_tap_B = tap[1];
				}
			}
			if(tap_B_changed == 2){
				prev_tap_B = tap[1];
			}
			if(tap_C_changed == 0){
				if(prev_tap_C != tap[2]){
					prev_tap_C = tap[2];
					tap_C_change_count++;
					tap_C_changed = 1;
				}
			}
			if(tap_C_changed == 1){
				if(initial_tap_C == tap[2]){
					prev_tap_C = tap[2];
					tap_C_change_count--;
					if(tap_C_change_count < 0){
						gl_error("Unusual control of the regulator has resulted in a negative tap change count on phase C.");
						return -1.0;
					}
					tap_C_changed = 0;
				}else if(prev_tap_C != tap[2]){
					prev_tap_C = tap[2];
				}
			}
			if(tap_C_changed == 2){
				prev_tap_C = tap[2];
			}
		}

		if (pConfig->Control != pConfig->MANUAL) 
		{
			for (int i = 0; i < 3; i++) {
				if (mech_t_next[i] <= curr_time_value) {
					mech_flag[i] = 1;
				}
				if (dwell_t_next[i] <= curr_time_value) {
					dwell_flag[i] = 1;
				}
				else if (dwell_t_next[i] > curr_time_value) {
					dwell_flag[i] = 0;
				}
			}
	
			get_monitored_voltage();

			int i;
			for (i = 0; i < 3; i++) {
				new_reverse_flow_action[i] = false;
			}
			if (pConfig->reverse_flow_control == pConfig->LOCK_NEUTRAL) {
				if (pConfig->control_level == pConfig->INDIVIDUAL) {
					if ((flow_direction & FD_A_MASK) == FD_A_REVERSE && !toggle_reverse_flow[0]) {// Phase A power in reverse
						toggle_reverse_flow[0] = true;
						reverse_flow_tap[0] = 0;
						new_reverse_flow_action[0] = true;
					} else if ((flow_direction & FD_A_MASK) != FD_A_REVERSE && toggle_reverse_flow[0]) {
						toggle_reverse_flow[0] = false;
					}
					if ((flow_direction & FD_B_MASK) == FD_B_REVERSE && !toggle_reverse_flow[1]) {// Phase A power in reverse
						toggle_reverse_flow[1] = true;
						reverse_flow_tap[1] = 0;
						new_reverse_flow_action[1] = true;
					} else if ((flow_direction & FD_B_MASK) != FD_B_REVERSE && toggle_reverse_flow[1]) {
						toggle_reverse_flow[1] = false;
					}
					if ((flow_direction & FD_C_MASK) == FD_C_REVERSE && !toggle_reverse_flow[2]) {// Phase A power in reverse
						toggle_reverse_flow[2] = true;
						reverse_flow_tap[2] = 0;
						new_reverse_flow_action[2] = true;
					} else if ((flow_direction & FD_C_MASK) != FD_C_REVERSE && toggle_reverse_flow[2]) {
						toggle_reverse_flow[2] = false;
					}
				} else if (pConfig->control_level == pConfig->BANK) {
					if (((flow_direction & FD_A_MASK) == FD_A_REVERSE || (flow_direction & FD_B_MASK) == FD_B_REVERSE || (flow_direction & FD_C_MASK) == FD_C_REVERSE) && !toggle_reverse_flow_banked) {// Phase A power in reverse
						toggle_reverse_flow_banked = true;
						reverse_flow_tap[0] = 0;
						reverse_flow_tap[1] = 0;
						reverse_flow_tap[2] = 0;
						new_reverse_flow_action[0] = true;
						new_reverse_flow_action[1] = true;
						new_reverse_flow_action[2] = true;
					} else if (((flow_direction & FD_A_MASK) != FD_A_REVERSE && (flow_direction & FD_B_MASK) != FD_B_REVERSE && (flow_direction & FD_C_MASK) != FD_C_REVERSE) && toggle_reverse_flow_banked) {// Phase A power in reverse
						toggle_reverse_flow_banked = false;
					}
				}
			} else if (pConfig->reverse_flow_control == pConfig->LOCK_CURRENT) {
				if (pConfig->control_level == pConfig->INDIVIDUAL) {
					if ((flow_direction & FD_A_MASK) == FD_A_REVERSE && !toggle_reverse_flow[0]) {// Phase A power in reverse
						toggle_reverse_flow[0] = true;
						reverse_flow_tap[0] = tap[0];
						new_reverse_flow_action[0] = true;
					} else if ((flow_direction & FD_A_MASK) != FD_A_REVERSE && toggle_reverse_flow[0]) {
						toggle_reverse_flow[0] = false;
					}
					if ((flow_direction & FD_B_MASK) == FD_B_REVERSE && !toggle_reverse_flow[1]) {// Phase A power in reverse
						toggle_reverse_flow[1] = true;
						reverse_flow_tap[1] = tap[1];
						new_reverse_flow_action[1] = true;
					} else if ((flow_direction & FD_B_MASK) != FD_B_REVERSE && toggle_reverse_flow[1]) {
						toggle_reverse_flow[1] = false;
					}
					if ((flow_direction & FD_C_MASK) == FD_C_REVERSE && !toggle_reverse_flow[2]) {// Phase A power in reverse
						toggle_reverse_flow[2] = true;
						reverse_flow_tap[2] = tap[2];
						new_reverse_flow_action[2] = true;
					} else if ((flow_direction & FD_C_MASK) != FD_C_REVERSE && toggle_reverse_flow[2]) {
						toggle_reverse_flow[2] = false;
					}
				} else if (pConfig->control_level == pConfig->BANK) {
					if (((flow_direction & FD_A_MASK) == FD_A_REVERSE || (flow_direction & FD_B_MASK) == FD_B_REVERSE || (flow_direction & FD_C_MASK) == FD_C_REVERSE) && !toggle_reverse_flow_banked) {// Phase A power in reverse
						toggle_reverse_flow_banked = true;
						reverse_flow_tap[0] = tap[0];
						reverse_flow_tap[1] = tap[1];
						reverse_flow_tap[2] = tap[2];
						new_reverse_flow_action[0] = true;
						new_reverse_flow_action[1] = true;
						new_reverse_flow_action[2] = true;
					} else if (((flow_direction & FD_A_MASK) != FD_A_REVERSE && (flow_direction & FD_B_MASK) != FD_B_REVERSE && (flow_direction & FD_C_MASK) != FD_C_REVERSE) && toggle_reverse_flow_banked) {// Phase A power in reverse
						toggle_reverse_flow_banked = false;
					}
				}
			}

			for (i=0; i<3; i++)
			{
				if (first_run_flag[i] < 1)
					return curr_time_value;
				if (dwell_flag[i] == 1 && mech_flag[i] == 1)
				{			
					if (check_voltage[i].Mag() < Vlow && tap[i] != pConfig->lower_taps && new_reverse_flow_action[i] == false) {
						if (pConfig->control_level == pConfig->INDIVIDUAL && toggle_reverse_flow[i] == false) {
							return curr_time_value;
						} else if (pConfig->control_level == pConfig->BANK && toggle_reverse_flow_banked == false) {
							return curr_time_value;
						}
					}

					if (check_voltage[i].Mag() > Vhigh && tap[i] != -pConfig->raise_taps && new_reverse_flow_action[i] == false) {
						if (pConfig->control_level == pConfig->INDIVIDUAL && toggle_reverse_flow[i] == false) {
							return curr_time_value;
						} else if (pConfig->control_level == pConfig->BANK && toggle_reverse_flow_banked == false) {
							return curr_time_value;
						}
					}
				}
				if (new_reverse_flow_action[i] == true && (toggle_reverse_flow[i] == true || toggle_reverse_flow_banked == true))
					return curr_time_value;
			}
		}
	}

	//If we made it this far, just exit "like normal"
	return 0.0;
}

//Function to get the voltages of interest
void regulator::get_monitored_voltage()
{
	regulator_configuration *pConfig = OBJECTDATA(configuration, regulator_configuration);

	int testval = (int)(pConfig->Control);
	switch (testval)
	{
		case 4: //Line Drop Compensation
		{
			if (pConfig->control_level == pConfig->INDIVIDUAL)
			{
				volt[0] = ToNode_voltage[0]->get_complex();
				volt[1] = ToNode_voltage[1]->get_complex();
				volt[2] = ToNode_voltage[2]->get_complex();

				for (int i = 0; i < 3; i++) 
					V2[i] = volt[i] / ((double) pConfig->PT_ratio);

				if ((double) pConfig->CT_ratio != 0.0)
				{
					//Calculate outgoing currents
					complex tmp_mat2[3][3];
					inverse(d_mat,tmp_mat2);

					curr[0] = tmp_mat2[0][0]*current_in[0]+tmp_mat2[0][1]*current_in[1]+tmp_mat2[0][2]*current_in[2];
					curr[1] = tmp_mat2[1][0]*current_in[0]+tmp_mat2[1][1]*current_in[1]+tmp_mat2[1][2]*current_in[2];
					curr[2] = tmp_mat2[2][0]*current_in[0]+tmp_mat2[2][1]*current_in[1]+tmp_mat2[2][2]*current_in[2];
				
					for (int i = 0; i < 3; i++) 
						check_voltage[i] = V2[i] - (curr[i] / (double) pConfig->CT_ratio) * complex(pConfig->ldc_R_V[i], pConfig->ldc_X_V[i]);
				}
				else 
				{
					for (int i = 0; i < 3; i++)
						check_voltage[i] = V2[i];
				}
			}
			else if (pConfig->control_level == pConfig->BANK)
			{
				if (pConfig->PT_phase == PHASE_A)
					volt[0] = ToNode_voltage[0]->get_complex();
				else if (pConfig->PT_phase == PHASE_B)
					volt[0] = ToNode_voltage[1]->get_complex();
				else if (pConfig->PT_phase == PHASE_C)
					volt[0] = ToNode_voltage[2]->get_complex();

				V2[0] = volt[0] / ((double) pConfig->PT_ratio);

				if ((double) pConfig->CT_ratio != 0.0)
				{
					//Calculate outgoing currents
					complex tmp_mat2[3][3];
					inverse(d_mat,tmp_mat2);

					curr[0] = tmp_mat2[0][0]*current_in[0]+tmp_mat2[0][1]*current_in[1]+tmp_mat2[0][2]*current_in[2];
					curr[1] = tmp_mat2[1][0]*current_in[0]+tmp_mat2[1][1]*current_in[1]+tmp_mat2[1][2]*current_in[2];
					curr[2] = tmp_mat2[2][0]*current_in[0]+tmp_mat2[2][1]*current_in[1]+tmp_mat2[2][2]*current_in[2];

					if (pConfig->CT_phase == PHASE_A)
						check_voltage[0] = check_voltage[1] = check_voltage[2] = V2[0] - (curr[0] / (double) pConfig->CT_ratio) * complex(pConfig->ldc_R_V[0], pConfig->ldc_X_V[0]);
	
					else if (pConfig->CT_phase == PHASE_B)
						check_voltage[0] = check_voltage[1] = check_voltage[2] = V2[0] - (curr[1] / (double) pConfig->CT_ratio) * complex(pConfig->ldc_R_V[1], pConfig->ldc_X_V[1]);
	
					else if (pConfig->CT_phase == PHASE_C)
						check_voltage[0] = check_voltage[1] = check_voltage[2] = V2[0] - (curr[2] / (double) pConfig->CT_ratio) * complex(pConfig->ldc_R_V[2], pConfig->ldc_X_V[2]);
	
				}
				else 
				{
					check_voltage[0] = check_voltage[1] = check_voltage[2] = V2[0];
				}
			}
		}
			break;
		case 2: //Output voltage
		{
			if (pConfig->control_level == pConfig->INDIVIDUAL)
			{
				check_voltage[0] = ToNode_voltage[0]->get_complex();
				check_voltage[1] = ToNode_voltage[1]->get_complex();
				check_voltage[2] = ToNode_voltage[2]->get_complex();
			}
			else if (pConfig->control_level == pConfig->BANK)
			{
				if (pConfig->PT_phase == PHASE_A)
					check_voltage[0] = check_voltage[1] = check_voltage[2] = ToNode_voltage[0]->get_complex();
				else if (pConfig->PT_phase == PHASE_B)
					check_voltage[0] = check_voltage[1] = check_voltage[2] = ToNode_voltage[1]->get_complex();
				else if (pConfig->PT_phase == PHASE_C)
					check_voltage[0] = check_voltage[1] = check_voltage[2] = ToNode_voltage[2]->get_complex();
			}
		}
			break;
		case 3: //Remote Node
		{
			if (pConfig->control_level == pConfig->INDIVIDUAL)
			{
				for (int i = 0; i < 3; i++)
				{
					check_voltage[i] = RNode_voltage[i]->get_complex();
				}
			}
			else if (pConfig->control_level == pConfig->BANK)
			{
				if (pConfig->PT_phase == PHASE_A)
					check_voltage[0] = check_voltage[1] = check_voltage[2] = RNode_voltage[0]->get_complex();
				else if (pConfig->PT_phase == PHASE_B)
					check_voltage[0] = check_voltage[1] = check_voltage[2] = RNode_voltage[1]->get_complex();
				else if (pConfig->PT_phase == PHASE_C)
					check_voltage[0] = check_voltage[1] = check_voltage[2] = RNode_voltage[2]->get_complex();
			}
		}
			break;
		default:
			break;

	}
}

int regulator::kmldata(int (*stream)(const char*,...))
{
	int phase[3] = {has_phase(PHASE_A),has_phase(PHASE_B),has_phase(PHASE_C)};

	// tap position
	stream("<TR><TH ALIGN=LEFT>Tap position</TH>");
	for ( int i = 0 ; i<sizeof(phase)/sizeof(phase[0]) ; i++ )
	{
		if ( phase[i] )
			stream("<TD ALIGN=CENTER COLSPAN=2 STYLE=\"font-family:courier;\"><NOBR>%d</NOBR></TD>", tap[i]);
		else
			stream("<TD ALIGN=CENTER COLSPAN=2 STYLE=\"font-family:courier;\">&mdash;</TD>");
	}
	stream("</TR>\n");

	// control input
	gld_global run_realtime("run_realtime");
	gld_global server("hostname");
	gld_global port("server_portnum");
	if ( run_realtime.get_bool() )
	{
		stream("<TR><TH ALIGN=LEFT>Raise to</TH>");
		for ( int i = 0 ; i<sizeof(phase)/sizeof(phase[0]) ; i++ )
		{
			if ( phase[i] )
				stream("<TD ALIGN=CENTER COLSPAN=2 STYLE=\"font-family:courier;\"><FORM ACTION=\"http://%s:%d/kml/%s\" METHOD=GET><INPUT TYPE=SUBMIT NAME=\"tap_%c\" VALUE=\"%d\" /></FORM></TD>",
						(const char*)server.get_string(), port.get_int16(), (const char*)get_name(), 'A'+i, tap[i]+1);
			else
				stream("<TD ALIGN=CENTER COLSPAN=2 STYLE=\"font-family:courier;\">&mdash;</TD>");
		}
		stream("</TR>\n");
		stream("<TR><TH ALIGN=LEFT>Lower to</TH>");
		for ( int i = 0 ; i<sizeof(phase)/sizeof(phase[0]) ; i++ )
		{
			if ( phase[i] )
				stream("<TD ALIGN=CENTER COLSPAN=2 STYLE=\"font-family:courier;\"><FORM ACTION=\"http://%s:%d/kml/%s\" METHOD=GET><INPUT TYPE=SUBMIT NAME=\"tap_%c\" VALUE=\"%d\" /></FORM></TD>",
						(const char*)server.get_string(), port.get_int16(), (const char*)get_name(), 'A'+i, tap[i]-1);
			else
				stream("<TD ALIGN=CENTER COLSPAN=2 STYLE=\"font-family:courier;\">&mdash;</TD>");
		}
		stream("</TR>\n");
	}
	return 2;
}

//Module-level deltamode call
SIMULATIONMODE regulator::inter_deltaupdate_regulator(unsigned int64 delta_time, unsigned long dt, unsigned int iteration_count_val,bool interupdate_pos)
{
	//OBJECT *hdr = OBJECTHDR(this);
	double curr_time_value;	//Current time of simulation
	double temp_time;
	regulator_configuration *pConfig = OBJECTDATA(configuration, regulator_configuration);

	//Get the current time
	curr_time_value = gl_globaldeltaclock;

	if (interupdate_pos == false)	//Before powerflow call
	{
		//Replicate presync behavior
		//Toggle the iteration variable -- only for voltage-type adjustments (since it's in presync now)
		if ((pConfig->Control == pConfig->OUTPUT_VOLTAGE) || (pConfig->Control == pConfig->REMOTE_NODE))
			iteration_flag = !iteration_flag;

		//Call the pre-presync regulator code
		reg_prePre_fxn(curr_time_value);

		//Link presync stuff
		NR_link_presync_fxn();
		
		//Call the post-presync regulator code
		reg_postPre_fxn();

		//Force a "reiteration" if we're checking voltage - consequence of this previously being in true pass of NR
		if (((pConfig->Control == pConfig->OUTPUT_VOLTAGE) || (pConfig->Control == pConfig->REMOTE_NODE)) && (iteration_flag==false))
		{
			deltamode_reiter_request = true;	//Flag us for a reiter
		}

		return SM_DELTA;	//Just return something other than SM_ERROR for this call
	}
	else	//After the call
	{
		//Call postsync
		BOTH_link_postsync_fxn();

		//Call the regulator-specific post-postsync function
		temp_time = reg_postPost_fxn(curr_time_value);

		//Make sure it wasn't an error
		if (temp_time == -1.0)
		{
			return SM_ERROR;
		}
		else if ((temp_time == curr_time_value) || (deltamode_reiter_request==true))	//See if this requested a reiter, or if above did
		{
			//Clear the flag, regardless
			deltamode_reiter_request = false;

			//Ask for a reiteration
			return SM_DELTA_ITER;
		}
		//Otherwise, it was a proceed forward -- probably returned a future state time

		//In-rush handling would go here, but regulator has no in-rush capabilities

		return SM_EVENT;	//Always prompt for an exit
	}
}//End module deltamode

//////////////////////////////////////////////////////////////////////////
// IMPLEMENTATION OF CORE LINKAGE: regulator
//////////////////////////////////////////////////////////////////////////

/**
* REQUIRED: allocate and initialize an object.
*
* @param obj a pointer to a pointer of the last object in the list
* @param parent a pointer to the parent of this object
* @return 1 for a successfully created object, 0 for error
*/



/* This can be added back in after tape has been moved to commit
EXPORT TIMESTAMP commit_regulator(OBJECT *obj, TIMESTAMP t1, TIMESTAMP t2)
{
	if (solver_method==SM_FBS)
	{
		regulator *plink = OBJECTDATA(obj,regulator);
		plink->calculate_power();
	}
	return TS_NEVER;
}
*/
EXPORT int create_regulator(OBJECT **obj, OBJECT *parent)
{
	try
	{
		*obj = gl_create_object(regulator::oclass);
		if (*obj!=NULL)
		{
			regulator *my = OBJECTDATA(*obj,regulator);
			gl_set_parent(*obj,parent);
			return my->create();
		}
		else
			return 0;
	}
	CREATE_CATCHALL(regulator);
}

/**
* Object initialization is called once after all object have been created
*
* @param obj a pointer to this object
* @return 1 on success, 0 on error
*/
EXPORT int init_regulator(OBJECT *obj)
{
	try {
		regulator *my = OBJECTDATA(obj,regulator);
		return my->init(obj->parent);
	}
	INIT_CATCHALL(regulator);
}

/**
* Sync is called when the clock needs to advance on the bottom-up pass (PC_BOTTOMUP)
*
* @param obj the object we are sync'ing
* @param t0 this objects current timestamp
* @param pass the current pass for this sync call
* @return t1, where t1>t0 on success, t1=t0 for retry, t1<t0 on failure
*/
EXPORT TIMESTAMP sync_regulator(OBJECT *obj, TIMESTAMP t0, PASSCONFIG pass)
{
	try {
		regulator *pObj = OBJECTDATA(obj,regulator);
		TIMESTAMP t1 = TS_NEVER;
		switch (pass) {
		case PC_PRETOPDOWN:
			return pObj->presync(t0);
		case PC_BOTTOMUP:
			return pObj->sync(t0);
		case PC_POSTTOPDOWN:
			t1 = pObj->postsync(t0);
			obj->clock = t0;
			return t1;
		default:
			throw "invalid pass request";
		}
	} 
	SYNC_CATCHALL(regulator);
}

EXPORT int isa_regulator(OBJECT *obj, char *classname)
{
	return OBJECTDATA(obj,regulator)->isa(classname);
}

//Export for deltamode
EXPORT SIMULATIONMODE interupdate_regulator(OBJECT *obj, unsigned int64 delta_time, unsigned long dt, unsigned int iteration_count_val, bool interupdate_pos)
{
	regulator *my = OBJECTDATA(obj,regulator);
	SIMULATIONMODE status = SM_ERROR;
	try
	{
		status = my->inter_deltaupdate_regulator(delta_time,dt,iteration_count_val,interupdate_pos);
		return status;
	}
	catch (char *msg)
	{
		gl_error("interupdate_regulator(obj=%d;%s): %s", obj->id, obj->name?obj->name:"unnamed", msg);
		return status;
	}
}

/**@}*/<|MERGE_RESOLUTION|>--- conflicted
+++ resolved
@@ -402,11 +402,8 @@
 TIMESTAMP regulator::presync(TIMESTAMP t0) 
 {
 	regulator_configuration *pConfig = OBJECTDATA(configuration, regulator_configuration);
-<<<<<<< HEAD
 	TIMESTAMP t1;
 	double t1_dbl, t0_dbl;
-=======
->>>>>>> b8722c81
 	char phaseWarn;
 
 	//Cast the timestamp
