// $Id: motor.cpp 1182 2016-08-15 jhansen $
//	Copyright (C) 2008 Battelle Memorial Institute

#include <stdlib.h>	
#include <stdio.h>
#include <errno.h>
#include <math.h>

#include "motor.h"

//////////////////////////////////////////////////////////////////////////
// capacitor CLASS FUNCTIONS
//////////////////////////////////////////////////////////////////////////
CLASS* motor::oclass = NULL;
CLASS* motor::pclass = NULL;

/**
* constructor.  Class registration is only called once to 
* register the class with the core. Include parent class constructor (node)
*
* @param mod a module structure maintained by the core
*/

static PASSCONFIG passconfig = PC_PRETOPDOWN|PC_BOTTOMUP|PC_POSTTOPDOWN;
static PASSCONFIG clockpass = PC_BOTTOMUP;


motor::motor(MODULE *mod):node(mod)
{
	if(oclass == NULL)
	{
		pclass = node::oclass;
		
		oclass = gl_register_class(mod,"motor",sizeof(motor),passconfig|PC_UNSAFE_OVERRIDE_OMIT|PC_AUTOLOCK);
		if (oclass==NULL)
			throw "unable to register class motor";
		else
			oclass->trl = TRL_PRINCIPLE;

		if(gl_publish_variable(oclass,
			PT_INHERIT, "node",
			PT_double, "base_power[W]", PADDR(Pbase),PT_DESCRIPTION,"base power",
			PT_double, "n", PADDR(n),PT_DESCRIPTION,"ratio of stator auxiliary windings to stator main windings",
			PT_double, "Rds[ohm]", PADDR(Rds),PT_DESCRIPTION,"d-axis resistance - single-phase model",
			PT_double, "Rqs[ohm]", PADDR(Rqs),PT_DESCRIPTION,"q-asis resistance - single-phase model",
			PT_double, "Rr[ohm]", PADDR(Rr),PT_DESCRIPTION,"rotor resistance - single-phase model",
			PT_double, "Xm[ohm]", PADDR(Xm),PT_DESCRIPTION,"magnetizing reactance - single-phase model",
			PT_double, "Xr[ohm]", PADDR(Xr),PT_DESCRIPTION,"rotor reactance - single-phase model",
			PT_double, "Xc_run[ohm]", PADDR(Xc1),PT_DESCRIPTION,"running capacitor reactance - single-phase model",
			PT_double, "Xc_start[ohm]", PADDR(Xc2),PT_DESCRIPTION,"starting capacitor reactance - single-phase model",
			PT_double, "Xd_prime[ohm]", PADDR(Xd_prime),PT_DESCRIPTION,"d-axis reactance - single-phase model",
			PT_double, "Xq_prime[ohm]", PADDR(Xq_prime),PT_DESCRIPTION,"q-axis reactance - single-phase model",
			PT_double, "A_sat", PADDR(Asat),PT_DESCRIPTION,"flux saturation parameter, A - single-phase model",
			PT_double, "b_sat", PADDR(bsat),PT_DESCRIPTION,"flux saturation parameter, b - single-phase model",
			PT_double, "H", PADDR(H),PT_DESCRIPTION,"moment of inertia",
			PT_double, "To_prime[s]", PADDR(To_prime),PT_DESCRIPTION,"rotor time constant",
			PT_double, "capacitor_speed[%]", PADDR(cap_run_speed_percentage),PT_DESCRIPTION,"percentage speed of nominal when starting capacitor kicks in",
			PT_double, "trip_time[s]", PADDR(trip_time),PT_DESCRIPTION,"time motor can stay stalled before tripping off ",
            PT_double, "uv_relay_trip_time[s]", PADDR(uv_relay_trip_time),PT_DESCRIPTION,"time low-voltage condition must exist for under-voltage protection to trip ",
            PT_double, "uv_relay_probability", PADDR(uv_relay_probability),PT_DESCRIPTION,"factor defining how common under-voltage protection relays are in the population of motors",
            PT_double, "uv_relay_trip_V[V]", PADDR(uv_relay_trip_V),PT_DESCRIPTION,"pu minimum voltage before under-voltage relay trips",
            PT_enumeration,"contactor_state",PADDR(contactor_state),PT_DESCRIPTION,"the current status of the motor",
				PT_KEYWORD,"OPEN",(enumeration)contactorOPEN,
				PT_KEYWORD,"CLOSED",(enumeration)contactorCLOSED,
            PT_double, "contactor_open_Vmax[pu]", PADDR(contactor_open_Vmax),PT_DESCRIPTION,"pu voltage at which first motor contactor opens",
            PT_double, "contactor_open_Vmin[pu]", PADDR(contactor_open_Vmin),PT_DESCRIPTION,"pu voltage at which all motor contactors are open",
            PT_double, "contactor_close_Vmin[pu]", PADDR(contactor_close_Vmin),PT_DESCRIPTION,"pu voltage at which first motor contactor recloses",
            PT_double, "contactor_close_Vmax[pu]", PADDR(contactor_close_Vmax),PT_DESCRIPTION,"pu voltage at which all motor contactors have reclosed",
			PT_double, "reconnect_time[s]", PADDR(reconnect_time),PT_DESCRIPTION,"time before tripped motor reconnects",
			
			//Reconcile torque and speed, primarily
			PT_double, "mechanical_torque[pu]", PADDR(Tmech),PT_DESCRIPTION,"mechanical torque applied to the motor",
			PT_int32, "iteration_count", PADDR(iteration_count),PT_DESCRIPTION,"maximum number of iterations for steady state model",
			PT_double, "delta_mode_voltage_trigger[%]", PADDR(DM_volt_trig_per),PT_DESCRIPTION,"percentage voltage of nominal when delta mode is triggered",
			PT_double, "delta_mode_rotor_speed_trigger[%]", PADDR(DM_speed_trig_per),PT_DESCRIPTION,"percentage speed of nominal when delta mode is triggered",
			PT_double, "delta_mode_voltage_exit[%]", PADDR(DM_volt_exit_per),PT_DESCRIPTION,"percentage voltage of nominal to exit delta mode",
			PT_double, "delta_mode_rotor_speed_exit[%]", PADDR(DM_speed_exit_per),PT_DESCRIPTION,"percentage speed of nominal to exit delta mode",
			PT_double, "maximum_speed_error", PADDR(speed_error),PT_DESCRIPTION,"maximum speed error for the steady state model",
			PT_double, "rotor_speed[rad/s]", PADDR(wr),PT_DESCRIPTION,"rotor speed",
			PT_enumeration,"motor_status",PADDR(motor_status),PT_DESCRIPTION,"the current status of the motor",
				PT_KEYWORD,"RUNNING",(enumeration)statusRUNNING,
				PT_KEYWORD,"STALLED",(enumeration)statusSTALLED,
				PT_KEYWORD,"TRIPPED",(enumeration)statusTRIPPED,
				PT_KEYWORD,"OFF",(enumeration)statusOFF,
			PT_int32,"motor_status_number",PADDR(motor_status),PT_DESCRIPTION,"the current status of the motor as an integer",
			PT_enumeration,"desired_motor_state",PADDR(motor_override),PT_DESCRIPTION,"Should the motor be on or off",
				PT_KEYWORD,"ON",(enumeration)overrideON,
				PT_KEYWORD,"OFF",(enumeration)overrideOFF,
			PT_enumeration,"motor_operation_type",PADDR(motor_op_mode),PT_DESCRIPTION,"current operation type of the motor - deltamode related",
				PT_KEYWORD,"SINGLE-PHASE",(enumeration)modeSPIM,
				PT_KEYWORD,"THREE-PHASE",(enumeration)modeTPIM,
			PT_enumeration,"triplex_connection_type",PADDR(triplex_connection_type),PT_DESCRIPTION,"Describes how the motor will connect to the triplex devices",
				PT_KEYWORD,"TRIPLEX_1N",(enumeration)TPNconnected1N,
				PT_KEYWORD,"TRIPLEX_2N",(enumeration)TPNconnected2N,
				PT_KEYWORD,"TRIPLEX_12",(enumeration)TPNconnected12,

			// These model parameters are published as hidden
			PT_double, "wb[rad/s]", PADDR(wbase),PT_ACCESS,PA_HIDDEN,PT_DESCRIPTION,"base speed",
			PT_double, "ws[rad/s]", PADDR(ws),PT_ACCESS,PA_HIDDEN,PT_DESCRIPTION,"system speed",
			PT_complex, "psi_b", PADDR(psi_b),PT_ACCESS,PA_HIDDEN,PT_DESCRIPTION,"backward rotating flux",
			PT_complex, "psi_f", PADDR(psi_f),PT_ACCESS,PA_HIDDEN,PT_DESCRIPTION,"forward rotating flux",
			PT_complex, "psi_dr", PADDR(psi_dr),PT_ACCESS,PA_HIDDEN,PT_DESCRIPTION,"Rotor d axis flux",
			PT_complex, "psi_qr", PADDR(psi_qr),PT_ACCESS,PA_HIDDEN,PT_DESCRIPTION,"Rotor q axis flux",
			PT_complex, "Ids", PADDR(Ids),PT_ACCESS,PA_HIDDEN,PT_DESCRIPTION,"time before tripped motor reconnects",
			PT_complex, "Iqs", PADDR(Iqs),PT_ACCESS,PA_HIDDEN,PT_DESCRIPTION,"time before tripped motor reconnects",
			PT_complex, "If", PADDR(If),PT_ACCESS,PA_HIDDEN,PT_DESCRIPTION,"forward current",
			PT_complex, "Ib", PADDR(Ib),PT_ACCESS,PA_HIDDEN,PT_DESCRIPTION,"backward current",
			PT_complex, "Is", PADDR(Is),PT_ACCESS,PA_HIDDEN,PT_DESCRIPTION,"motor current",
			PT_complex, "electrical_power[VA]", PADDR(motor_elec_power),PT_ACCESS,PA_HIDDEN,PT_DESCRIPTION,"motor power",
			PT_double, "electrical_torque[pu]", PADDR(Telec),PT_ACCESS,PA_HIDDEN,PT_DESCRIPTION,"electrical torque",
			PT_complex, "Vs", PADDR(Vs),PT_ACCESS,PA_HIDDEN,PT_DESCRIPTION,"motor voltage",
			PT_bool, "motor_trip", PADDR(motor_trip),PT_DESCRIPTION,"boolean variable to check if motor is tripped",
			PT_double, "trip", PADDR(trip),PT_ACCESS,PA_HIDDEN,PT_DESCRIPTION,"current time in tripped state",
			PT_double, "reconnect", PADDR(reconnect),PT_ACCESS,PA_HIDDEN,PT_DESCRIPTION,"current time since motor was tripped",

			//Three-phase-specific variables
			PT_double, "rs[pu]", PADDR(rs),PT_DESCRIPTION,"stator resistance - three-phase model",
			PT_double, "rr[pu]", PADDR(rr_pu),PT_DESCRIPTION,"rotor per-unit resistance - three-phase model",
			PT_double, "lm[pu]", PADDR(lm),PT_DESCRIPTION,"magnetizing reactance - three-phase model",
			PT_double, "lls[pu]", PADDR(lls),PT_DESCRIPTION,"stator leakage reactance - three-phase model",
			PT_double, "llr[pu]", PADDR(llr),PT_DESCRIPTION,"rotor leakage reactance - three-phase model",
			PT_double, "friction_coefficient", PADDR(Kfric),PT_DESCRIPTION,"coefficient of speed-dependent torque",

			// These model parameters are published as hidden
			PT_complex, "phips", PADDR(phips),PT_ACCESS,PA_HIDDEN,PT_DESCRIPTION,"positive sequence stator flux",
			PT_complex, "phins_cj", PADDR(phins_cj),PT_ACCESS,PA_HIDDEN,PT_DESCRIPTION,"conjugate of negative sequence stator flux",
			PT_complex, "phipr", PADDR(phipr),PT_ACCESS,PA_HIDDEN,PT_DESCRIPTION,"positive sequence rotor flux",
			PT_complex, "phinr_cj", PADDR(phinr_cj),PT_ACCESS,PA_HIDDEN,PT_DESCRIPTION,"conjugate of negative sequence rotor flux",
			PT_double, "per_unit_rotor_speed[pu]", PADDR(wr_pu),PT_ACCESS,PA_HIDDEN,PT_DESCRIPTION,"rotor speed in per-unit",
			PT_complex, "Ias[pu]", PADDR(Ias),PT_ACCESS,PA_HIDDEN,PT_DESCRIPTION,"motor phase-a stator current",
			PT_complex, "Ibs[pu]", PADDR(Ibs),PT_ACCESS,PA_HIDDEN,PT_DESCRIPTION,"motor phase-b stator current",
			PT_complex, "Ics[pu]", PADDR(Ics),PT_ACCESS,PA_HIDDEN,PT_DESCRIPTION,"motor phase-c stator current",
			PT_complex, "Vas[pu]", PADDR(Vas),PT_ACCESS,PA_HIDDEN,PT_DESCRIPTION,"motor phase-a stator-to-ground voltage",
			PT_complex, "Vbs[pu]", PADDR(Vbs),PT_ACCESS,PA_HIDDEN,PT_DESCRIPTION,"motor phase-b stator-to-ground voltage",
			PT_complex, "Vcs[pu]", PADDR(Vcs),PT_ACCESS,PA_HIDDEN,PT_DESCRIPTION,"motor phase-c stator-to-ground voltage",
			PT_complex, "Ips", PADDR(Ips),PT_ACCESS,PA_HIDDEN,PT_DESCRIPTION,"positive sequence stator current",
			PT_complex, "Ipr", PADDR(Ipr),PT_ACCESS,PA_HIDDEN,PT_DESCRIPTION,"positive sequence rotor current",
			PT_complex, "Ins_cj", PADDR(Ins_cj),PT_ACCESS,PA_HIDDEN,PT_DESCRIPTION,"conjugate of negative sequence stator current",
			PT_complex, "Inr_cj", PADDR(Inr_cj),PT_ACCESS,PA_HIDDEN,PT_DESCRIPTION,"conjugate of negative sequence rotor current",
			PT_double, "Ls", PADDR(Ls),PT_ACCESS,PA_HIDDEN,PT_DESCRIPTION,"stator synchronous reactance",
			PT_double, "Lr", PADDR(Lr),PT_ACCESS,PA_HIDDEN,PT_DESCRIPTION,"rotor synchronous reactance",
			PT_double, "sigma1", PADDR(sigma1),PT_ACCESS,PA_HIDDEN,PT_DESCRIPTION,"intermediate variable 1 associated with synch. react.",
			PT_double, "sigma2", PADDR(sigma2),PT_ACCESS,PA_HIDDEN,PT_DESCRIPTION,"intermediate variable 2 associated with synch. react.",

			NULL) < 1) GL_THROW("unable to publish properties in %s",__FILE__);

		//Publish deltamode functions
		if (gl_publish_function(oclass,	"delta_linkage_node", (FUNCTIONADDR)delta_linkage)==NULL)
			GL_THROW("Unable to publish motor delta_linkage function");
		if (gl_publish_function(oclass,	"delta_freq_pwr_object", (FUNCTIONADDR)delta_frequency_node)==NULL)
			GL_THROW("Unable to publish motor deltamode function");
		if (gl_publish_function(oclass,	"interupdate_pwr_object", (FUNCTIONADDR)interupdate_motor)==NULL)
			GL_THROW("Unable to publish motor deltamode function");
		if (gl_publish_function(oclass,	"pwr_object_swing_swapper", (FUNCTIONADDR)swap_node_swing_status)==NULL)
			GL_THROW("Unable to publish motor swing-swapping function");
		if (gl_publish_function(oclass,	"attach_vfd_to_pwr_object", (FUNCTIONADDR)attach_vfd_to_node)==NULL)
			GL_THROW("Unable to publish motor VFD attachment function");
    }
}

int motor::create()
{
	int result = node::create();
	last_cycle = 0;

	//Flag variable
	Tmech = -1.0;
	Tmech_eff = 0.0;

	// Default parameters
	motor_override = overrideON;  // share the variable with TPIM
	motor_trip = 0;  // share the variable with TPIM
	Pbase = 3500;                    
	n = 1.22;              
	Rds =0.0365;           
	Rqs = 0.0729;          
	Rr =0.0486;             
	Xm=2.28;               
	Xr=2.33;               
	Xc1 = -2.779;           
	Xc2 = -0.7;            
	Xd_prime = 0.1033;      
	Xq_prime =0.1489;       
	bsat = 0.7212;  
	Asat = 5.6;
	H=0.04;
	To_prime =0.1212;   
	trip_time = 10;        
	reconnect_time = 300;
	iteration_count = 1000;  // share the variable with TPIM
	cap_run_speed_percentage = 50;
	DM_volt_trig_per = 80; // share the variable with TPIM
	DM_speed_trig_per = 80;  // share the variable with TPIM
	DM_volt_exit_per = 95; // share the variable with TPIM
	DM_speed_exit_per = 95; // share the variable with TPIM
	speed_error = 1e-10; // share the variable with TPIM

	// initial parameter for internal model
	trip = 0;
	reconnect = 0;
	psi_b = complex(0.0,0.0);
    psi_f = complex(0.0,0.0);
    psi_dr = complex(0.0,0.0); 
    psi_qr = complex(0.0,0.0); 
    Ids = complex(0.0,0.0);
    Iqs = complex(0.0,0.0);  
    If = complex(0.0,0.0);
    Ib = complex(0.0,0.0);
    Is = complex(0.0,0.0);
    motor_elec_power = complex(0.0,0.0);
    Telec = 0; 
    wr = 0;
    
    // Randomized contactor transition values
    //  Used to determine at what voltages the contactor
    //  will open and closed and votlage drops too low.
    // Based off WECC CMPLDW Motor D (single-phase
    //  air-conditioner) model specifications.

    // Under-voltage relay randomization
    //  10% of under voltage relays should open if input voltage is
    //  < 0.6 pu for at least 20ms.
    uv_relay_rand = gl_random_uniform(RNGSTATE,0.0, 1.0);
    uv_relay_time = 0;
    uv_relay_trip_time = 0.02; //20ms default
    uv_relay_probability = 0.1;
    uv_relay_trip_V = 0.6;
    uv_lockout = 0;
    
    contactor_open_Vmax = 0.5;
    contactor_open_Vmin = 0.4;
    contactor_close_Vmin = 0.5;
    contactor_close_Vmax = 0.6;
    
    contactor_state = contactorCLOSED;

    //Mode initialization
    motor_op_mode = modeSPIM; // share the variable with TPIM

    //Three-phase induction motor parameters
    rs = 0.01;  // pu
    lls = 0.1;  //  pu
    lm = 3.0;  // pu
    rr_pu = 0.005;  // pu
    llr = 0.08;  // pu

    // Parameters are for 3000 W motor
    Kfric = 0.0;  // pu
	phips = complex(0.0,0.0); // pu
	phins_cj = complex(0.0,0.0); // pu
	phipr = complex(0.0,0.0); // pu
	phinr_cj = complex(0.0,0.0); // pu
	wr_pu = 0.97; // pu
	Ias = complex(0.0,0.0); // pu
	Ibs = complex(0.0,0.0); // pu
	Ics = complex(0.0,0.0); // pu
	Vas = complex(0.0,0.0); // pu
	Vbs = complex(0.0,0.0); // pu
	Vcs = complex(0.0,0.0); // pu
	Ips = complex(0.0,0.0); // pu
	Ipr = complex(0.0,0.0); // pu
	Ins_cj = complex(0.0,0.0); // pu
	Inr_cj = complex(0.0,0.0); // pu
	Ls = 0.0; // pu
	Lr = 0.0; // pu
	sigma1 = 0.0; // pu
	sigma2 = 0.0; // pu
	ws_pu = 1.0; // pu

	triplex_connected = false;	//By default, not connected to triplex
	triplex_connection_type = TPNconnected12;	//If it does end up being triplex, we default it to L1-L2

	return result;
}

int motor::init(OBJECT *parent)
{
    
    // Creating random values to determine conactor open and close state based on input parameters
    // Contactors will open somewhere between input voltage
    //  of contactor_open_Vmax (none open) to contactor_open_Vmin (all open)
    contactor_open_rand = gl_random_uniform(RNGSTATE,contactor_open_Vmin, contactor_open_Vmax);
    
    // Contactors will close somewhere between input voltage
    //  of contactor_close_Vmin (none close) to 0.6 (all close)
    contactor_close_rand = gl_random_uniform(RNGSTATE,contactor_close_Vmin, contactor_close_Vmax);

	OBJECT *obj = OBJECTHDR(this);
	int result = node::init(parent);

	// Check what phases are connected on this motor
	int num_phases = 0;
	if (has_phase(PHASE_A)==true)
		num_phases++;

	if (has_phase(PHASE_B)==true)
		num_phases++;

	if (has_phase(PHASE_C)==true)
		num_phases++;
	
	// error out if we have more than one phase
	if (num_phases == 1)
	{
		motor_op_mode = modeSPIM;
	}
	else if (num_phases == 3)
	{
		motor_op_mode = modeTPIM;
	}
	else
	{
		GL_THROW("motor:%s -- only single-phase or three-phase motors are supported",(obj->name ? obj->name : "Unnamed"));
		/*  TROUBLESHOOT
		The motor only supports single-phase and three-phase motors at this time.  Please use one of these connection types.
		*/
	}

	//Check the initial torque conditions
	if (Tmech == -1.0)
	{
		//See which one we are
		if (motor_op_mode == modeSPIM)
		{
			Tmech = 1.0448;
		}
		else	//Assume 3 phase
		{
			Tmech = 0.95;

			//Check mode
			if (motor_status != statusOFF)
			{
				Tmech_eff = Tmech;
			}
		}
	}
	//Default else - user specified it

	// determine the specific phase this motor is connected to
	if (motor_op_mode == modeSPIM)
	{
		if (has_phase(PHASE_S))
		{
			connected_phase = -1;		//Arbitrary
			triplex_connected = true;	//Flag us as triplex
		}
		else	//Three-phase
		{
			//Affirm the triplex flag is not set
			triplex_connected = false;

			if (has_phase(PHASE_A)) {
				connected_phase = 0;
			}
			else if (has_phase(PHASE_B)) {
				connected_phase = 1;
			}
			else {	//Phase C, by default
				connected_phase = 2;
			}
		}
	}
	//Default else -- three-phase diagnostics (none needed right now)

	//Parameters
	if (motor_op_mode == modeSPIM)
	{
		if ((triplex_connected == true) && (triplex_connection_type == TPNconnected12))
		{
			Ibase = Pbase/(2.0*nominal_voltage);	//To reflect LL connection
		}
		else	//"Three-phase" or "normal" triplex
		{
			Ibase = Pbase/nominal_voltage;
		}
	}
	else	//Three-phase
	{
		Ibase = Pbase/nominal_voltage/3.0;
	}

	wbase=2.0*PI*nominal_frequency;
	cap_run_speed = (cap_run_speed_percentage*wbase)/100;
	DM_volt_trig = (DM_volt_trig_per)/100;
	DM_speed_trig = (DM_speed_trig_per*wbase)/100;
	DM_volt_exit = (DM_volt_exit_per)/100;
	DM_speed_exit = (DM_speed_exit_per*wbase)/100;

	//TPIM Items
	Ls = lls + lm; // pu
	Lr = llr + lm; // pu
	sigma1 = Ls - lm * lm / Lr; // pu
	sigma2 = Lr - lm * lm / Ls; // pu

	if ((motor_op_mode == modeTPIM) && (motor_status != statusRUNNING)){
		wr_pu = 0.0; // pu
		wr = 0.0;
	}
	else if ((motor_op_mode == modeTPIM) && (motor_status == statusRUNNING)){
		wr_pu = 1.0; // pu
		wr = wbase;
	}

	wr_pu_prev = wr_pu;
    
    // Checking contactor open and close min and max voltages
    if (contactor_open_Vmax < contactor_open_Vmin){
        GL_THROW("motor:%s -- contactor_open_Vmax must be greater than contactor_open_Vmin",(obj->name ? obj->name : "Unnamed"));
    }
    if (contactor_close_Vmax < contactor_close_Vmin){
        GL_THROW("motor:%s -- contactor_close_Vmax must be greater than contactor_close_Vmin",(obj->name ? obj->name : "Unnamed"));
    }
    
    // Checking under-voltage relay input parameters
    if (uv_relay_trip_time < 0 ){
        GL_THROW("motor:%s -- uv_relay_trip_time must be greater than or equal to 0",(obj->name ? obj->name : "Unnamed"));
    }
    if (uv_relay_probability < 0 || uv_relay_trip_V > 1){
        GL_THROW("motor:%s -- uv_relay_probability must be greater than or equal to 0 and less than or equal to 1",(obj->name ? obj->name : "Unnamed"));
    }
    if (uv_relay_trip_V < 0 || uv_relay_trip_V > 1){
        GL_THROW("motor:%s -- uv_relay_trip_V must be greater than or equal to 0 and less than or equal to 1",(obj->name ? obj->name : "Unnamed"));
    }

	return result;
}

int motor::isa(char *classname)
{
	return strcmp(classname,"motor")==0 || node::isa(classname);
}

TIMESTAMP motor::presync(TIMESTAMP t0, TIMESTAMP t1)
{
	// we need to initialize the last cycle variable
	if (last_cycle == 0) {
		last_cycle = t1;
	}
	else if ((double)t1 > last_cycle) {
		delta_cycle = (double)t1-last_cycle;
	}
	
	//Must be at the bottom, or the new values will be calculated after the fact
	TIMESTAMP result = node::presync(t1);
	return result;
}

TIMESTAMP motor::sync(TIMESTAMP t0, TIMESTAMP t1)
{
	// update voltage and frequency
	updateFreqVolt();

	if (motor_op_mode == modeSPIM)
	{
		if((double)t1 == last_cycle) { // if time did not advance, load old values
			SPIMreinitializeVars();
		}
		else if((double)t1 > last_cycle){ // time advanced, time to update varibles
			SPIMupdateVars();
		}
		else {
			gl_error("current time is less than previous time");
		}

		// update protection
		SPIMUpdateProtection(delta_cycle);

		if (motor_override == overrideON && ws > 1 && Vs.Mag() > 0.1 && motor_trip == 0) { // motor is currently connected and grid conditions are not "collapsed"
			// run the steady state solver
			SPIMSteadyState(t1);

			// update current draw
			if (triplex_connected==true)
			{
				//See which type of triplex
				if (triplex_connection_type == TPNconnected1N)
				{
					pre_rotated_current[0] = Is*Ibase;
				}
				else if (triplex_connection_type == TPNconnected2N)
				{
					pre_rotated_current[1] = Is*Ibase;
				}
				else	//Assume it is 12 now
				{
					pre_rotated_current[2] = Is*Ibase;
				}
			}
			else	//"Three-phase" connection
			{
				pre_rotated_current[connected_phase] = Is*Ibase;
			}
		}
		else { // motor is currently disconnected
			if (triplex_connected==true)
			{
				//See which type of triplex
				if (triplex_connection_type == TPNconnected1N)
				{
					pre_rotated_current[0] = complex(0.0,0.0);
				}
				else if (triplex_connection_type == TPNconnected2N)
				{
					pre_rotated_current[1] = complex(0.0,0.0);
				}
				else	//Assume it is 12 now
				{
					pre_rotated_current[2] = complex(0.0,0.0);
				}

				//Set off
				SPIMStateOFF();
			}
			else	//"Three-phase" connection
			{
				pre_rotated_current[connected_phase] = 0;
				SPIMStateOFF();
			}
		}

		// update motor status
		SPIMUpdateMotorStatus();
	}
	else	//Must be three-phase
	{
		//Three-phase steady-state code
		if((double)t1 == last_cycle) { // if time did not advance, load old values
			TPIMreinitializeVars();
		}
		else if((double)t1 > last_cycle){ // time advanced, time to update variables
			TPIMupdateVars();
		}
		else {
			gl_error("current time is less than previous time");
		}

		// update protection
		TPIMUpdateProtection(delta_cycle);

		if (motor_override == overrideON && ws_pu > 0.1 &&  Vas.Mag() > 0.1 && Vbs.Mag() > 0.1 && Vcs.Mag() > 0.1 &&
			motor_trip == 0) { // motor is currently connected and grid conditions are not "collapsed"
			// This needs to be re-visited to determine the lower bounds of ws_pu and Vas, Vbs and Vcs

			// run the steady state solver
			TPIMSteadyState(t1);

			// update current draw -- might need to be pre_rotated_current
			pre_rotated_current[0] = Ias*Ibase; // A
			pre_rotated_current[1] = Ibs*Ibase; // A
			pre_rotated_current[2] = Ics*Ibase; // A
		}
		else { // motor is currently disconnected
			pre_rotated_current[0] = 0; // A
			pre_rotated_current[1] = 0; // A
			pre_rotated_current[2] = 0; // A
			TPIMStateOFF();
		}

		// update motor status
		TPIMUpdateMotorStatus();
	}

	//Must be at the bottom, or the new values will be calculated after the fact
	TIMESTAMP result = node::sync(t1);

	if ((double)t1 > last_cycle) {	
		last_cycle = (double)t1;
	}

	// figure out if we need to enter delta mode on the next pass
	if (motor_op_mode == modeSPIM)
	{
<<<<<<< HEAD
        if (motor_override == overrideON){
            if (((Vs.Mag() < DM_volt_trig) || (wr < DM_speed_trig)) && deltamode_inclusive)
            {
                // we should not enter delta mode if the motor is tripped or not close to reconnect
                if (motor_trip == 1 && reconnect < reconnect_time-1) {
                    return result;
                }

                // we are not tripped and the motor needs to enter delta mode to capture the dynamics
                schedule_deltamode_start(t1);
                return t1;
            }
            else
            {
                return result;
            }
        }
        
	}
	else	//Must be three-phase
	{
		if (motor_override == overrideON){
            //This may need to be updated for three-phase
            if ( ((Vas.Mag() < DM_volt_trig) || (Vbs.Mag() < DM_volt_trig) ||
                    (Vcs.Mag() < DM_volt_trig) || (wr < DM_speed_trig))
                    && deltamode_inclusive)
            {
                // we should not enter delta mode if the motor is tripped or not close to reconnect
                if (motor_trip == 1 && reconnect < reconnect_time-1) {
                    return result;
                }

                // we are not tripped and the motor needs to enter delta mode to capture the dynamics
                schedule_deltamode_start(t1);
                return t1;
            }
            else
            {
                return result;
            }
        }
=======
		if (((Vs.Mag() < DM_volt_trig) || (wr < DM_speed_trig)) && deltamode_inclusive)
		{
			// we should not enter delta mode if the motor is tripped or not close to reconnect
			if ((motor_trip == 1 && reconnect < reconnect_time-1)  || (motor_override == overrideOFF)) {
				return result;
			}

			// we are not tripped and the motor needs to enter delta mode to capture the dynamics
			schedule_deltamode_start(t1);
			return t1;
		}
		else
		{
			return result;
		}
	}
	else	//Must be three-phase
	{
		//This may need to be updated for three-phase
		if ( ((Vas.Mag() < DM_volt_trig) || (Vbs.Mag() < DM_volt_trig) ||
				(Vcs.Mag() < DM_volt_trig) || (wr < DM_speed_trig))
				&& deltamode_inclusive)
		{
			// we should not enter delta mode if the motor is tripped or not close to reconnect
			if ((motor_trip == 1 && reconnect < reconnect_time-1) || (motor_override == overrideOFF)) {
				return result;
			}

			// we are not tripped and the motor needs to enter delta mode to capture the dynamics
			schedule_deltamode_start(t1);
			return t1;
		}
		else
		{
			return result;
		}
>>>>>>> 311b9a07
	}
}

TIMESTAMP motor::postsync(TIMESTAMP t0, TIMESTAMP t1)
{
	//Must be at the bottom, or the new values will be calculated after the fact
	TIMESTAMP result = node::postsync(t1);
	return result;
}

//////////////////////////////////////////////////////////////////////////
// IMPLEMENTATION OF DELTA MODE
//////////////////////////////////////////////////////////////////////////

//Module-level call
SIMULATIONMODE motor::inter_deltaupdate(unsigned int64 delta_time, unsigned long dt, unsigned int iteration_count_val, bool interupdate_pos)
{
	OBJECT *hdr = OBJECTHDR(this);
	STATUS return_status_val;

	// make sure to capture the current time
	curr_delta_time = gl_globaldeltaclock;

	// I need the time delta in seconds
	double deltaTime = (double)dt/(double)DT_SECOND;

	//mostly for GFA functionality calls
	if ((iteration_count_val==0) && (interupdate_pos == false) && (fmeas_type != FM_NONE)) 
	{
		//Update frequency calculation values (if needed)
		memcpy(&prev_freq_state,&curr_freq_state,sizeof(FREQM_STATES));
	}

	//In the first call we need to initilize the dynamic model
	if ((delta_time==0) && (iteration_count_val==0) && (interupdate_pos == false))	//First run of new delta call
	{
		//Call presync-equivalent items
		NR_node_presync_fxn(0);

		if (fmeas_type != FM_NONE) {
			//Initialize dynamics
			init_freq_dynamics();
		}

		if (motor_op_mode == modeSPIM)
		{
			// update voltage and frequency
			updateFreqVolt();

			// update previous values for the model
			SPIMupdateVars();

			SPIMSteadyState(curr_delta_time);

			// update motor status
			SPIMUpdateMotorStatus();
		}
		else	//Three-phase
		{
			//first run/deltamode initialization stuff
			// update voltage and frequency
			updateFreqVolt();

			// update previous values for the model
			TPIMupdateVars();

			TPIMSteadyState(curr_delta_time);

			// update motor status
			TPIMUpdateMotorStatus();
		}
	}//End first pass and timestep of deltamode (initial condition stuff)

	if (interupdate_pos == false)	//Before powerflow call
	{
		//Call presync-equivalent items
		if (delta_time>0) {
			NR_node_presync_fxn(0);

			// update voltage and frequency
			updateFreqVolt();
		}

		if (motor_op_mode == modeSPIM)
		{
			// if deltaTime is not small enough we will run into problems
			if (deltaTime > 0.0003) {
				gl_warning("Delta time for the SPIM model needs to be lower than 0.0003 seconds");
			}

			if(curr_delta_time == last_cycle) { // if time did not advance, load old values
				SPIMreinitializeVars();
			}
			else if(curr_delta_time > last_cycle){ // time advanced, time to update varibles
				SPIMupdateVars();
			}
			else {
				gl_error("current time is less than previous time");
			}

			// update protection
			if (delta_time>0) {
				SPIMUpdateProtection(deltaTime);
			}

			if (motor_override == overrideON && ws > 1 && Vs.Mag() > 0.1 && motor_trip == 0) { // motor is currently connected and grid conditions are not "collapsed"
				// run the dynamic solver
				SPIMDynamic(curr_delta_time, deltaTime);

				// update current draw
				if (triplex_connected == true)
				{
					//See which type of triplex
					if (triplex_connection_type == TPNconnected1N)
					{
						pre_rotated_current[0] = Is*Ibase;
					}
					else if (triplex_connection_type == TPNconnected2N)
					{
						pre_rotated_current[1] = Is*Ibase;
					}
					else	//Assume it is 12 now
					{
						pre_rotated_current[2] = Is*Ibase;
					}
				}
				else	//"Three-phase" connection
				{
					pre_rotated_current[connected_phase] = Is*Ibase;
				}
			}
			else { // motor is currently disconnected
				if (triplex_connected == true)
				{
					//See which type of triplex
					if (triplex_connection_type == TPNconnected1N)
					{
						pre_rotated_current[0] = complex(0.0,0.0);
					}
					else if (triplex_connection_type == TPNconnected2N)
					{
						pre_rotated_current[1] = complex(0.0,0.0);
					}
					else	//Assume it is 12 now
					{
						pre_rotated_current[2] = complex(0.0,0.0);
					}

					//Set off
					SPIMStateOFF();
				}
				else	//"Three-phase" connection
				{
					pre_rotated_current[connected_phase] = 0;
					SPIMStateOFF();
				}
			}

			// update motor status
			SPIMUpdateMotorStatus();
		}
		else 	//Must be three-phase
		{
			// if deltaTime is not small enough we will run into problems
			if (deltaTime > 0.0005) {
				gl_warning("Delta time for the TPIM model needs to be lower than 0.0005 seconds");
			}

			if(curr_delta_time == last_cycle) { // if time did not advance, load old values
				TPIMreinitializeVars();
			}
			else if(curr_delta_time > last_cycle){ // time advanced, time to update varibles
				TPIMupdateVars();
			}
			else {
				gl_error("current time is less than previous time");
			}

			// update protection
			if (delta_time>0) {
				TPIMUpdateProtection(deltaTime);
			}


			if (motor_override == overrideON && ws_pu > 0.1 && Vas.Mag() > 0.1 && Vbs.Mag() > 0.1 && Vcs.Mag() > 0.1 &&
					motor_trip == 0) { // motor is currently connected and grid conditions are not "collapsed"
				// run the dynamic solver
				TPIMDynamic(curr_delta_time, deltaTime);

				// update current draw -- pre_rotated_current
				pre_rotated_current[0] = Ias*Ibase; // A
				pre_rotated_current[1] = Ibs*Ibase; // A
				pre_rotated_current[2] = Ics*Ibase; // A
			}
			else { // motor is currently disconnected
				pre_rotated_current[0] = 0; // A
				pre_rotated_current[1] = 0; // A
				pre_rotated_current[2] = 0; // A;
				TPIMStateOFF();
			}

			// update motor status
			TPIMUpdateMotorStatus();
		}

		//Call sync-equivalent items (solver occurs at end of sync)
		NR_node_sync_fxn(hdr);

		if (curr_delta_time > last_cycle) {
			last_cycle = curr_delta_time;
		}

		return SM_DELTA;
	}
	else // After powerflow call
	{
		//Perform postsync-like updates on the values
		BOTH_node_postsync_fxn(hdr);
	
		//Frequency measurement stuff
		if (fmeas_type != FM_NONE)
		{
			return_status_val = calc_freq_dynamics(deltaTime);

			//Check it
			if (return_status_val == FAILED)
			{
				return SM_ERROR;
			}
		}//End frequency measurement desired
		//Default else -- don't calculate it

		if (motor_op_mode == modeSPIM)
		{
			// figure out if we need to exit delta mode on the next pass
			if ((Vs.Mag() > DM_volt_exit) && (wr > DM_speed_exit))
			{
				// we return to steady state if the voltage and speed is good
				return SM_EVENT;
			} else if (motor_trip == 1 && reconnect < reconnect_time-1) {
				// we return to steady state if the motor is tripped
				return SM_EVENT;
			} else if (motor_override == overrideOFF) {
				//We're off at the moment, so assume back to event driven mode
				return SM_EVENT;
			}

			//Default - stay in deltamode
			return SM_DELTA;
		}
		else	//Must be three-phase
		{
			// figure out if we need to exit delta mode on the next pass
			if ((Vas.Mag() > DM_volt_exit) && (Vbs.Mag() > DM_volt_exit) && (Vcs.Mag() > DM_volt_exit)
					&& ((fabs(wr_pu-wr_pu_prev)*wbase) > DM_speed_exit))
			{
				return SM_EVENT;
			}
			else if (motor_trip == 1 && reconnect < reconnect_time-1) {
				// we return to steady state if the motor is tripped
				return SM_EVENT;
			}
			else if (motor_override == overrideOFF) {
				//We're off at the moment, so assume back to event driven mode
				return SM_EVENT;
			}

			//Default - stay in deltamode
			return SM_DELTA;
		}
	}
}

// function to update motor frequency and voltage
void motor::updateFreqVolt() {
	// update voltage and frequency
	if (motor_op_mode == modeSPIM)
	{
		if ( (SubNode == CHILD) || (SubNode == DIFF_CHILD) ) // if we have a parent, reference the voltage and frequency of the parent
		{
			node *parNode = OBJECTDATA(SubNodeParent,node);
			if (triplex_connected == true)
			{
				//See which type of triplex
				if (triplex_connection_type == TPNconnected1N)
				{
					Vs = parNode->voltage[0]/parNode->nominal_voltage;
					ws = parNode->curr_freq_state.fmeas[0]*2.0*PI;
				}
				else if (triplex_connection_type == TPNconnected2N)
				{
					Vs = parNode->voltage[1]/parNode->nominal_voltage;
					ws = parNode->curr_freq_state.fmeas[1]*2.0*PI;
				}
				else	//Assume it is 12 now
				{
					Vs = parNode->voltaged[0]/(2.0*parNode->nominal_voltage);	//To reflect LL connection
					ws = parNode->curr_freq_state.fmeas[0]*2.0*PI;
				}
			}
			else	//"Three-phase" connection
			{
				Vs = parNode->voltage[connected_phase]/parNode->nominal_voltage;
				ws = parNode->curr_freq_state.fmeas[connected_phase]*2.0*PI;
			}
		}
		else // No parent, use our own voltage
		{
			if (triplex_connected == true)
			{
				//See which type of triplex
				if (triplex_connection_type == TPNconnected1N)
				{
					Vs = voltage[0]/nominal_voltage;
					ws = curr_freq_state.fmeas[0]*2.0*PI;
				}
				else if (triplex_connection_type == TPNconnected2N)
				{
					Vs = voltage[1]/nominal_voltage;
					ws = curr_freq_state.fmeas[1]*2.0*PI;
				}
				else	//Assume it is 12 now
				{
					Vs = voltaged[0]/(2.0*nominal_voltage);	//To reflect LL connection
					ws = curr_freq_state.fmeas[0]*2.0*PI;
				}
			}
			else 	//"Three-phase" connection
			{
				Vs = voltage[connected_phase]/nominal_voltage;
				ws = curr_freq_state.fmeas[connected_phase]*2.0*PI;
			}
		}

		//Make the per-unit value
		ws_pu = ws/wbase;
	}
	else //TPIM model
	{
		if ( (SubNode == CHILD) || (SubNode == DIFF_CHILD) ) // if we have a parent, reference the voltage and frequency of the parent
		{
			node *parNode = OBJECTDATA(SubNodeParent,node);
			// obtain 3-phase voltages
			Vas = parNode->voltage[0]/parNode->nominal_voltage;
			Vbs = parNode->voltage[1]/parNode->nominal_voltage;
			Vcs = parNode->voltage[2]/parNode->nominal_voltage;
			// obtain frequency in pu, take the average of 3-ph frequency ?
			ws_pu = (parNode->curr_freq_state.fmeas[0]+ parNode->curr_freq_state.fmeas[1] + parNode->curr_freq_state.fmeas[2]) / nominal_frequency / 3.0;
		}
		else // No parent, use our own voltage
		{
			Vas = voltage[0]/nominal_voltage;
			Vbs = voltage[1]/nominal_voltage;
			Vcs = voltage[2]/nominal_voltage;
			ws_pu = (curr_freq_state.fmeas[0] + curr_freq_state.fmeas[1] + curr_freq_state.fmeas[2]) / nominal_frequency / 3.0;
		}

		//Make the non-per-unit value
		ws = ws_pu * wbase;
	}
}

// function to update the previous values for the motor model
void motor::SPIMupdateVars() {
	wr_prev = wr;
	Telec_prev = Telec; 
	psi_dr_prev = psi_dr;
	psi_qr_prev = psi_qr;
	psi_f_prev = psi_f; 
	psi_b_prev = psi_b;
	Iqs_prev = Iqs;
	Ids_prev =Ids;
	If_prev = If;
	Ib_prev = Ib;
	Is_prev = Is;
	motor_elec_power_prev = motor_elec_power;
	reconnect_prev = reconnect;
	motor_trip_prev = motor_trip;
	trip_prev = trip;
	psi_sat_prev = psi_sat;
}


//TPIM state variable updates - transition them
void motor::TPIMupdateVars() {
	phips_prev = phips;
	phins_cj_prev = phins_cj;
	phipr_prev = phipr;
	phinr_cj_prev = phinr_cj;
	wr_pu_prev = wr_pu;
	Ips_prev = Ips;
	Ipr_prev = Ipr;
	Ins_cj_prev = Ins_cj;
	Inr_cj_prev = Inr_cj;

	reconnect_prev = reconnect;
	motor_trip_prev = motor_trip;
	trip_prev = trip;

}

// function to reinitialize values for the motor model
void motor::SPIMreinitializeVars() {
	wr = wr_prev;
	Telec = Telec_prev; 
	psi_dr = psi_dr_prev;
	psi_qr = psi_qr_prev;
	psi_f = psi_f_prev; 
	psi_b = psi_b_prev;
	Iqs = Iqs_prev;
	Ids =Ids_prev;
	If = If_prev;
	Ib = Ib_prev;
	Is = Is_prev;
	motor_elec_power = motor_elec_power_prev;
	reconnect = reconnect_prev;
	motor_trip = motor_trip_prev;
	trip = trip_prev;
	psi_sat = psi_sat_prev;
}

//TPIM initalization routine
void motor::TPIMreinitializeVars() {
	phips = phips_prev;
	phins_cj = phins_cj_prev;
	phipr = phipr_prev;
	phinr_cj = phinr_cj_prev;
	wr_pu = wr_pu_prev;
	Ips = Ips_prev;
	Ipr = Ipr_prev;
	Ins_cj = Ins_cj_prev;
	Inr_cj = Inr_cj_prev;

	reconnect = reconnect_prev;
	motor_trip = motor_trip_prev;
	trip = trip_prev;

}

// function to update the status of the motor
void motor::SPIMUpdateMotorStatus() {
	if (motor_override == overrideOFF || ws <= 1 || Vs.Mag() <= 0.1)
	{
		motor_status = statusOFF;
	}
	else if (wr > 1) {
		motor_status = statusRUNNING;
	}
	else if (motor_trip == 1) {
		motor_status = statusTRIPPED;
	}
	else {
		motor_status = statusSTALLED;
	}	
}

//TPIM status update
void motor::TPIMUpdateMotorStatus() {
	if (motor_override == overrideOFF || ws_pu <= 0.1 ||
			Vas.Mag() <= 0.1 || Vbs.Mag() <= 0.1 || Vcs.Mag() <= 0.1) {
		motor_status = statusOFF;
	}
	else if (wr_pu > 0.0) {
		motor_status = statusRUNNING;
	}
	else if (motor_trip == 1) {
		motor_status = statusTRIPPED;
	}
	else {
		motor_status = statusSTALLED;
	}
}

// function to update the protection of the motor
void motor::SPIMUpdateProtection(double delta_time) {	
	if (motor_override == overrideON) { 
		if (wr < 1 && motor_trip == 0 && ws > 1 && Vs.Mag() > 0.1) { // conditions for counting up the time trip timer
			trip = trip + delta_time; // count up by the time since last pass
		}
		else if ( (wr >= 1 && motor_trip == 0) || ws <= 1 || Vs.Mag() <= 0.1) { // conditions for counting down the time trip timer
			trip = trip - (delta_time / (reconnect_time/trip_time)) < 0 ? 0 : trip - (delta_time / (reconnect_time/trip_time)); // count down by the time since last cycle scaled by the difference in trip and reconnect times
		}
        
        // Under-voltage protection relay timer
        if (uv_lockout == 0) {
            if (Vs.Mag() <= uv_relay_trip_V && uv_relay_rand <= uv_relay_probability) { //  This particular AC motor does have an under-voltage relay that will trip
                if (uv_relay_time <= uv_relay_trip_time) { //In under-voltage state and accumulating time
                    uv_relay_time = uv_relay_time + delta_time;
                    uv_lockout = 0;
                }
                else { //relay time has accumlated and trips the unit open, permanently
                    motor_override = overrideOFF;
                    uv_lockout = 1;
                }
            } else { //Either the voltage is high enough or this motor doesn't have under-voltage protection
                uv_relay_time = 0;
            }
        }
        
        // Main contactor opening due to low-voltage condition (coil doesn't have enough magnetic force to hold contacts together)
        
        if (Vs.Mag() <=  contactor_open_rand && uv_lockout == 0 && contactor_state == contactorCLOSED) { //
            motor_override = overrideOFF;
            contactor_state = contactorOPEN;
        }

	}
	else { // motor is off so it is "cooling" down
		trip = trip - (delta_time / (reconnect_time/trip_time)) < 0 ? 0 : trip - (delta_time / (reconnect_time/trip_time)); // count down by the time since last cycle scaled by the difference in trip and reconnect times
	}

	if (motor_trip == 1) {
		reconnect = reconnect + delta_time; // count up by the time since last pass
	}

	if (trip >= trip_time) { // check if we should trip the motor
		motor_trip = 1;
		trip = 0;
	}
	if (reconnect >= reconnect_time) { // check if we should reconnect the motor
		motor_trip = 0;
		reconnect = 0;
	}
    // Main contactor closing (magnetic force able to hold contacts together) once voltage gets high enough
    if (Vs.Mag() >=  contactor_close_rand && uv_lockout == 0 && contactor_state == contactorOPEN ){//
        motor_override = overrideON;
        contactor_state = contactorCLOSED;
    }
}

// TPIM thermal protection
void motor::TPIMUpdateProtection(double delta_time) {
	if (motor_override == overrideON) {
		if (wr_pu < 0.01 && motor_trip == 0 && ws_pu > 0.1 && Vas.Mag() > 0.1 && Vbs.Mag() > 0.1 && Vcs.Mag() > 0.1) { // conditions for counting up the time trip timer
			trip = trip + delta_time; // count up by the time since last pass
		}
		else if ( (wr_pu >= 0.01 && motor_trip == 0) || ws_pu <= 0.1 || Vas.Mag() <= 0.1 || Vbs.Mag() <= 0.1 || Vcs.Mag() <= 0.1) { // conditions for counting down the time trip timer
			trip = trip - (delta_time / (reconnect_time/trip_time)) < 0 ? 0 : trip - (delta_time / (reconnect_time/trip_time)); // count down by the time since last cycle scaled by the difference in trip and reconnect times
		}
        
        // Under-voltage protection relay timer
//        if (uv_lockout == 0) {
//            if ((Vas.Mag() <= uv_relay_trip_V || Vbs.Mag() <= uv_relay_trip_V || Vcs.Mag() <= uv_relay_trip_V) && uv_relay_rand <= uv_relay_probability) { //  This particular AC motor does have an under-voltage relay that will trip
//                if (uv_relay_time <= uv_relay_trip_time) { //In under-voltage state and accumulating time
//                    uv_relay_time = uv_relay_time + delta_time;
//                    uv_lockout = 0;
//                }
//                else { //relay time has accumlated and trips the unit open, permanently
//                    motor_override = overrideOFF;
//                    uv_lockout = 1;
//                }
//            } else { //Either the voltage is high enough or this motor doesn't have under-voltage protection
//                uv_relay_time = 0;
//            }
//        }
//        
//        // Main contactor opening due to low-voltage condition (coil doesn't have enough magnetic force to hold contacts together)
//        if ((Vas.Mag() <=  contactor_open_rand || Vbs.Mag() <=  contactor_open_rand || Vcs.Mag() <=  contactor_open_rand) && uv_lockout == 0 && contactor_state == contactorCLOSED) { //
//            motor_override = overrideOFF;
//            contactor_state = contactorOPEN;
//        }
	}
	else { // motor is off so it is "cooling" down
		trip = trip - (delta_time / (reconnect_time/trip_time)) < 0 ? 0 : trip - (delta_time / (reconnect_time/trip_time)); // count down by the time since last cycle scaled by the difference in trip and reconnect times
	}

	if (motor_trip == 1) {
		reconnect = reconnect + delta_time; // count up by the time since last pass
	}

	if (trip >= trip_time) { // check if we should trip the motor
		motor_trip = 1;
		trip = 0;
	}
	if (reconnect >= reconnect_time) { // check if we should reconnect the motor
		motor_trip = 0;
		reconnect = 0;
	}
    
    // Main contactor closing (magnetic force able to hold contacts together) once voltage gets high enough
//    if ((Vas.Mag() >=  contactor_close_rand && Vbs.Mag() >=  contactor_close_rand && Vcs.Mag() >=  contactor_close_rand ) && uv_lockout == 0 && contactor_state == contactorOPEN ){//
//        motor_override = overrideON;
//        contactor_state = contactorCLOSED;
//    }
}

// function to ensure that internal model states are zeros when the motor is OFF
void motor::SPIMStateOFF() {
	psi_b = complex(0.0,0.0);
    psi_f = complex(0.0,0.0);
    psi_dr = complex(0.0,0.0); 
    psi_qr = complex(0.0,0.0); 
    Ids = complex(0.0,0.0);
    Iqs = complex(0.0,0.0);  
    If = complex(0.0,0.0);
    Ib = complex(0.0,0.0);
    Is = complex(0.0,0.0);
    motor_elec_power = complex(0.0,0.0);
    Telec = 0.0; 
    wr = 0.0;
	wr_pu = 0.0;
}

//TPIM "zero-stating" item
void motor::TPIMStateOFF() {
	phips = complex(0.0,0.0);
	phins_cj = complex(0.0,0.0);
	phipr = complex(0.0,0.0);
	phinr_cj = complex(0.0,0.0);
	wr = 0.0;
	wr_pu = 0.0;
	Ips = complex(0.0,0.0);
	Ipr = complex(0.0,0.0);
	Ins_cj = complex(0.0,0.0);
	Inr_cj = complex(0.0,0.0);
	Telec = 0.0;
	Tmech_eff = 0.0;
}

// Function to calculate the solution to the steady state SPIM model
void motor::SPIMSteadyState(TIMESTAMP t1) {
	double wr_delta = 1;
    psi_sat = 1;
	double psi = -1;
    int32 count = 1;
	double Xc = -1;

	while (fabs(wr_delta) > speed_error && count < iteration_count) {
        count++;
        
        //Kick in extra capacitor if we droop in speed
		if (wr < cap_run_speed) {
           Xc = Xc2;
		}
		else {
           Xc = Xc1; 
		}

		TF[0] = (complex(0.0,1.0)*Xd_prime*ws_pu) + Rds; 
		TF[1] = 0;
		TF[2] = (complex(0.0,1.0)*Xm*ws_pu)/Xr;
		TF[3] = (complex(0.0,1.0)*Xm*ws_pu)/Xr;
		TF[4] = 0;
		TF[5] = (complex(0.0,1.0)*Xc)/ws_pu + (complex(0.0,1.0)*Xq_prime*ws_pu) + Rqs;
		TF[6] = -(Xm*n*ws_pu)/Xr;
		TF[7] = (Xm*n*ws_pu)/Xr;
		TF[8] = Xm/2;
		TF[9] =  -(complex(0.0,1.0)*Xm*n)/2;
		TF[10] = (complex(0.0,1.0)*wr - complex(0.0,1.0)*ws)*To_prime -psi_sat;
		TF[11] = 0;
		TF[12] = Xm/2;
		TF[13] = (complex(0.0,1.0)*Xm*n)/2;
		TF[14] = 0;
		TF[15] = (complex(0.0,1.0)*wr + complex(0.0,1.0)*ws)*-To_prime -psi_sat ;

		// big matrix solving winding currents and fluxes
		invertMatrix(TF,ITF);
		Ids = ITF[0]*Vs.Mag() + ITF[1]*Vs.Mag();
		Iqs = ITF[4]*Vs.Mag() + ITF[5]*Vs.Mag();
		psi_f = ITF[8]*Vs.Mag() + ITF[9]*Vs.Mag();
		psi_b = ITF[12]*Vs.Mag() + ITF[13]*Vs.Mag();
		If = (Ids-(complex(0.0,1.0)*n*Iqs))*0.5;
		Ib = (Ids+(complex(0.0,1.0)*n*Iqs))*0.5;

        //electrical torque 
		Telec = (Xm/Xr)*2.0*(If.Im()*psi_f.Re() - If.Re()*psi_f.Im() - Ib.Im()*psi_b.Re() + Ib.Re()*psi_b.Im()); 

        //calculate speed deviation 
        wr_delta = Telec-Tmech;

        //Calculate saturated flux
        psi = sqrt(pow(psi_f.Re(),2)+pow(psi_f.Im(),2)+pow(psi_b.Re(),2)+pow(psi_b.Im(),2));
		if(psi<=bsat) {
            psi_sat = 1;
		}
		else {
            psi_sat = 1 + Asat*(pow(psi-bsat,2));
		}

        //update the rotor speed
		if (wr+wr_delta > 0) {
			wr = wr+wr_delta;
			wr_pu = wr/wbase;
		}
		else {
			wr = 0;
			wr_pu = 0.0;
		}
	}
    
    psi_dr = psi_f + psi_b;
    psi_qr = complex(0.0,1.0)*psi_f + complex(0,-1)*psi_b;
    // system current and power equations
    Is = (Ids + Iqs)*complex_exp(Vs.Arg());
    motor_elec_power = Vs*~Is;
}


//TPIM steady state function
void motor::TPIMSteadyState(TIMESTAMP t1) {
		double omgr0_delta = 1;
		int32 count = 1;
		complex alpha = complex(0.0,0.0);
		complex A1, A2, A3, A4;
		complex B1, B2, B3, B4;
		complex C1, C2, C3, C4;
		complex D1, D2, D3, D4;
		complex E1, E2, E3, E4;
		complex Vap;
		complex Van;
		// complex Vaz;

		alpha = complex_exp(2.0/3.0 * PI);

        Vap = (Vas + alpha * Vbs + alpha * alpha * Vcs) / 3.0;
        Van = (Vas + alpha * alpha * Vbs + alpha * Vcs) / 3.0;
        // Vaz = 1.0/3.0 * (Vas + Vbs + Vcs);

        // printf("Enter steady state: \n");

        if (motor_status == statusRUNNING){

			while (fabs(omgr0_delta) > speed_error && count < iteration_count) {
				count++;

				// pre-calculate complex coefficients of the 4 linear equations associated with flux state variables
				A1 = -(complex(0.0,1.0) * ws_pu + rs / sigma1) ;
				B1 =  0.0 ;
				C1 =  rs / sigma1 * lm / Lr ;
				D1 =  0.0 ;
				E1 = Vap ;

				A2 = 0.0;
				B2 = -(complex(0.0,-1.0) * ws_pu + rs / sigma1) ;
				C2 = 0.0 ;
				D2 = rs / sigma1 * lm / Lr ;
				E2 = ~Van ;

				A3 = rr_pu / sigma2 * lm / Ls ;
				B3 =  0.0 ;
				C3 =  -(complex(0.0,1.0) * (ws_pu - wr_pu) + rr_pu / sigma2) ;
				D3 =  0.0 ;
				E3 =  0.0 ;

				A4 = 0.0 ;
				B4 =  rr_pu / sigma2 * lm / Ls ;
				C4 = 0.0 ;
				D4 = -(complex(0.0,1.0) * (-ws_pu - wr_pu) + rr_pu / sigma2) ;
				E4 =  0.0 ;

				// solve the 4 linear equations to obtain 4 flux state variables
				phips = (B1*C2*D3*E4 - B1*C2*D4*E3 - B1*C3*D2*E4 + B1*C3*D4*E2 + B1*C4*D2*E3
					- B1*C4*D3*E2 - B2*C1*D3*E4 + B2*C1*D4*E3 + B2*C3*D1*E4 - B2*C3*D4*E1
					- B2*C4*D1*E3 + B2*C4*D3*E1 + B3*C1*D2*E4 - B3*C1*D4*E2 - B3*C2*D1*E4
					+ B3*C2*D4*E1 + B3*C4*D1*E2 - B3*C4*D2*E1 - B4*C1*D2*E3 + B4*C1*D3*E2
					+ B4*C2*D1*E3 - B4*C2*D3*E1 - B4*C3*D1*E2 + B4*C3*D2*E1)/
					(A1*B2*C3*D4 - A1*B2*C4*D3 - A1*B3*C2*D4 + A1*B3*C4*D2 + A1*B4*C2*D3 -
					A1*B4*C3*D2 - A2*B1*C3*D4 + A2*B1*C4*D3 + A2*B3*C1*D4 - A2*B3*C4*D1 -
					A2*B4*C1*D3 + A2*B4*C3*D1 + A3*B1*C2*D4 - A3*B1*C4*D2 - A3*B2*C1*D4 +
					A3*B2*C4*D1 + A3*B4*C1*D2 - A3*B4*C2*D1 - A4*B1*C2*D3 + A4*B1*C3*D2 +
					A4*B2*C1*D3 - A4*B2*C3*D1 - A4*B3*C1*D2 + A4*B3*C2*D1) ;

				phins_cj =  -(A1*C2*D3*E4 - A1*C2*D4*E3 - A1*C3*D2*E4 + A1*C3*D4*E2 + A1*C4*D2*E3
					- A1*C4*D3*E2 - A2*C1*D3*E4 + A2*C1*D4*E3 + A2*C3*D1*E4 - A2*C3*D4*E1
					- A2*C4*D1*E3 + A2*C4*D3*E1 + A3*C1*D2*E4 - A3*C1*D4*E2 - A3*C2*D1*E4
					+ A3*C2*D4*E1 + A3*C4*D1*E2 - A3*C4*D2*E1 - A4*C1*D2*E3 + A4*C1*D3*E2
					+ A4*C2*D1*E3 - A4*C2*D3*E1 - A4*C3*D1*E2 + A4*C3*D2*E1)/
					(A1*B2*C3*D4 - A1*B2*C4*D3 - A1*B3*C2*D4 + A1*B3*C4*D2 + A1*B4*C2*D3 -
					A1*B4*C3*D2 - A2*B1*C3*D4 + A2*B1*C4*D3 + A2*B3*C1*D4 - A2*B3*C4*D1 -
					A2*B4*C1*D3 + A2*B4*C3*D1 + A3*B1*C2*D4 - A3*B1*C4*D2 - A3*B2*C1*D4 +
					A3*B2*C4*D1 + A3*B4*C1*D2 - A3*B4*C2*D1 - A4*B1*C2*D3 + A4*B1*C3*D2 +
					A4*B2*C1*D3 - A4*B2*C3*D1 - A4*B3*C1*D2 + A4*B3*C2*D1) ;

				phipr = (A1*B2*D3*E4 - A1*B2*D4*E3 - A1*B3*D2*E4 + A1*B3*D4*E2 + A1*B4*D2*E3
					- A1*B4*D3*E2 - A2*B1*D3*E4 + A2*B1*D4*E3 + A2*B3*D1*E4 - A2*B3*D4*E1
					- A2*B4*D1*E3 + A2*B4*D3*E1 + A3*B1*D2*E4 - A3*B1*D4*E2 - A3*B2*D1*E4
					+ A3*B2*D4*E1 + A3*B4*D1*E2 - A3*B4*D2*E1 - A4*B1*D2*E3 + A4*B1*D3*E2
					+ A4*B2*D1*E3 - A4*B2*D3*E1 - A4*B3*D1*E2 + A4*B3*D2*E1)/
					(A1*B2*C3*D4 - A1*B2*C4*D3 - A1*B3*C2*D4 + A1*B3*C4*D2 + A1*B4*C2*D3 -
					A1*B4*C3*D2 - A2*B1*C3*D4 + A2*B1*C4*D3 + A2*B3*C1*D4 - A2*B3*C4*D1 -
					A2*B4*C1*D3 + A2*B4*C3*D1 + A3*B1*C2*D4 - A3*B1*C4*D2 - A3*B2*C1*D4 +
					A3*B2*C4*D1 + A3*B4*C1*D2 - A3*B4*C2*D1 - A4*B1*C2*D3 + A4*B1*C3*D2 +
					A4*B2*C1*D3 - A4*B2*C3*D1 - A4*B3*C1*D2 + A4*B3*C2*D1) ;

				phinr_cj = -(A1*B2*C3*E4 - A1*B2*C4*E3 - A1*B3*C2*E4 + A1*B3*C4*E2 + A1*B4*C2*E3
					- A1*B4*C3*E2 - A2*B1*C3*E4 + A2*B1*C4*E3 + A2*B3*C1*E4 - A2*B3*C4*E1
					- A2*B4*C1*E3 + A2*B4*C3*E1 + A3*B1*C2*E4 - A3*B1*C4*E2 - A3*B2*C1*E4
					+ A3*B2*C4*E1 + A3*B4*C1*E2 - A3*B4*C2*E1 - A4*B1*C2*E3 + A4*B1*C3*E2
					+ A4*B2*C1*E3 - A4*B2*C3*E1 - A4*B3*C1*E2 + A4*B3*C2*E1)/
					(A1*B2*C3*D4 - A1*B2*C4*D3 - A1*B3*C2*D4 + A1*B3*C4*D2 + A1*B4*C2*D3 -
					A1*B4*C3*D2 - A2*B1*C3*D4 + A2*B1*C4*D3 + A2*B3*C1*D4 - A2*B3*C4*D1 -
					A2*B4*C1*D3 + A2*B4*C3*D1 + A3*B1*C2*D4 - A3*B1*C4*D2 - A3*B2*C1*D4 +
					A3*B2*C4*D1 + A3*B4*C1*D2 - A3*B4*C2*D1 - A4*B1*C2*D3 + A4*B1*C3*D2 +
					A4*B2*C1*D3 - A4*B2*C3*D1 - A4*B3*C1*D2 + A4*B3*C2*D1) ;

				Ips = (phips - phipr * lm / Lr) / sigma1;  // pu
				Ipr = (phipr - phips * lm / Ls) / sigma2;  // pu
				Ins_cj = (phins_cj - phinr_cj * lm / Lr) / sigma1; // pu
				Inr_cj = (phinr_cj - phins_cj * lm / Ls) / sigma2; // pu
				Telec = (~phips * Ips + ~phins_cj * Ins_cj).Im() ;  // pu

				// iteratively compute speed increment to make sure Telec matches Tmech during steady state mode
				// if it does not match, then update current and Telec using new wr_pu
				omgr0_delta = ( Telec - Tmech_eff ) / ((double)iteration_count);

				//update the rotor speed to make sure electrical torque traces mechanical torque
				if (wr_pu + omgr0_delta > 0) {
					wr_pu = wr_pu + omgr0_delta;
					wr = wr_pu * wbase;
				}
				else {
					wr_pu = 0;
					wr = 0.0;
				}

			}  // End while

        } // End if TPIM is assumed running
        else // must be the TPIM stalled or otherwise not running
        {
        	wr_pu = 0.0;
			wr = 0.0;

			// pre-calculate complex coefficients of the 4 linear equations associated with flux state variables
			A1 = -(complex(0.0,1.0) * ws_pu + rs / sigma1) ;
			B1 =  0.0 ;
			C1 =  rs / sigma1 * lm / Lr ;
			D1 =  0.0 ;
			E1 = Vap ;

			A2 = 0.0;
			B2 = -(complex(0.0,-1.0) * ws_pu + rs / sigma1) ;
			C2 = 0.0 ;
			D2 = rs / sigma1 * lm / Lr ;
			E2 = ~Van ;

			A3 = rr_pu / sigma2 * lm / Ls ;
			B3 =  0.0 ;
			C3 =  -(complex(0.0,1.0) * (ws_pu - wr_pu) + rr_pu / sigma2) ;
			D3 =  0.0 ;
			E3 =  0.0 ;

			A4 = 0.0 ;
			B4 =  rr_pu / sigma2 * lm / Ls ;
			C4 = 0.0 ;
			D4 = -(complex(0.0,1.0) * (-ws_pu - wr_pu) + rr_pu / sigma2) ;
			E4 =  0.0 ;

			// solve the 4 linear equations to obtain 4 flux state variables
			phips = (B1*C2*D3*E4 - B1*C2*D4*E3 - B1*C3*D2*E4 + B1*C3*D4*E2 + B1*C4*D2*E3
				- B1*C4*D3*E2 - B2*C1*D3*E4 + B2*C1*D4*E3 + B2*C3*D1*E4 - B2*C3*D4*E1
				- B2*C4*D1*E3 + B2*C4*D3*E1 + B3*C1*D2*E4 - B3*C1*D4*E2 - B3*C2*D1*E4
				+ B3*C2*D4*E1 + B3*C4*D1*E2 - B3*C4*D2*E1 - B4*C1*D2*E3 + B4*C1*D3*E2
				+ B4*C2*D1*E3 - B4*C2*D3*E1 - B4*C3*D1*E2 + B4*C3*D2*E1)/
				(A1*B2*C3*D4 - A1*B2*C4*D3 - A1*B3*C2*D4 + A1*B3*C4*D2 + A1*B4*C2*D3 -
				A1*B4*C3*D2 - A2*B1*C3*D4 + A2*B1*C4*D3 + A2*B3*C1*D4 - A2*B3*C4*D1 -
				A2*B4*C1*D3 + A2*B4*C3*D1 + A3*B1*C2*D4 - A3*B1*C4*D2 - A3*B2*C1*D4 +
				A3*B2*C4*D1 + A3*B4*C1*D2 - A3*B4*C2*D1 - A4*B1*C2*D3 + A4*B1*C3*D2 +
				A4*B2*C1*D3 - A4*B2*C3*D1 - A4*B3*C1*D2 + A4*B3*C2*D1) ;

			phins_cj =  -(A1*C2*D3*E4 - A1*C2*D4*E3 - A1*C3*D2*E4 + A1*C3*D4*E2 + A1*C4*D2*E3
				- A1*C4*D3*E2 - A2*C1*D3*E4 + A2*C1*D4*E3 + A2*C3*D1*E4 - A2*C3*D4*E1
				- A2*C4*D1*E3 + A2*C4*D3*E1 + A3*C1*D2*E4 - A3*C1*D4*E2 - A3*C2*D1*E4
				+ A3*C2*D4*E1 + A3*C4*D1*E2 - A3*C4*D2*E1 - A4*C1*D2*E3 + A4*C1*D3*E2
				+ A4*C2*D1*E3 - A4*C2*D3*E1 - A4*C3*D1*E2 + A4*C3*D2*E1)/
				(A1*B2*C3*D4 - A1*B2*C4*D3 - A1*B3*C2*D4 + A1*B3*C4*D2 + A1*B4*C2*D3 -
				A1*B4*C3*D2 - A2*B1*C3*D4 + A2*B1*C4*D3 + A2*B3*C1*D4 - A2*B3*C4*D1 -
				A2*B4*C1*D3 + A2*B4*C3*D1 + A3*B1*C2*D4 - A3*B1*C4*D2 - A3*B2*C1*D4 +
				A3*B2*C4*D1 + A3*B4*C1*D2 - A3*B4*C2*D1 - A4*B1*C2*D3 + A4*B1*C3*D2 +
				A4*B2*C1*D3 - A4*B2*C3*D1 - A4*B3*C1*D2 + A4*B3*C2*D1) ;

			phipr = (A1*B2*D3*E4 - A1*B2*D4*E3 - A1*B3*D2*E4 + A1*B3*D4*E2 + A1*B4*D2*E3
				- A1*B4*D3*E2 - A2*B1*D3*E4 + A2*B1*D4*E3 + A2*B3*D1*E4 - A2*B3*D4*E1
				- A2*B4*D1*E3 + A2*B4*D3*E1 + A3*B1*D2*E4 - A3*B1*D4*E2 - A3*B2*D1*E4
				+ A3*B2*D4*E1 + A3*B4*D1*E2 - A3*B4*D2*E1 - A4*B1*D2*E3 + A4*B1*D3*E2
				+ A4*B2*D1*E3 - A4*B2*D3*E1 - A4*B3*D1*E2 + A4*B3*D2*E1)/
				(A1*B2*C3*D4 - A1*B2*C4*D3 - A1*B3*C2*D4 + A1*B3*C4*D2 + A1*B4*C2*D3 -
				A1*B4*C3*D2 - A2*B1*C3*D4 + A2*B1*C4*D3 + A2*B3*C1*D4 - A2*B3*C4*D1 -
				A2*B4*C1*D3 + A2*B4*C3*D1 + A3*B1*C2*D4 - A3*B1*C4*D2 - A3*B2*C1*D4 +
				A3*B2*C4*D1 + A3*B4*C1*D2 - A3*B4*C2*D1 - A4*B1*C2*D3 + A4*B1*C3*D2 +
				A4*B2*C1*D3 - A4*B2*C3*D1 - A4*B3*C1*D2 + A4*B3*C2*D1) ;

			phinr_cj = -(A1*B2*C3*E4 - A1*B2*C4*E3 - A1*B3*C2*E4 + A1*B3*C4*E2 + A1*B4*C2*E3
				- A1*B4*C3*E2 - A2*B1*C3*E4 + A2*B1*C4*E3 + A2*B3*C1*E4 - A2*B3*C4*E1
				- A2*B4*C1*E3 + A2*B4*C3*E1 + A3*B1*C2*E4 - A3*B1*C4*E2 - A3*B2*C1*E4
				+ A3*B2*C4*E1 + A3*B4*C1*E2 - A3*B4*C2*E1 - A4*B1*C2*E3 + A4*B1*C3*E2
				+ A4*B2*C1*E3 - A4*B2*C3*E1 - A4*B3*C1*E2 + A4*B3*C2*E1)/
				(A1*B2*C3*D4 - A1*B2*C4*D3 - A1*B3*C2*D4 + A1*B3*C4*D2 + A1*B4*C2*D3 -
				A1*B4*C3*D2 - A2*B1*C3*D4 + A2*B1*C4*D3 + A2*B3*C1*D4 - A2*B3*C4*D1 -
				A2*B4*C1*D3 + A2*B4*C3*D1 + A3*B1*C2*D4 - A3*B1*C4*D2 - A3*B2*C1*D4 +
				A3*B2*C4*D1 + A3*B4*C1*D2 - A3*B4*C2*D1 - A4*B1*C2*D3 + A4*B1*C3*D2 +
				A4*B2*C1*D3 - A4*B2*C3*D1 - A4*B3*C1*D2 + A4*B3*C2*D1) ;

			Ips = (phips - phipr * lm / Lr) / sigma1;  // pu
			Ipr = (phipr - phips * lm / Ls) / sigma2;  // pu
			Ins_cj = (phins_cj - phinr_cj * lm / Lr) / sigma1; // pu
			Inr_cj = (phinr_cj - phins_cj * lm / Ls) / sigma2; // pu
			Telec = (~phips * Ips + ~phins_cj * Ins_cj).Im() ;  // pu
        }

		// system current and power equations
        Ias = Ips + ~Ins_cj ;// pu
        Ibs = alpha * alpha * Ips + alpha * ~Ins_cj ; // pu
        Ics = alpha * Ips + alpha * alpha * ~Ins_cj ; // pu

		motor_elec_power = (Vap * ~Ips + Van * Ins_cj) * Pbase; // VA

}

// Function to calculate the solution to the steady state SPIM model
void motor::SPIMDynamic(double curr_delta_time, double dTime) {
	double psi = -1;
	double Xc = -1;
    
    //Kick in extra capacitor if we droop in speed
	if (wr < cap_run_speed) {
       Xc = Xc2;
	}
	else {
       Xc = Xc1; 
	}

    // Flux equation
	psi_b = (Ib*Xm) / ((complex(0.0,1.0)*(ws+wr)*To_prime)+psi_sat);
	psi_f = psi_f + ( If*(Xm/To_prime) - (complex(0.0,1.0)*(ws-wr) + psi_sat/To_prime)*psi_f )*dTime;   

    //Calculate saturated flux
	psi = sqrt(psi_f.Re()*psi_f.Re() + psi_f.Im()*psi_f.Im() + psi_b.Re()*psi_b.Re() + psi_b.Im()*psi_b.Im());
	if(psi<=bsat) {
        psi_sat = 1;
	}
	else {
        psi_sat = 1 + Asat*((psi-bsat)*(psi-bsat));
	}   

	// Calculate d and q axis fluxes
	psi_dr = psi_f + psi_b;
	psi_qr = complex(0.0,1.0)*psi_f + complex(0,-1)*psi_b;

	// d and q-axis current equations
	Ids = (-(complex(0.0,1.0)*ws_pu*(Xm/Xr)*psi_dr) + Vs.Mag()) / ((complex(0.0,1.0)*ws_pu*Xd_prime)+Rds);  
	Iqs = (-(complex(0.0,1.0)*ws_pu*(n*Xm/Xr)*psi_qr) + Vs.Mag()) / ((complex(0.0,1.0)*ws_pu*Xq_prime)+(complex(0.0,1.0)/ws_pu*Xc)+Rqs); 

	// f and b current equations
	If = (Ids-(complex(0.0,1.0)*n*Iqs))*0.5;
	Ib = (Ids+(complex(0.0,1.0)*n*Iqs))*0.5;

	// system current and power equations
	Is = (Ids + Iqs)*complex_exp(Vs.Arg());
	motor_elec_power = Vs*~Is;

    //electrical torque 
	Telec = (Xm/Xr)*2*(If.Im()*psi_f.Re() - If.Re()*psi_f.Im() - Ib.Im()*psi_b.Re() + Ib.Re()*psi_b.Im()); 

	// speed equation 
	wr = wr + (((Telec-Tmech)*wbase)/(2*H))*dTime;

    // speeds below 0 should be avioded
	if (wr < 0) {
		wr = 0;
	}

	//Get the per-unit version
	wr_pu = wr / wbase;
}

//Dynamic updates for TPIM
void motor::TPIMDynamic(double curr_delta_time, double dTime) {
	complex alpha = complex(0.0,0.0);
	complex Vap;
	complex Van;

	// variables related to predictor step
	complex A1p, C1p;
	complex B2p, D2p;
	complex A3p, C3p;
	complex B4p, D4p;
	complex dphips_prev_dt ;
	complex dphins_cj_prev_dt ;
	complex dphipr_prev_dt ;
	complex dphinr_cj_prev_dt ;
	complex domgr0_prev_dt ;

	// variables related to corrector step
	complex A1c, C1c;
	complex B2c, D2c;
	complex A3c, C3c;
	complex B4c, D4c;
	complex dphips_dt ;
	complex dphins_cj_dt ;
	complex dphipr_dt ;
	complex dphinr_cj_dt ;
	complex domgr0_dt ;

	alpha = complex_exp(2.0/3.0 * PI);

    Vap = (Vas + alpha * Vbs + alpha * alpha * Vcs) / 3.0;
    Van = (Vas + alpha * alpha * Vbs + alpha * Vcs) / 3.0;

    TPIMupdateVars();

	if (wr_pu >= 1.0)
	{
		Tmech_eff = Tmech;
	}

    //*** Predictor Step ***//
    // predictor step 1 - calculate coefficients
    A1p = -(complex(0.0,1.0) * ws_pu + rs / sigma1) ;
    C1p =  rs / sigma1 * lm / Lr ;

    B2p = -(complex(0.0,-1.0) * ws_pu + rs / sigma1) ;
    D2p = rs / sigma1 *lm / Lr ;

    A3p = rr_pu / sigma2 * lm / Ls ;
    C3p =  -(complex(0.0,1.0) * (ws_pu - wr_pu_prev) + rr_pu / sigma2) ;

    B4p =  rr_pu / sigma2 * lm / Ls ;
    D4p = -(complex(0.0,1.0) * (-ws_pu - wr_pu_prev) + rr_pu / sigma2) ;

    // predictor step 2 - calculate derivatives
    dphips_prev_dt =  ( Vap + A1p * phips_prev + C1p * phipr_prev ) * wbase;  // pu/s
    dphins_cj_prev_dt = ( ~Van + B2p * phins_cj_prev + D2p * phinr_cj_prev ) * wbase; // pu/s
    dphipr_prev_dt  =  ( C3p * phipr_prev + A3p * phips_prev ) * wbase; // pu/s
    dphinr_cj_prev_dt = ( D4p * phinr_cj_prev  + B4p * phins_cj_prev ) * wbase; // pu/s
    domgr0_prev_dt =  ( (~phips_prev * Ips_prev + ~phins_cj_prev * Ins_cj_prev).Im() - Tmech_eff - Kfric * wr_pu_prev ) / (2.0 * H); // pu/s


    // predictor step 3 - integrate for predicted state variable
    phips = phips_prev +  dphips_prev_dt * dTime;
    phins_cj = phins_cj_prev + dphins_cj_prev_dt * dTime;
    phipr = phipr_prev + dphipr_prev_dt * dTime ;
    phinr_cj = phinr_cj_prev + dphinr_cj_prev_dt * dTime ;
    wr_pu = wr_pu_prev + domgr0_prev_dt.Re() * dTime ;
	wr = wr_pu * wbase;

    // predictor step 4 - update outputs using predicted state variables
    Ips = (phips - phipr * lm / Lr) / sigma1;  // pu
    Ipr = (phipr - phips * lm / Ls) / sigma2;  // pu
    Ins_cj = (phins_cj - phinr_cj * lm / Lr) / sigma1 ; // pu
    Inr_cj = (phinr_cj - phins_cj * lm / Ls) / sigma2; // pu


    //*** Corrector Step ***//
    // assuming no boundary variable (e.g. voltage) changes during each time step,
    // so predictor and corrector steps are placed in the same class function

    // corrector step 1 - calculate coefficients using predicted state variables
    A1c = -(complex(0.0,1.0) * ws_pu + rs / sigma1) ;
    C1c =  rs / sigma1 * lm / Lr ;

    B2c = -(complex(0.0,-1.0) * ws_pu + rs / sigma1) ;
    D2c = rs / sigma1 *lm / Lr ;

    A3c = rr_pu / sigma2 * lm / Ls ;
    C3c =  -(complex(0.0,1.0) * (ws_pu - wr_pu) + rr_pu / sigma2) ;  // This coeff. is different from predictor

    B4c =  rr_pu / sigma2 * lm / Ls ;
    D4c = -(complex(0.0,1.0) * (-ws_pu - wr_pu) + rr_pu / sigma2) ; // This coeff. is different from predictor

    // corrector step 2 - calculate derivatives
    dphips_dt =  ( Vap + A1c * phips + C1c * phipr ) * wbase;
    dphins_cj_dt = ( ~Van + B2c * phins_cj + D2c * phinr_cj ) * wbase ;
    dphipr_dt  =  ( C3c * phipr + A3c * phips ) * wbase;
    dphinr_cj_dt = ( D4c * phinr_cj  + B4c * phins_cj ) * wbase;
    domgr0_dt =  1.0/(2.0 * H) * ( (~phips * Ips + ~phins_cj * Ins_cj).Im() - Tmech_eff - Kfric * wr_pu );

    // corrector step 3 - integrate
    phips = phips_prev +  (dphips_prev_dt + dphips_dt) * dTime/2.0;
    phins_cj = phins_cj_prev + (dphins_cj_prev_dt + dphins_cj_dt) * dTime/2.0;
    phipr = phipr_prev + (dphipr_prev_dt + dphipr_dt) * dTime/2.0 ;
    phinr_cj = phinr_cj_prev + (dphinr_cj_prev_dt + dphinr_cj_dt) * dTime/2.0 ;
    wr_pu = wr_pu_prev + (domgr0_prev_dt + domgr0_dt).Re() * dTime/2.0 ;
	wr = wr_pu * wbase;

	if (wr_pu < 0.0) { // speeds below 0 should be avoided
		wr_pu = 0.0;
		wr = 0.0;
	}

    // corrector step 4 - update outputs
    Ips = (phips - phipr * lm / Lr) / sigma1;  // pu
    Ipr = (phipr - phips * lm / Ls) / sigma2;  // pu
    Ins_cj = (phins_cj - phinr_cj * lm / Lr) / sigma1; // pu
    Inr_cj = (phinr_cj - phins_cj * lm / Ls) / sigma2; // pu
    Telec = (~phips * Ips + ~phins_cj * Ins_cj).Im() ;  // pu

	// update system current and power equations
    Ias = Ips + ~Ins_cj ;// pu
    Ibs = alpha * alpha * Ips + alpha * ~Ins_cj ; // pu
    Ics = alpha * Ips + alpha * alpha * ~Ins_cj ; // pu

	motor_elec_power = (Vap * ~Ips + Van * Ins_cj) * Pbase; // VA

}

//Function to perform exp(j*val) (basically a complex rotation)
complex motor::complex_exp(double angle)
{
	complex output_val;

	//exp(jx) = cos(x)+j*sin(x)
	output_val = complex(cos(angle),sin(angle));

	return output_val;
}

// Function to do the inverse of a 4x4 matrix
int motor::invertMatrix(complex TF[16], complex ITF[16])
{
    complex inv[16], det;
    int i;

    inv[0] = TF[5]  * TF[10] * TF[15] - TF[5]  * TF[11] * TF[14] - TF[9]  * TF[6]  * TF[15] + TF[9]  * TF[7]  * TF[14] +TF[13] * TF[6]  * TF[11] - TF[13] * TF[7]  * TF[10];
    inv[4] = -TF[4]  * TF[10] * TF[15] + TF[4]  * TF[11] * TF[14] + TF[8]  * TF[6]  * TF[15] - TF[8]  * TF[7]  * TF[14] - TF[12] * TF[6]  * TF[11] + TF[12] * TF[7]  * TF[10];
    inv[8] = TF[4]  * TF[9] * TF[15] - TF[4]  * TF[11] * TF[13] - TF[8]  * TF[5] * TF[15] + TF[8]  * TF[7] * TF[13] + TF[12] * TF[5] * TF[11] - TF[12] * TF[7] * TF[9];
    inv[12] = -TF[4]  * TF[9] * TF[14] + TF[4]  * TF[10] * TF[13] +TF[8]  * TF[5] * TF[14] - TF[8]  * TF[6] * TF[13] - TF[12] * TF[5] * TF[10] + TF[12] * TF[6] * TF[9];
    inv[1] = -TF[1]  * TF[10] * TF[15] + TF[1]  * TF[11] * TF[14] + TF[9]  * TF[2] * TF[15] - TF[9]  * TF[3] * TF[14] - TF[13] * TF[2] * TF[11] + TF[13] * TF[3] * TF[10];
    inv[5] = TF[0]  * TF[10] * TF[15] - TF[0]  * TF[11] * TF[14] - TF[8]  * TF[2] * TF[15] + TF[8]  * TF[3] * TF[14] + TF[12] * TF[2] * TF[11] - TF[12] * TF[3] * TF[10];
    inv[9] = -TF[0]  * TF[9] * TF[15] + TF[0]  * TF[11] * TF[13] + TF[8]  * TF[1] * TF[15] - TF[8]  * TF[3] * TF[13] - TF[12] * TF[1] * TF[11] + TF[12] * TF[3] * TF[9];
    inv[13] = TF[0]  * TF[9] * TF[14] - TF[0]  * TF[10] * TF[13] - TF[8]  * TF[1] * TF[14] + TF[8]  * TF[2] * TF[13] + TF[12] * TF[1] * TF[10] - TF[12] * TF[2] * TF[9];
    inv[2] = TF[1]  * TF[6] * TF[15] - TF[1]  * TF[7] * TF[14] - TF[5]  * TF[2] * TF[15] + TF[5]  * TF[3] * TF[14] + TF[13] * TF[2] * TF[7] - TF[13] * TF[3] * TF[6];
    inv[6] = -TF[0]  * TF[6] * TF[15] + TF[0]  * TF[7] * TF[14] + TF[4]  * TF[2] * TF[15] - TF[4]  * TF[3] * TF[14] - TF[12] * TF[2] * TF[7] + TF[12] * TF[3] * TF[6];
    inv[10] = TF[0]  * TF[5] * TF[15] - TF[0]  * TF[7] * TF[13] - TF[4]  * TF[1] * TF[15] + TF[4]  * TF[3] * TF[13] + TF[12] * TF[1] * TF[7] - TF[12] * TF[3] * TF[5];
    inv[14] = -TF[0]  * TF[5] * TF[14] + TF[0]  * TF[6] * TF[13] + TF[4]  * TF[1] * TF[14] - TF[4]  * TF[2] * TF[13] - TF[12] * TF[1] * TF[6] + TF[12] * TF[2] * TF[5];
    inv[3] = -TF[1] * TF[6] * TF[11] + TF[1] * TF[7] * TF[10] + TF[5] * TF[2] * TF[11] - TF[5] * TF[3] * TF[10] - TF[9] * TF[2] * TF[7] + TF[9] * TF[3] * TF[6];
    inv[7] = TF[0] * TF[6] * TF[11] - TF[0] * TF[7] * TF[10] - TF[4] * TF[2] * TF[11] + TF[4] * TF[3] * TF[10] + TF[8] * TF[2] * TF[7] - TF[8] * TF[3] * TF[6];
    inv[11] = -TF[0] * TF[5] * TF[11] + TF[0] * TF[7] * TF[9] + TF[4] * TF[1] * TF[11] - TF[4] * TF[3] * TF[9] - TF[8] * TF[1] * TF[7] + TF[8] * TF[3] * TF[5];
    inv[15] = TF[0] * TF[5] * TF[10] - TF[0] * TF[6] * TF[9] - TF[4] * TF[1] * TF[10] + TF[4] * TF[2] * TF[9] + TF[8] * TF[1] * TF[6] - TF[8] * TF[2] * TF[5];

    det = TF[0] * inv[0] + TF[1] * inv[4] + TF[2] * inv[8] + TF[3] * inv[12];

    if (det == 0)
        return 0;

    det = complex(1,0) / det;

    for (i = 0; i < 16; i++)
        ITF[i] = inv[i] * det;

    return 1;
}

//////////////////////////////////////////////////////////////////////////
// IMPLEMENTATION OF CORE LINKAGE: motor
//////////////////////////////////////////////////////////////////////////

/**
* REQUIRED: allocate and initialize an object.
*
* @param obj a pointer to a pointer of the last object in the list
* @param parent a pointer to the parent of this object
* @return 1 for a successfully created object, 0 for error
*/
EXPORT int create_motor(OBJECT **obj, OBJECT *parent)
{
	try
	{
		*obj = gl_create_object(motor::oclass);
		if (*obj!=NULL)
		{
			motor *my = OBJECTDATA(*obj,motor);
			gl_set_parent(*obj,parent);
			return my->create();
		}
		else
			return 0;
	}
	CREATE_CATCHALL(motor);
}

/**
* Object initialization is called once after all object have been created
*
* @param obj a pointer to this object
* @return 1 on success, 0 on error
*/
EXPORT int init_motor(OBJECT *obj)
{
	try {
		motor *my = OBJECTDATA(obj,motor);
		return my->init(obj->parent);
	}
	INIT_CATCHALL(motor);
}

/**
* Sync is called when the clock needs to advance on the bottom-up pass (PC_BOTTOMUP)
*
* @param obj the object we are sync'ing
* @param t0 this objects current timestamp
* @param pass the current pass for this sync call
* @return t1, where t1>t0 on success, t1=t0 for retry, t1<t0 on failure
*/
EXPORT TIMESTAMP sync_motor(OBJECT *obj, TIMESTAMP t0, PASSCONFIG pass)
{
	TIMESTAMP t1 = TS_INVALID;
	motor *my = OBJECTDATA(obj,motor);
	try
	{
		switch (pass) {
		case PC_PRETOPDOWN:
			t1 = my->presync(obj->clock,t0);
			break;
		case PC_BOTTOMUP:
			t1 = my->sync(obj->clock,t0);
			break;
		case PC_POSTTOPDOWN:
			t1 = my->postsync(obj->clock,t0);
			break;
		default:
			GL_THROW("invalid pass request (%d)", pass);
			break;
		}
		if (pass == clockpass)
			obj->clock = t1;
	}
	SYNC_CATCHALL(motor);
	return t1;
}

/**
* Allows the core to discover whether obj is a subtype of this class.
*
* @param obj a pointer to this object
* @param classname the name of the object the core is testing
*
* @return 0 if obj is a subtype of this class
*/
EXPORT int isa_motor(OBJECT *obj, char *classname)
{
	if(obj != 0 && classname != 0){
		return OBJECTDATA(obj,motor)->isa(classname);
	} else {
		return 0;
	}
}

/** 
* DELTA MODE
*/
EXPORT SIMULATIONMODE interupdate_motor(OBJECT *obj, unsigned int64 delta_time, unsigned long dt, unsigned int iteration_count_val, bool interupdate_pos)
{
	motor *my = OBJECTDATA(obj,motor);
	SIMULATIONMODE status = SM_ERROR;
	try
	{
		status = my->inter_deltaupdate(delta_time,dt,iteration_count_val,interupdate_pos);
		return status;
	}
	catch (char *msg)
	{
		gl_error("interupdate_motor(obj=%d;%s): %s", obj->id, obj->name?obj->name:"unnamed", msg);
		return status;
	}
}

/**@}*/<|MERGE_RESOLUTION|>--- conflicted
+++ resolved
@@ -5,6 +5,8 @@
 #include <stdio.h>
 #include <errno.h>
 #include <math.h>
+
+#include <iostream>
 
 #include "motor.h"
 
@@ -56,16 +58,16 @@
 			PT_double, "To_prime[s]", PADDR(To_prime),PT_DESCRIPTION,"rotor time constant",
 			PT_double, "capacitor_speed[%]", PADDR(cap_run_speed_percentage),PT_DESCRIPTION,"percentage speed of nominal when starting capacitor kicks in",
 			PT_double, "trip_time[s]", PADDR(trip_time),PT_DESCRIPTION,"time motor can stay stalled before tripping off ",
+            PT_enumeration,"uv_relay_install",PADDR(uv_relay_install),PT_DESCRIPTION,"is under-voltage relay protection installed on this motor",
+				PT_KEYWORD,"INSTALLED",(enumeration)uv_relay_INSTALLED,
+				PT_KEYWORD,"UNINSTALLED",(enumeration)uv_relay_UNINSTALLED,
             PT_double, "uv_relay_trip_time[s]", PADDR(uv_relay_trip_time),PT_DESCRIPTION,"time low-voltage condition must exist for under-voltage protection to trip ",
-            PT_double, "uv_relay_probability", PADDR(uv_relay_probability),PT_DESCRIPTION,"factor defining how common under-voltage protection relays are in the population of motors",
-            PT_double, "uv_relay_trip_V[V]", PADDR(uv_relay_trip_V),PT_DESCRIPTION,"pu minimum voltage before under-voltage relay trips",
+            PT_double, "uv_relay_trip_V[pu]", PADDR(uv_relay_trip_V),PT_DESCRIPTION,"pu minimum voltage before under-voltage relay trips",
             PT_enumeration,"contactor_state",PADDR(contactor_state),PT_DESCRIPTION,"the current status of the motor",
 				PT_KEYWORD,"OPEN",(enumeration)contactorOPEN,
 				PT_KEYWORD,"CLOSED",(enumeration)contactorCLOSED,
-            PT_double, "contactor_open_Vmax[pu]", PADDR(contactor_open_Vmax),PT_DESCRIPTION,"pu voltage at which first motor contactor opens",
-            PT_double, "contactor_open_Vmin[pu]", PADDR(contactor_open_Vmin),PT_DESCRIPTION,"pu voltage at which all motor contactors are open",
-            PT_double, "contactor_close_Vmin[pu]", PADDR(contactor_close_Vmin),PT_DESCRIPTION,"pu voltage at which first motor contactor recloses",
-            PT_double, "contactor_close_Vmax[pu]", PADDR(contactor_close_Vmax),PT_DESCRIPTION,"pu voltage at which all motor contactors have reclosed",
+            PT_double, "contactor_open_Vmin[pu]", PADDR(contactor_open_Vmin),PT_DESCRIPTION,"pu voltage at which motor contactor opens",
+            PT_double, "contactor_close_Vmax[pu]", PADDR(contactor_close_Vmax),PT_DESCRIPTION,"pu voltage at which motor contactor recloses",
 			PT_double, "reconnect_time[s]", PADDR(reconnect_time),PT_DESCRIPTION,"time before tripped motor reconnects",
 			
 			//Reconcile torque and speed, primarily
@@ -214,24 +216,14 @@
     // Randomized contactor transition values
     //  Used to determine at what voltages the contactor
     //  will open and closed and votlage drops too low.
-    // Based off WECC CMPLDW Motor D (single-phase
-    //  air-conditioner) model specifications.
-
-    // Under-voltage relay randomization
-    //  10% of under voltage relays should open if input voltage is
-    //  < 0.6 pu for at least 20ms.
-    uv_relay_rand = gl_random_uniform(RNGSTATE,0.0, 1.0);
-    uv_relay_time = 0;
+    uv_relay_install = uv_relay_UNINSTALLED; //Relay not enabled by default.
+    uv_relay_time = 0; //counter for how long we've been in under-voltage condition
     uv_relay_trip_time = 0.02; //20ms default
-    uv_relay_probability = 0.1;
-    uv_relay_trip_V = 0.6;
+    uv_relay_trip_V = 0.0;
     uv_lockout = 0;
     
-    contactor_open_Vmax = 0.5;
-    contactor_open_Vmin = 0.4;
-    contactor_close_Vmin = 0.5;
-    contactor_close_Vmax = 0.6;
-    
+    contactor_open_Vmin = 0.0;
+    contactor_close_Vmax = 0.00000;
     contactor_state = contactorCLOSED;
 
     //Mode initialization
@@ -275,15 +267,6 @@
 
 int motor::init(OBJECT *parent)
 {
-    
-    // Creating random values to determine conactor open and close state based on input parameters
-    // Contactors will open somewhere between input voltage
-    //  of contactor_open_Vmax (none open) to contactor_open_Vmin (all open)
-    contactor_open_rand = gl_random_uniform(RNGSTATE,contactor_open_Vmin, contactor_open_Vmax);
-    
-    // Contactors will close somewhere between input voltage
-    //  of contactor_close_Vmin (none close) to 0.6 (all close)
-    contactor_close_rand = gl_random_uniform(RNGSTATE,contactor_close_Vmin, contactor_close_Vmax);
 
 	OBJECT *obj = OBJECTHDR(this);
 	int result = node::init(parent);
@@ -405,19 +388,14 @@
 	wr_pu_prev = wr_pu;
     
     // Checking contactor open and close min and max voltages
-    if (contactor_open_Vmax < contactor_open_Vmin){
-        GL_THROW("motor:%s -- contactor_open_Vmax must be greater than contactor_open_Vmin",(obj->name ? obj->name : "Unnamed"));
+    if (contactor_open_Vmin > contactor_close_Vmax){
+        GL_THROW("motor:%s -- contactor_open_Vmin must be less or equal to than contactor_close_Vmax",(obj->name ? obj->name : "Unnamed"));
     }
-    if (contactor_close_Vmax < contactor_close_Vmin){
-        GL_THROW("motor:%s -- contactor_close_Vmax must be greater than contactor_close_Vmin",(obj->name ? obj->name : "Unnamed"));
-    }
+
     
     // Checking under-voltage relay input parameters
     if (uv_relay_trip_time < 0 ){
         GL_THROW("motor:%s -- uv_relay_trip_time must be greater than or equal to 0",(obj->name ? obj->name : "Unnamed"));
-    }
-    if (uv_relay_probability < 0 || uv_relay_trip_V > 1){
-        GL_THROW("motor:%s -- uv_relay_probability must be greater than or equal to 0 and less than or equal to 1",(obj->name ? obj->name : "Unnamed"));
     }
     if (uv_relay_trip_V < 0 || uv_relay_trip_V > 1){
         GL_THROW("motor:%s -- uv_relay_trip_V must be greater than or equal to 0 and less than or equal to 1",(obj->name ? obj->name : "Unnamed"));
@@ -571,49 +549,6 @@
 	// figure out if we need to enter delta mode on the next pass
 	if (motor_op_mode == modeSPIM)
 	{
-<<<<<<< HEAD
-        if (motor_override == overrideON){
-            if (((Vs.Mag() < DM_volt_trig) || (wr < DM_speed_trig)) && deltamode_inclusive)
-            {
-                // we should not enter delta mode if the motor is tripped or not close to reconnect
-                if (motor_trip == 1 && reconnect < reconnect_time-1) {
-                    return result;
-                }
-
-                // we are not tripped and the motor needs to enter delta mode to capture the dynamics
-                schedule_deltamode_start(t1);
-                return t1;
-            }
-            else
-            {
-                return result;
-            }
-        }
-        
-	}
-	else	//Must be three-phase
-	{
-		if (motor_override == overrideON){
-            //This may need to be updated for three-phase
-            if ( ((Vas.Mag() < DM_volt_trig) || (Vbs.Mag() < DM_volt_trig) ||
-                    (Vcs.Mag() < DM_volt_trig) || (wr < DM_speed_trig))
-                    && deltamode_inclusive)
-            {
-                // we should not enter delta mode if the motor is tripped or not close to reconnect
-                if (motor_trip == 1 && reconnect < reconnect_time-1) {
-                    return result;
-                }
-
-                // we are not tripped and the motor needs to enter delta mode to capture the dynamics
-                schedule_deltamode_start(t1);
-                return t1;
-            }
-            else
-            {
-                return result;
-            }
-        }
-=======
 		if (((Vs.Mag() < DM_volt_trig) || (wr < DM_speed_trig)) && deltamode_inclusive)
 		{
 			// we should not enter delta mode if the motor is tripped or not close to reconnect
@@ -621,14 +556,15 @@
 				return result;
 			}
 
-			// we are not tripped and the motor needs to enter delta mode to capture the dynamics
-			schedule_deltamode_start(t1);
-			return t1;
-		}
-		else
-		{
-			return result;
-		}
+            // we are not tripped and the motor needs to enter delta mode to capture the dynamics
+            schedule_deltamode_start(t1);
+            return t1;
+        }
+        else
+        {
+            return result;
+        }
+        
 	}
 	else	//Must be three-phase
 	{
@@ -642,15 +578,14 @@
 				return result;
 			}
 
-			// we are not tripped and the motor needs to enter delta mode to capture the dynamics
-			schedule_deltamode_start(t1);
-			return t1;
-		}
-		else
-		{
-			return result;
-		}
->>>>>>> 311b9a07
+            // we are not tripped and the motor needs to enter delta mode to capture the dynamics
+            schedule_deltamode_start(t1);
+            return t1;
+        }
+        else
+        {
+            return result;
+        }
 	}
 }
 
@@ -1136,7 +1071,7 @@
         
         // Under-voltage protection relay timer
         if (uv_lockout == 0) {
-            if (Vs.Mag() <= uv_relay_trip_V && uv_relay_rand <= uv_relay_probability) { //  This particular AC motor does have an under-voltage relay that will trip
+            if (Vs.Mag() <= uv_relay_trip_V && Vs.Mag() > 0.01 && uv_relay_install == uv_relay_INSTALLED) { //  This particular AC motor does have an under-voltage relay that will trip. Assumes voltages less than 0.01 pu indicates a disconnected state and shouldn't be considered under-voltage.
                 if (uv_relay_time <= uv_relay_trip_time) { //In under-voltage state and accumulating time
                     uv_relay_time = uv_relay_time + delta_time;
                     uv_lockout = 0;
@@ -1152,7 +1087,8 @@
         
         // Main contactor opening due to low-voltage condition (coil doesn't have enough magnetic force to hold contacts together)
         
-        if (Vs.Mag() <=  contactor_open_rand && uv_lockout == 0 && contactor_state == contactorCLOSED) { //
+        if (Vs.Mag() <=  contactor_open_Vmin && uv_lockout == 0 && contactor_state == contactorCLOSED) { //
+            std::cout << "Under voltage, contactor open: " << Vs.Mag() << "\n";
             motor_override = overrideOFF;
             contactor_state = contactorOPEN;
         }
@@ -1175,7 +1111,8 @@
 		reconnect = 0;
 	}
     // Main contactor closing (magnetic force able to hold contacts together) once voltage gets high enough
-    if (Vs.Mag() >=  contactor_close_rand && uv_lockout == 0 && contactor_state == contactorOPEN ){//
+    if (Vs.Mag() >=  contactor_close_Vmax && uv_lockout == 0 && contactor_state == contactorOPEN ){//
+        std::cout << "Voltage OK, contactor closed: " << Vs.Mag() << "\n";
         motor_override = overrideON;
         contactor_state = contactorCLOSED;
     }
@@ -1192,26 +1129,30 @@
 		}
         
         // Under-voltage protection relay timer
-//        if (uv_lockout == 0) {
-//            if ((Vas.Mag() <= uv_relay_trip_V || Vbs.Mag() <= uv_relay_trip_V || Vcs.Mag() <= uv_relay_trip_V) && uv_relay_rand <= uv_relay_probability) { //  This particular AC motor does have an under-voltage relay that will trip
-//                if (uv_relay_time <= uv_relay_trip_time) { //In under-voltage state and accumulating time
-//                    uv_relay_time = uv_relay_time + delta_time;
-//                    uv_lockout = 0;
-//                }
-//                else { //relay time has accumlated and trips the unit open, permanently
-//                    motor_override = overrideOFF;
-//                    uv_lockout = 1;
-//                }
-//            } else { //Either the voltage is high enough or this motor doesn't have under-voltage protection
-//                uv_relay_time = 0;
-//            }
-//        }
-//        
-//        // Main contactor opening due to low-voltage condition (coil doesn't have enough magnetic force to hold contacts together)
-//        if ((Vas.Mag() <=  contactor_open_rand || Vbs.Mag() <=  contactor_open_rand || Vcs.Mag() <=  contactor_open_rand) && uv_lockout == 0 && contactor_state == contactorCLOSED) { //
-//            motor_override = overrideOFF;
-//            contactor_state = contactorOPEN;
-//        }
+        if (uv_lockout == 0) {
+            if (((Vas.Mag() <= uv_relay_trip_V && Vas.Mag() > 0.001) || (Vbs.Mag() <= uv_relay_trip_V && Vbs.Mag() > 0.001) || (Vcs.Mag() <= uv_relay_trip_V) && Vcs.Mag() > 0.001) && uv_relay_install == uv_relay_INSTALLED) { //  This particular AC motor does have an under-voltage relay that will trip
+                if (uv_relay_time <= uv_relay_trip_time) { //In under-voltage state and accumulating time
+                    //std::cout << "Under voltage: " << Vas.Mag() << "\t" << Vbs.Mag() << "\t" << Vcs.Mag()<< "\n";
+                    uv_relay_time = uv_relay_time + delta_time;
+                    uv_lockout = 0;
+                }
+                else { //relay time has accumlated and trips the unit open, permanently
+                    //std::cout << "Under voltage protection relay trip.\n";
+                    motor_override = overrideOFF;
+                    uv_lockout = 1;
+                }
+            } else { //Either the voltage is high enough or this motor doesn't have under-voltage protection
+                //std::cout << "Voltage OK: " << Vas.Mag() << "\t" << Vbs.Mag() << "\t" << Vcs.Mag()<< "\n";
+                uv_relay_time = 0;
+            }
+        }
+        
+        // Main contactor opening due to low-voltage condition (coil doesn't have enough magnetic force to hold contacts together)
+        if ((Vas.Mag() <=  contactor_open_Vmin || Vbs.Mag() <=  contactor_open_Vmin || Vcs.Mag() <=  contactor_open_Vmin) && uv_lockout == 0  && contactor_state == contactorCLOSED) { //
+            std::cout << "Under voltage, contactor open: " << Vas.Mag() << "\t" << Vbs.Mag() << "\t" << Vcs.Mag()<< "\n";
+            motor_override = overrideOFF;
+            contactor_state = contactorOPEN;
+        }
 	}
 	else { // motor is off so it is "cooling" down
 		trip = trip - (delta_time / (reconnect_time/trip_time)) < 0 ? 0 : trip - (delta_time / (reconnect_time/trip_time)); // count down by the time since last cycle scaled by the difference in trip and reconnect times
@@ -1231,10 +1172,11 @@
 	}
     
     // Main contactor closing (magnetic force able to hold contacts together) once voltage gets high enough
-//    if ((Vas.Mag() >=  contactor_close_rand && Vbs.Mag() >=  contactor_close_rand && Vcs.Mag() >=  contactor_close_rand ) && uv_lockout == 0 && contactor_state == contactorOPEN ){//
-//        motor_override = overrideON;
-//        contactor_state = contactorCLOSED;
-//    }
+    if ((Vas.Mag() >=  contactor_close_Vmax && Vbs.Mag() >=  contactor_close_Vmax && Vcs.Mag() >=  contactor_close_Vmax ) && uv_lockout == 0 && contactor_state == contactorOPEN ){//
+        std::cout << "Voltage OK, contactor closed: " << Vas.Mag() << "\t" << Vbs.Mag() << "\t" << Vcs.Mag()<< "\n";
+        motor_override = overrideON;
+        contactor_state = contactorCLOSED;
+    }
 }
 
 // function to ensure that internal model states are zeros when the motor is OFF
