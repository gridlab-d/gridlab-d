--- conflicted
+++ resolved
@@ -30,21 +30,16 @@
 
 ***********************************************************************
 */
-<<<<<<< HEAD
 #include <cmath>
 #ifndef GLD_USE_EIGEN
 #include "solver_nr.h"
 #else
 #include "solver_nr_eigen.h"
 #endif
-=======
-
-#include "solver_nr.h"
 
 /* access to module global variables */
 #include "powerflow.h"
 
->>>>>>> d85e8c78
 #define MT // this enables multithreaded SuperLU
 
 #ifdef MT
@@ -1066,7 +1061,7 @@
 					GL_THROW("NR line:%d - %s has an island association, but the ends do not",branch[jindexer].obj->id,(branch[jindexer].name ? branch[jindexer].name : "Unnamed"));
 					/*  TROUBLESHOOT
 					When parsing the line list, a line connected to an isolated node is still somehow associated with a proper island.
-					This should not occur.  Please submit your GLM file and a description to the 
+					This should not occur.  Please submit your GLM file and a description to the
 					issue tracker.
 					*/
 				}
@@ -1083,7 +1078,7 @@
 					GL_THROW("NR line:%d - %s does not have a proper island association",branch[jindexer].obj->id,(branch[jindexer].name ? branch[jindexer].name : "Unnamed"));
 					/*  TROUBLESHOOT
 					When parsing the line list, a line connected to two valid nodes is still somehow unassociated.
-					This should not occur.  Please submit your GLM file and a description to the 
+					This should not occur.  Please submit your GLM file and a description to the
 					issue tracker.
 					*/
 				}
@@ -2597,7 +2592,7 @@
 						{
 							//Form denominator term of Ii, since it won't change
 							temp_complex_1 = (~bus[indexer].V[0]) + (~bus[indexer].V[1])*avalsq + (~bus[indexer].V[2])*aval;
-							
+
 							//Form up numerator portion that doesn't change (Q and admittance)
 							//Do in parts, just for readability
 							//Row 1 of admittance mult
@@ -2625,7 +2620,7 @@
 
 							//Form denominator term of Ii, since it won't change
 							temp_complex_1 = ~temp_complex_4;
-							
+
 							//Form up numerator portion that doesn't change (Q and admittance)
 							//Should just be a single entry, for "reasons/asssumptions"
 							temp_complex_0 = ~temp_complex_4*(bus[indexer].full_Y[0]*temp_complex_4);
@@ -2652,7 +2647,7 @@
 							}
 						}
 						//Default else - some other permutation, but not really supported (single-phase swing, or partial swing
-						
+
 						//numerator done, except PT portion (add in below - SWING bus is different
 					}
 					else	//Not enabled or not "full-Y-ed" - set to zero
@@ -2828,7 +2823,7 @@
 									{
 										work_vals_double_0 = 0.0;	//Assumes "converged"
 									}
-									
+
 									if (work_vals_double_0 > bus[indexer].max_volt_error)	//Failure check (defaults to voltage convergence for now)
 									{
 										powerflow_values->island_matrix_values[island_loop_index].swing_converged=false;
@@ -4914,9 +4909,9 @@
 				}
 				else
 				{
-					//Call the "removal" routine - map it 
+					//Call the "removal" routine - map it
 					temp_fxn_val = (FUNCTIONADDR)(gl_get_function(fault_check_object,"island_removal_function"));
-					
+
 					//Make sure it was found
 					if (temp_fxn_val == NULL)
 					{
@@ -4963,9 +4958,9 @@
 				}
 				else
 				{
-					//Call the "removal" routine - map it 
+					//Call the "removal" routine - map it
 					temp_fxn_val = (FUNCTIONADDR)(gl_get_function(fault_check_object,"island_removal_function"));
-					
+
 					//Make sure it was found
 					if (temp_fxn_val == NULL)
 					{
