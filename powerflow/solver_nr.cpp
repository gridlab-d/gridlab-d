/* $Id
 * Newton-Raphson solver
 */

// ***** Random Useful Code to Note ****
// This code used to be right under the recasting of sol_LU
// Matrix multiplication using superLU-included stuff
// Contents of xvecttest obviously missing
//
//// Try the multiply - X_LU*xvecttest = yvecttest
//// Random attempts - see if we can perform an "Ax+y=y" action
//double *xvecttest, *yvecttest;
//
//// Allocate them
//xvecttest = (double*)gl_malloc(m*sizeof(double));
//yvecttest = (double*)gl_malloc(m*sizeof(double));
//
//sp_dgemv("n",1.0,&A_LU,xvecttest,1,0.0,yvecttest,1);
//// Free, to be thorough
//gl_free(xvecttest);
//gl_free(yvecttest);
// ***** End Random Useful Code to Note ****

/*
***********************************************************************
Generic in-rush notes here 
--------------------------
What about P/C relationships for history terms, how handle?
Initialization after returning to service?

***********************************************************************
*/

#include "solver_nr.h"

/* access to module global variables */
#include "powerflow.h"

#define MT // this enables multithreaded SuperLU

#ifdef MT
#include <slu_mt_ddefs.h>	//superLU_MT 
#else
#include <slu_ddefs.h>	//Sequential superLU (other platforms)
#endif

namespace gld {
    template<typename Tv, typename Te>
    constexpr Tv pow(Tv value, Te exp) {
        switch (exp) {
            case 2:
                return value * value;
                break;
            case 3:
                return value * value * value;
                break;
            case 4:
                return value * value * value * value;
                break;
            default:
                return std::pow(value, exp);
                break;
        }
    }
}

//SuperLU variable structure
//These are the working variables, but structured for island implementation
typedef struct {
	int *perm_c;
	int *perm_r;
	SuperMatrix A_LU;
	SuperMatrix B_LU;
} SUPERLU_NR_vars;

//Initialize the sparse notation
void sparse_init(SPARSE* sm, int nels, int ncols)
{
	int indexval;
	
	//Allocate the column pointer GLD heap
	sm->cols = (SP_E**)gl_malloc(ncols*sizeof(SP_E*));

	//Check it
	if (sm->cols == NULL)
	{
		GL_THROW("NR: Sparse matrix allocation failed");
		/*  TROUBLESHOOT
		While attempting to allocate space for one of the sparse matrix variables, an error was encountered.
		Please try again.  If the error persists, please submit your code and a bug report via the ticketing system.
		*/
	}
	else	//Zero it, for giggles
	{
		for (indexval=0; indexval<ncols; indexval++)
		{
			sm->cols[indexval] = NULL;
		}
	}

	//Allocate the elements on the GLD heap
	sm->llheap = (SP_E*)gl_malloc(nels*sizeof(SP_E));

	//Check it
	if (sm->llheap == NULL)
	{
		GL_THROW("NR: Sparse matrix allocation failed");
		//Defined above
	}
	else	//Zero it, for giggles
	{
		for (indexval=0; indexval<nels; indexval++)
		{
			sm->llheap[indexval].next = NULL;
			sm->llheap[indexval].row_ind = -1;	//Invalid, so it gets upset if we use this (intentional)
			sm->llheap[indexval].value = 0.0;
		}
	}

	//Init others
	sm->llptr = 0;
	sm->ncols = ncols;
}

//Free up/clear the sparse allocations
void sparse_clear(SPARSE* sm)
{
	//Clear them up
	gl_free(sm->llheap);
	gl_free(sm->cols);

	//Null them, because I'm paranoid
	sm->llheap = NULL;
	sm->cols = NULL;

	//Zero the last one
	sm->ncols = 0;
}

void sparse_reset(SPARSE* sm, int ncols)
{
	int indexval;

	//Set the size
	sm->ncols = ncols;

	//Do brute force way, for paranoia
	for (indexval=0; indexval<ncols; indexval++)
	{
		sm->cols[indexval] = NULL;
	}
	
	//Set the location pointer
	sm->llptr = 0;
}

//Add in new elements to the sparse notation
inline void sparse_add(SPARSE* sm, int row, int col, double value, BUSDATA *bus_values, unsigned int bus_values_count, NR_SOLVER_STRUCT *powerflow_information, int island_number_curr)
{
	unsigned int bus_index_val, bus_start_val, bus_end_val;
	bool found_proper_bus_val;

	SP_E* insertion_point = sm->cols[col];
	SP_E* new_list_element = &(sm->llheap[sm->llptr++]);

	new_list_element->next = NULL;
	new_list_element->row_ind = row;
	new_list_element->value = value;

	//if there's a non empty list, traverse to find our rightful insertion point
	if(insertion_point != NULL)
	{
		if(insertion_point->row_ind > new_list_element->row_ind)
		{
			//insert the new list element at the first position
			new_list_element->next = insertion_point;
			sm->cols[col] = new_list_element;
		}
		else
		{
			while((insertion_point->next != NULL) && (insertion_point->next->row_ind < new_list_element->row_ind))
			{
				insertion_point = insertion_point->next;
			}

			//Duplicate check -- see how we exited
			if (insertion_point->next != NULL)	//We exited because the next element is GEQ to the new element
			{
				if (insertion_point->next->row_ind == new_list_element->row_ind)	//Same entry (by column), so bad
				{
					//Reset the flag
					found_proper_bus_val = false;

					//Loop through and see if we can find the bus
					for (bus_index_val=0; bus_index_val<bus_values_count; bus_index_val++)
					{
						//Island check
						if (bus_values[bus_index_val].island_number == island_number_curr)
						{
							//Extract the start/stop indices
							bus_start_val = 2*bus_values[bus_index_val].Matrix_Loc;
							bus_end_val = bus_start_val + 2*powerflow_information->BA_diag[bus_index_val].size - 1;

							//See if we're in this range
							if ((new_list_element->row_ind >= bus_start_val) && (new_list_element->row_ind <= bus_end_val))
							{
								//See if it is actually named -- it should be available
								if (bus_values[bus_index_val].name != NULL)
								{
									GL_THROW("NR: duplicate admittance entry found - attaches to node %s - check for parallel circuits between common nodes!",bus_values[bus_index_val].name);
									/*  TROUBLESHOOT
									While building up the admittance matrix for the Newton-Raphson solver, a duplicate entry was found.
									This is often caused by having multiple lines on the same phases in parallel between two nodes.  A reference node
									does not have a name.  Please name your nodes and and try again.  Afterwards, please reconcile this model difference and try again.
									*/
								}
								else
								{
									GL_THROW("NR: duplicate admittance entry found - no name available - check for parallel circuits between common nodes!");
									/*  TROUBLESHOOT
									While building up the admittance matrix for the Newton-Raphson solver, a duplicate entry was found.
									This is often caused by having multiple lines on the same phases in parallel between two nodes.  A reference node
									does not have a name.  Please name your nodes and and try again.  Afterwards, please reconcile this model difference and try again.
									*/
								}//End unnamed bus
							}//End found a bus
							//Default else -- keep going
						}//End part of the island
						//Default else -- next bus
					}//End of the for loop to find the bus
				}//End matches - error
			}
			else	//No next item, so see if our value matches
			{
				if (insertion_point->row_ind == new_list_element->row_ind)	//Same entry (by column), so bad
				{
					//Reset the flag
					found_proper_bus_val = false;

					//Loop through and see if we can find the bus
					for (bus_index_val=0; bus_index_val<bus_values_count; bus_index_val++)
					{
						//Island check
						if (bus_values[bus_index_val].island_number == island_number_curr)
						{
							//Extract the start/stop indices
							bus_start_val = 2*bus_values[bus_index_val].Matrix_Loc;
							bus_end_val = bus_start_val + 2*powerflow_information->BA_diag[bus_index_val].size - 1;

							//See if we're in this range
							if ((new_list_element->row_ind >= bus_start_val) && (new_list_element->row_ind <= bus_end_val))
							{
								//See if it is actually named -- it should be available
								if (bus_values[bus_index_val].name != NULL)
								{
									GL_THROW("NR: duplicate admittance entry found - attaches to node %s - check for parallel circuits between common nodes!",bus_values[bus_index_val].name);
									//Defined above
								}
								else
								{
									GL_THROW("NR: duplicate admittance entry found - no name available - check for parallel circuits between common nodes!");
									//Defined above
								}//End unnamed bus
							}//End found a bus
							//Default else -- keep going
						}//End part of the island
						//Default else -- next bus
					}//End of the for loop to find the bus
				}
			}

			//insert the new list element at the next position
			new_list_element->next = insertion_point->next;
			insertion_point->next = new_list_element;
		}
	}
	else
		sm->cols[col] = new_list_element;
}

void sparse_tonr(SPARSE* sm, NR_SOLVER_VARS *matrices_LUin)
{
	//traverse each linked list, which are in order, and copy values into new array
	unsigned int rowidx = 0;
	unsigned int colidx = 0;
	unsigned int i;
	SP_E* LL_pointer;

	matrices_LUin->cols_LU[0] = 0;
	LL_pointer = NULL;
	for(i = 0; i < sm->ncols; i++)
	{
		LL_pointer = sm->cols[i];
		if(LL_pointer != NULL)
		{
			matrices_LUin->cols_LU[colidx++] = rowidx;
		}		
		while(LL_pointer != NULL)
		{
			matrices_LUin->rows_LU[rowidx] = LL_pointer->row_ind; // row pointers of non zero values
			matrices_LUin->a_LU[rowidx] = LL_pointer->value;
			++rowidx;
			LL_pointer = LL_pointer->next;
		}		
	}
}

/** Newton-Raphson solver
	Solves a power flow problem using the Newton-Raphson method
	
	@return n=0 on failure to complete a single iteration, 
	n>0 to indicate success after n interations, or 
	n<0 to indicate failure after n iterations
 **/
int64 solver_nr(unsigned int bus_count, BUSDATA *bus, unsigned int branch_count, BRANCHDATA *branch, NR_SOLVER_STRUCT *powerflow_values, NRSOLVERMODE powerflow_type , NR_MESHFAULT_IMPEDANCE *mesh_imped_vals, bool *bad_computations)
{
	//Index for "islanding operations", when needed
	int island_index_val;

	//Temporary island looping value
	int island_loop_index;

	//File pointer for debug outputs
	FILE *FPoutVal;

	//Saturation mismatch tracking variable
	int func_result_val;

	//Temporary function variable
	FUNCTIONADDR temp_fxn_val;

	//Generic status variable
	STATUS call_return_status;

	//Phase collapser variable
	unsigned char phase_worka, phase_workb, phase_workc, phase_workd, phase_worke;

	//Temporary calculation variables
	double tempIcalcReal, tempIcalcImag;
	double tempPbus; //tempPbus store the temporary value of active power load at each bus
	double tempQbus; //tempQbus store the temporary value of reactive power load at each bus

	//Miscellaneous index variable
	unsigned int indexer, tempa, tempb, jindexer, kindexer;
	char jindex, kindex;
	char temp_index, temp_index_b;
	unsigned int temp_index_c;

	//Working matrix for admittance collapsing/determinations
	complex tempY[3][3];

	//Working matrix for mesh fault impedance storage, prior to "reconstruction"
	double temp_z_store[6][6];

	//Miscellaneous flag variables
	bool Full_Mat_A, Full_Mat_B, proceed_flag;

	//Deltamode intermediate variables
	complex temp_complex_0, temp_complex_1, temp_complex_2, temp_complex_3, temp_complex_4;
	complex aval, avalsq;

	//Temporary size variable
	char temp_size, temp_size_b, temp_size_c;

	//Temporary admittance variables
	complex Temp_Ad_A[3][3];
	complex Temp_Ad_B[3][3];

	//DV checking array
	complex DVConvCheck[3];
	double CurrConvVal;

	//Miscellaneous working variable
	double work_vals_double_0, work_vals_double_1,work_vals_double_2,work_vals_double_3,work_vals_double_4;
	char work_vals_char_0;
	bool something_has_been_output;

	//SuperLU variables
	SuperMatrix L_LU,U_LU;
	NCformat *Astore;
	DNformat *Bstore;
	int nnz, info;
	unsigned int m,n;
	double *sol_LU;

	//Spare notation variable - for output
	SP_E *temp_element;
	int row, col;
	double value;

	//Multi-island passes
	bool still_iterating_islands;
	bool proceed_to_next_island;
	int64 return_value_for_solver_NR;

	//Multi-island pointer to current superLU variables
	SUPERLU_NR_vars *curr_island_superLU_vars;
	
#ifndef MT
	superlu_options_t options;	//Additional variables for sequential superLU
	SuperLUStat_t stat;
#endif

	//Set the global - we're working now, so no more adjustments to island arrays until we're done (except removals)
	NR_solver_working = true;

	//Initialize the tracker variable inside each island, just in case
	for (island_loop_index=0; island_loop_index<NR_islands_detected; island_loop_index++)
	{
		powerflow_values->island_matrix_values[island_loop_index].index_count = 0;
	}

	//Ensure bad computations flag is set first
	*bad_computations = false;

	//Determine special circumstances of SWING bus -- do we want it to truly participate right
	if (powerflow_type != PF_NORMAL)
	{
		if (powerflow_type == PF_DYNCALC)	//Parse the list -- anything that is a swing and a generator, deflag it out of principle (and to make it work right)
		{
			//Set the master swing flag - do for all islands
			for (island_loop_index=0; island_loop_index<NR_islands_detected; island_loop_index++)
			{
				powerflow_values->island_matrix_values[island_loop_index].swing_is_a_swing = false;
			}

			//Check the buses
			for (indexer=0; indexer<bus_count; indexer++)
			{
				//See if we're a swing-flagged bus
				if ((bus[indexer].type > 1) && (bus[indexer].swing_functions_enabled == true))
				{
					//See if we're "generator ready"
					if ((*bus[indexer].dynamics_enabled==true) && (bus[indexer].DynCurrent != NULL))
					{
						//Deflag us back to "PQ" status
						bus[indexer].swing_functions_enabled = false;
					}
				}
				//Default else -- normal bus
			}//End bus traversion loop
		}//Handle running dynamics differently
		else	//Must be PF_DYNINIT
		{
			//Loop through the islands
			for (island_loop_index=0; island_loop_index<NR_islands_detected; island_loop_index++)
			{
				//Flag us as true, initially
				powerflow_values->island_matrix_values[island_loop_index].swing_is_a_swing = true;
			}
		}
	}//End not normal
	else	//Must be normal
	{
		//Loop through all islands
		for (island_loop_index=0; island_loop_index<NR_islands_detected; island_loop_index++)
		{
			powerflow_values->island_matrix_values[island_loop_index].swing_is_a_swing = true;	//Flag as a swing, even though this shouldn't do anything
		}
	}

	//Populate aval, if necessary
	if (powerflow_type == PF_DYNINIT)
	{
		//Conversion variables - 1@120-deg
		aval = complex(-0.5,(sqrt(3.0)/2.0));
		avalsq = aval*aval;	//squared value is used a couple places too
	}
	else	//Zero it, just in case something uses it (what would???)
	{
		aval = 0.0;
		avalsq = 0.0;
	}

	if (matrix_solver_method==MM_EXTERN)
	{
		for (island_loop_index=0; island_loop_index<NR_islands_detected; island_loop_index++)
		{
			//Call the initialization routine
			powerflow_values->island_matrix_values[island_loop_index].LU_solver_vars = ((void *(*)(void *))(LUSolverFcns.ext_init))(powerflow_values->island_matrix_values[island_loop_index].LU_solver_vars);

			//Make sure it worked (allocation check)
			if (powerflow_values->island_matrix_values[island_loop_index].LU_solver_vars==NULL)
			{
				GL_THROW("External LU matrix solver failed to allocate memory properly!");
				/*  TROUBLESHOOT
				While attempting to allocate memory for the external LU solver, an error occurred.
				Please try again.  If the error persists, ensure your external LU solver is behaving correctly
				and coordinate with their development team as necessary.
				*/
			}
		}//End Island loop
	}
	else if (matrix_solver_method == MM_SUPERLU)	//SuperLU multi-island-related item
	{
		//Loop through and see if we need to allocate things
		for (island_loop_index=0; island_loop_index<NR_islands_detected; island_loop_index++)
		{
			//See if the superLU variables are populated
			if (powerflow_values->island_matrix_values[island_loop_index].LU_solver_vars == NULL)
			{
				//Allocate one up
				curr_island_superLU_vars = (SUPERLU_NR_vars *)gl_malloc(sizeof(SUPERLU_NR_vars));

				//Make sure it worked
				if (curr_island_superLU_vars == NULL)
				{
					GL_THROW("NR: Failed to allocate memory for one of the necessary matrices");
					//Defined elsewhere
				}

				//Initialize it, for giggles/paranoia
				curr_island_superLU_vars->A_LU.Store = NULL;

				//Do the same for the underlying properties, just because
				curr_island_superLU_vars->A_LU.Stype = SLU_NC;
				curr_island_superLU_vars->A_LU.Dtype = SLU_D;
				curr_island_superLU_vars->A_LU.Mtype = SLU_GE;
				curr_island_superLU_vars->A_LU.nrow = 0;
				curr_island_superLU_vars->A_LU.ncol = 0;

				//Repeat for B_LU
				curr_island_superLU_vars->B_LU.Store = NULL;

				//Do the same for the underlying properties, just because
				curr_island_superLU_vars->B_LU.Stype = SLU_NC;
				curr_island_superLU_vars->B_LU.Dtype = SLU_D;
				curr_island_superLU_vars->B_LU.Mtype = SLU_GE;
				curr_island_superLU_vars->B_LU.nrow = 0;
				curr_island_superLU_vars->B_LU.ncol = 0;

				//Other arrays
				curr_island_superLU_vars->perm_c = NULL;
				curr_island_superLU_vars->perm_r = NULL;

				//Assign it in
				powerflow_values->island_matrix_values[island_loop_index].LU_solver_vars = (void *)curr_island_superLU_vars;
			}
		}

		//Renull the random pointer, just in case
		curr_island_superLU_vars = NULL;
	}

	if (NR_admit_change)	//If an admittance update was detected, fix it
	{
		//Build the diagonal elements of the bus admittance matrix - this should only happen once no matter what
		if (powerflow_values->BA_diag == NULL)
		{
			powerflow_values->BA_diag = (Bus_admit *)gl_malloc(bus_count *sizeof(Bus_admit));   //BA_diag store the location and value of diagonal elements of Bus Admittance matrix

			//Make sure it worked
			if (powerflow_values->BA_diag == NULL)
			{
				GL_THROW("NR: Failed to allocate memory for one of the necessary matrices");
				/*  TROUBLESHOOT
				During the allocation stage of the NR algorithm, one of the matrices failed to be allocated.
				Please try again and if this bug persists, submit your code and a bug report using the trac
				website.
				*/
			}
		}
		
		//Loop the islands and reset the bus count, just in case
		for (island_loop_index=0; island_loop_index<NR_islands_detected; island_loop_index++)
		{
			powerflow_values->island_matrix_values[island_loop_index].bus_count = 0;
		}

		for (indexer=0; indexer<bus_count; indexer++) // Construct the diagonal elements of Bus admittance matrix.
		{
			//Increment the island bus counter
			if (bus[indexer].island_number != -1)
			{
				powerflow_values->island_matrix_values[bus[indexer].island_number].bus_count++;
			}

			//Determine the size we need
			if ((bus[indexer].phases & 0x80) == 0x80)	//Split phase
				powerflow_values->BA_diag[indexer].size = 2;
			else										//Other cases, figure out how big they are
			{
				phase_worka = 0;
				for (jindex=0; jindex<3; jindex++)		//Accumulate number of phases
				{
					phase_worka += ((bus[indexer].phases & (0x01 << jindex)) >> jindex);
				}
				powerflow_values->BA_diag[indexer].size = phase_worka;
			}

			//Ensure the admittance matrix is zeroed
			for (jindex=0; jindex<3; jindex++)
			{
				for (kindex=0; kindex<3; kindex++)
				{
					powerflow_values->BA_diag[indexer].Y[jindex][kindex] = 0;
					tempY[jindex][kindex] = 0;
				}
			}

			//If we're in any deltamode, store out self-admittance as well, if it exists
			if ((powerflow_type!=PF_NORMAL) && (bus[indexer].full_Y != NULL))
			{
				//Not triplex
				if ((bus[indexer].phases & 0x80) != 0x80)
				{
					//Figure out what our casing looks like - populate based on this (in case some were children)
					switch(bus[indexer].phases & 0x07) {
						case 0x00:	//No phases
						{
							break;	//Just get us out
						}
						case 0x01:	//Phase C
						{
							tempY[0][0] = bus[indexer].full_Y[8];
							break;
						}
						case 0x02:	//Phase B
						{
							tempY[0][0] = bus[indexer].full_Y[4];
							break;
						}
						case 0x03:	//Phase BC
						{
							tempY[0][0] = bus[indexer].full_Y[4];
							tempY[0][1] = bus[indexer].full_Y[5];
							tempY[1][0] = bus[indexer].full_Y[7];
							tempY[1][1] = bus[indexer].full_Y[8];
							break;
						}
						case 0x04:	//Phase A
						{
							tempY[0][0] = bus[indexer].full_Y[0];
							break;
						}
						case 0x05:	//Phase AC
						{
							tempY[0][0] = bus[indexer].full_Y[0];
							tempY[0][1] = bus[indexer].full_Y[2];
							tempY[1][0] = bus[indexer].full_Y[6];
							tempY[1][1] = bus[indexer].full_Y[8];
							break;
						}
						case 0x06:	//Phase AB
						{
							tempY[0][0] = bus[indexer].full_Y[0];
							tempY[0][1] = bus[indexer].full_Y[1];
							tempY[1][0] = bus[indexer].full_Y[3];
							tempY[1][1] = bus[indexer].full_Y[4];
							break;
						}
						case 0x07:	//Phase ABC
						{
							//Loop and add all in
							for (jindex=0; jindex<3; jindex++)
							{
								for (kindex=0; kindex<3; kindex++)
								{
									tempY[jindex][kindex] = bus[indexer].full_Y[jindex*3+kindex];	//Adds in any self-admittance terms (generators)
								}
							}
							break;
						}
						default:
						{
							GL_THROW("NR: Improper Norton equivalent admittance found");
							/*  TROUBLESHOOT
							While mapping Norton equivalent impedances into the system, an unexpected
							phase condition was encountered with the admittance.  Please try again.  If the error
							persists, please submit a bug report via the issue tracker.
							*/
						}
					}//End case
				}
				else  //Must be Triplex - add the "12" combination for the shunt
				{
					//See if we're the stupid "backwards notation" bus or not
					if ((bus[indexer].phases & 0x20) == 0x20)	//Special case
<<<<<<< HEAD
					{
						//Need to be negated, due to crazy conventions
						tempY[0][0] = -bus[indexer].full_Y[0];
						tempY[0][1] = -bus[indexer].full_Y[0];
						tempY[1][0] = bus[indexer].full_Y[0];
						tempY[1][1] = bus[indexer].full_Y[0];
					}
					else	//Standard triplex
					{
=======
					{
						//Need to be negated, due to crazy conventions
						tempY[0][0] = -bus[indexer].full_Y[0];
						tempY[0][1] = -bus[indexer].full_Y[0];
						tempY[1][0] = bus[indexer].full_Y[0];
						tempY[1][1] = bus[indexer].full_Y[0];
					}
					else	//Standard triplex
					{
>>>>>>> 51804b2a
						tempY[0][0] = bus[indexer].full_Y[0];
						tempY[0][1] = bus[indexer].full_Y[0];
						tempY[1][0] = -bus[indexer].full_Y[0];
						tempY[1][1] = -bus[indexer].full_Y[0];
					}
				}
			}

			//Now go through all of the branches to get the self admittance information (hinges on size)
			for (kindexer=0; kindexer<(bus[indexer].Link_Table_Size);kindexer++)
			{ 
				//Assign jindexer as intermediate variable (easier for me this way)
				jindexer = bus[indexer].Link_Table[kindexer];

				if ((branch[jindexer].from == indexer) || (branch[jindexer].to == indexer))	//Bus is the from or to side of things - not sure how it would be in link table otherwise, but meh
				{
					if ((bus[indexer].phases & 0x07) == 0x07)		//Full three phase
					{
						for (jindex=0; jindex<3; jindex++)	//Add in all three phase values
						{
							//See if this phase is valid
							phase_workb = 0x04 >> jindex;

							if ((phase_workb & branch[jindexer].phases) == phase_workb)
							{
								for (kindex=0; kindex<3; kindex++)
								{
									//Check phase
									phase_workd = 0x04 >> kindex;

									if ((phase_workd & branch[jindexer].phases) == phase_workd)
									{
										if (branch[jindexer].from == indexer)	//We're the from version
										{
											tempY[jindex][kindex] += branch[jindexer].YSfrom[jindex*3+kindex];
										}
										else									//Must be the to version
										{
											tempY[jindex][kindex] += branch[jindexer].YSto[jindex*3+kindex];
										}
									}//End valid column phase
								}
							}//End valid row phase
						}
					}
					else if ((bus[indexer].phases & 0x80) == 0x80)	//Split phase - add in 2x2 element to upper left 2x2
					{
						if (branch[jindexer].from == indexer)	//From branch
						{
							//End of SPCT transformer requires slightly different Diagonal components (so when it's the To bus of SPCT and from for other triplex
							if ((bus[indexer].phases & 0x20) == 0x20)	//Special case
							{
								//Other triplexes need to be negated to match sign conventions
								tempY[0][0] -= branch[jindexer].YSfrom[0];
								tempY[0][1] -= branch[jindexer].YSfrom[1];
								tempY[1][0] -= branch[jindexer].YSfrom[3];
								tempY[1][1] -= branch[jindexer].YSfrom[4];
							}
							else										//Just a normal to bus
							{
								tempY[0][0] += branch[jindexer].YSfrom[0];
								tempY[0][1] += branch[jindexer].YSfrom[1];
								tempY[1][0] += branch[jindexer].YSfrom[3];
								tempY[1][1] += branch[jindexer].YSfrom[4];
							}
						}
						else									//To branch
						{
							//Replicate the above for SPCT test, in case people put lines in backwards
							//End of SPCT transformer requires slightly different Diagonal components (so when it's the To bus of SPCT and from for other triplex
							if (((bus[indexer].phases & 0x20) == 0x20) && (branch[jindexer].lnk_type == 1))	//Special case, but make sure we're not the transformer
							{
								tempY[0][0] -= branch[jindexer].YSto[0];
								tempY[0][1] -= branch[jindexer].YSto[1];
								tempY[1][0] -= branch[jindexer].YSto[3];
								tempY[1][1] -= branch[jindexer].YSto[4];
							}
							else	//Normal bus - no funky SPCT nonsense
							{
								tempY[0][0] += branch[jindexer].YSto[0];
								tempY[0][1] += branch[jindexer].YSto[1];
								tempY[1][0] += branch[jindexer].YSto[3];
								tempY[1][1] += branch[jindexer].YSto[4];
							}
						}
					}
					else	//We must be a single or two-phase line - always populate the upper left portion of matrix (easier for later)
					{
						switch(bus[indexer].phases & 0x07) {
							case 0x00:	//No phases (we've been faulted out
								{
									break;	//Just get us outta here
								}
							case 0x01:	//Only C
								{
									if ((branch[jindexer].phases & 0x01) == 0x01)	//Phase C valid on branch
									{
										if (branch[jindexer].from == indexer)	//From branch
										{
											tempY[0][0] += branch[jindexer].YSfrom[8];
										}
										else									//To branch
										{
											tempY[0][0] += branch[jindexer].YSto[8];
										}
									}//End valid phase C
									break;
								}
							case 0x02:	//Only B
								{
									if ((branch[jindexer].phases & 0x02) == 0x02)	//Phase B valid on branch
									{
										if (branch[jindexer].from == indexer)	//From branch
										{
											tempY[0][0] += branch[jindexer].YSfrom[4];
										}
										else									//To branch
										{
											tempY[0][0] += branch[jindexer].YSto[4];
										}
									}//End valid phase B
									break;
								}
							case 0x03:	//B & C
								{
									phase_worka = (branch[jindexer].phases & 0x03);	//Extract branch phases

									if (phase_worka == 0x03)	//Full B & C
									{
										if (branch[jindexer].from == indexer)	//From branch
										{
											tempY[0][0] += branch[jindexer].YSfrom[4];
											tempY[0][1] += branch[jindexer].YSfrom[5];
											tempY[1][0] += branch[jindexer].YSfrom[7];
											tempY[1][1] += branch[jindexer].YSfrom[8];
										}
										else									//To branch
										{
											tempY[0][0] += branch[jindexer].YSto[4];
											tempY[0][1] += branch[jindexer].YSto[5];
											tempY[1][0] += branch[jindexer].YSto[7];
											tempY[1][1] += branch[jindexer].YSto[8];
										}
									}//End valid B & C
									else if (phase_worka == 0x01)	//Only C branch
									{
										if (branch[jindexer].from == indexer)	//From branch
										{
											tempY[1][1] += branch[jindexer].YSfrom[8];
										}
										else									//To branch
										{
											tempY[1][1] += branch[jindexer].YSto[8];
										}
									}//end valid C
									else if (phase_worka == 0x02)	//Only B branch
									{
										if (branch[jindexer].from == indexer)	//From branch
										{
											tempY[0][0] += branch[jindexer].YSfrom[4];
										}
										else									//To branch
										{
											tempY[0][0] += branch[jindexer].YSto[4];
										}
									}//end valid B
									else	//Must be nothing then - all phases must be faulted, or something
										;
									break;
								}
							case 0x04:	//Only A
								{
									if ((branch[jindexer].phases & 0x04) == 0x04)	//Phase A is valid
									{
										if (branch[jindexer].from == indexer)	//From branch
										{
											tempY[0][0] += branch[jindexer].YSfrom[0];
										}
										else									//To branch
										{
											tempY[0][0] += branch[jindexer].YSto[0];
										}
									}//end valid phase A
									break;
								}
							case 0x05:	//A & C
								{
									phase_worka = branch[jindexer].phases & 0x05;	//Extract phases

									if (phase_worka == 0x05)	//Both A & C valid
									{
										if (branch[jindexer].from == indexer)	//From branch
										{
											tempY[0][0] += branch[jindexer].YSfrom[0];
											tempY[0][1] += branch[jindexer].YSfrom[2];
											tempY[1][0] += branch[jindexer].YSfrom[6];
											tempY[1][1] += branch[jindexer].YSfrom[8];
										}
										else									//To branch
										{
											tempY[0][0] += branch[jindexer].YSto[0];
											tempY[0][1] += branch[jindexer].YSto[2];
											tempY[1][0] += branch[jindexer].YSto[6];
											tempY[1][1] += branch[jindexer].YSto[8];
										}
									}//End A & C valid
									else if (phase_worka == 0x04)	//Only A valid
									{
										if (branch[jindexer].from == indexer)	//From branch
										{
											tempY[0][0] += branch[jindexer].YSfrom[0];
										}
										else									//To branch
										{
											tempY[0][0] += branch[jindexer].YSto[0];
										}
									}//end only A valid
									else if (phase_worka == 0x01)	//Only C valid
									{
										if (branch[jindexer].from == indexer)	//From branch
										{
											tempY[1][1] += branch[jindexer].YSfrom[8];
										}
										else									//To branch
										{
											tempY[1][1] += branch[jindexer].YSto[8];
										}
									}//end only C valid
									else	//No connection - must be faulted
										;
									break;
								}
							case 0x06:	//A & B
								{
									phase_worka = branch[jindexer].phases & 0x06;	//Extract phases

									if (phase_worka == 0x06)	//Valid A & B phase
									{
										if (branch[jindexer].from == indexer)	//From branch
										{
											tempY[0][0] += branch[jindexer].YSfrom[0];
											tempY[0][1] += branch[jindexer].YSfrom[1];
											tempY[1][0] += branch[jindexer].YSfrom[3];
											tempY[1][1] += branch[jindexer].YSfrom[4];
										}
										else									//To branch
										{
											tempY[0][0] += branch[jindexer].YSto[0];
											tempY[0][1] += branch[jindexer].YSto[1];
											tempY[1][0] += branch[jindexer].YSto[3];
											tempY[1][1] += branch[jindexer].YSto[4];
										}
									}//End valid A & B
									else if (phase_worka == 0x04)	//Only valid A
									{
										if (branch[jindexer].from == indexer)	//From branch
										{
											tempY[0][0] += branch[jindexer].YSfrom[0];
										}
										else									//To branch
										{
											tempY[0][0] += branch[jindexer].YSto[0];
										}
									}//end valid A
									else if (phase_worka == 0x02)	//Only valid B
									{
										if (branch[jindexer].from == indexer)	//From branch
										{
											tempY[1][1] += branch[jindexer].YSfrom[4];
										}
										else									//To branch
										{
											tempY[1][1] += branch[jindexer].YSto[4];
										}
									}//end valid B
									else	//Default - must be already handled
										;
									break;
								}
							default:	//How'd we get here?
								{
									GL_THROW("Unknown phase connection in NR self admittance diagonal");
									/*  TROUBLESHOOT
									An unknown phase condition was encountered in the NR solver when constructing
									the self admittance diagonal.  Please report this bug and submit your code to 
									the trac system.
									*/
								break;
								}
						}	//switch end
					}	//1 or 2 phase end
				}	//phase accumulation end
				else		//It's nothing (no connnection)
					;
			}//branch traversion end

			//Store the self admittance into BA_diag.  Also update the indices for possible use later
			//Only do this if we're actually populated
			island_index_val = bus[indexer].island_number;

			if (island_index_val != -1)
			{
				powerflow_values->BA_diag[indexer].col_ind = powerflow_values->BA_diag[indexer].row_ind = powerflow_values->island_matrix_values[island_index_val].index_count;	// Store the row and column starting information (square matrices)
				bus[indexer].Matrix_Loc = powerflow_values->island_matrix_values[island_index_val].index_count;								//Store our location so we know where we go
				powerflow_values->island_matrix_values[island_index_val].index_count += powerflow_values->BA_diag[indexer].size;				// Update the index for this matrix's size, so next one is in appropriate place
			}

			//Store the admittance values into the BA_diag matrix structure
			for (jindex=0; jindex<powerflow_values->BA_diag[indexer].size; jindex++)
			{
				for (kindex=0; kindex<powerflow_values->BA_diag[indexer].size; kindex++)			//Store values - assume square matrix - don't bother parsing what doesn't exist.
				{
					powerflow_values->BA_diag[indexer].Y[jindex][kindex] = tempY[jindex][kindex];// Store the self admittance terms.
				}
			}

			//Copy values into node-specific link (if needed)
			if (bus[indexer].full_Y_all != NULL)
			{
				for (jindex=0; jindex<powerflow_values->BA_diag[indexer].size; jindex++)
				{
					for (kindex=0; kindex<powerflow_values->BA_diag[indexer].size; kindex++)			//Store values - assume square matrix - don't bother parsing what doesn't exist.
					{
						bus[indexer].full_Y_all[jindex*3+kindex] = tempY[jindex][kindex];// Store the self admittance terms.
					}
				}
			}//End self-admittance update
		}//End diagonal construction

		//Loop through the islands and set the initial items
		for (island_loop_index=0; island_loop_index<NR_islands_detected; island_loop_index++)
		{
			//Store the size of the diagonal, since it represents how many variables we are solving (useful later)
			powerflow_values->island_matrix_values[island_loop_index].total_variables = powerflow_values->island_matrix_values[island_loop_index].index_count;

			//Check to see if we've exceeded our max.  If so, reallocate!
			if (powerflow_values->island_matrix_values[island_loop_index].total_variables > powerflow_values->island_matrix_values[island_loop_index].max_total_variables)
				powerflow_values->island_matrix_values[island_loop_index].NR_realloc_needed = true;

			/// Build the off_diagonal_PQ bus elements of 6n*6n Y_NR matrix.Equation (12). All the value in this part will not be updated at each iteration.
			//Constructed using sparse methodology, non-zero elements are the only thing considered (and non-PV)
			//No longer necessarily 6n*6n any more either,
			powerflow_values->island_matrix_values[island_loop_index].size_offdiag_PQ = 0;
		}//End loop traversion

		for (jindexer=0; jindexer<branch_count;jindexer++)	//Parse all of the branches
		{
			tempa  = branch[jindexer].from;
			tempb  = branch[jindexer].to;

			//Pull the island index off the from bus -- for islands, both ends SHOULD be in the same index
			island_index_val = bus[tempa].island_number;

			//Check and see if we should just skip this branch -- if it's an unassociated node, probably don't need this branch
			//Explicitly check both ends
			if ((bus[tempa].island_number == -1) || (bus[tempb].island_number == -1))
			{
				//Random error check - see if the branch somehow is oddly associated
				if (branch[jindexer].island_number != -1)
				{
					GL_THROW("NR line:%d - %s has an island association, but the ends do not",branch[jindexer].obj->id,(branch[jindexer].name ? branch[jindexer].name : "Unnamed"));
					/*  TROUBLESHOOT
					When parsing the line list, a line connected to an isolated node is still somehow associated with a proper island.
					This should not occur.  Please submit your GLM file and a description to the 
					issue tracker.
					*/
				}
				//Default else - unassociated, so just let it go

				//Basically not part of any system, just skip it
				continue;
			}
			else	//from/to are valid
			{
				//Paranoia check - make sure this line isn't somehow unassociated - ignore switching-type lines, since they are skipped when open
				if ((branch[jindexer].island_number == -1) && (branch[jindexer].lnk_type < 3))
				{
					GL_THROW("NR line:%d - %s does not have a proper island association",branch[jindexer].obj->id,(branch[jindexer].name ? branch[jindexer].name : "Unnamed"));
					/*  TROUBLESHOOT
					When parsing the line list, a line connected to two valid nodes is still somehow unassociated.
					This should not occur.  Please submit your GLM file and a description to the 
					issue tracker.
					*/
				}
			}

			//Preliminary check to make sure we weren't missed in the initialization
			if ((bus[tempa].Matrix_Loc == -1) || (bus[tempb].Matrix_Loc == -1))
			{
				GL_THROW("An element in NR line:%d - %s was not properly localized",branch[jindexer].obj->id,(branch[jindexer].name ? branch[jindexer].name : "Unnamed"));
				/*  TROUBLESHOOT
				When parsing the bus list, the Newton-Raphson solver found a bus that did not
				appear to have a location within the overall admittance/Jacobian matrix.  Please
				submit this as a bug with your code on the Trac site.
				*/
			}

			if (((branch[jindexer].phases & 0x80) == 0x80) && (branch[jindexer].v_ratio==1.0))	//Triplex, but not SPCT
			{
				for (jindex=0; jindex<2; jindex++)			//rows
				{
					for (kindex=0; kindex<2; kindex++)		//columns
					{
						if (((branch[jindexer].Yfrom[jindex*3+kindex]).Re() != 0) && (bus[tempa].type != 1) && (bus[tempb].type != 1))
							powerflow_values->island_matrix_values[island_index_val].size_offdiag_PQ += 1; 

						if (((branch[jindexer].Yto[jindex*3+kindex]).Re() != 0) && (bus[tempa].type != 1) && (bus[tempb].type != 1))  
							powerflow_values->island_matrix_values[island_index_val].size_offdiag_PQ += 1; 

						if (((branch[jindexer].Yfrom[jindex*3+kindex]).Im() != 0) && (bus[tempa].type != 1) && (bus[tempb].type != 1)) 
							powerflow_values->island_matrix_values[island_index_val].size_offdiag_PQ += 1; 

						if (((branch[jindexer].Yto[jindex*3+kindex]).Im() != 0) && (bus[tempa].type != 1) && (bus[tempb].type != 1)) 
							powerflow_values->island_matrix_values[island_index_val].size_offdiag_PQ += 1; 
					}//end columns of split phase
				}//end rows of split phase
			}//end traversion of split-phase
			else											//Three phase or some variety
			{
				//Make sure we aren't SPCT, otherwise things get jacked
				if ((branch[jindexer].phases & 0x80) != 0x80)	//SPCT, but v_ratio not = 1
				{
					for (jindex=0; jindex<3; jindex++)			//rows
					{
						//See if this phase is valid
						phase_workb = 0x04 >> jindex;

						if ((phase_workb & branch[jindexer].phases) == phase_workb)	//Row check
						{
							for (kindex=0; kindex<3; kindex++)		//columns
							{
								//Check this phase as well
								phase_workd = 0x04 >> kindex;

								if ((phase_workd & branch[jindexer].phases) == phase_workd)	//Column validity check
								{
									if (((branch[jindexer].Yfrom[jindex*3+kindex]).Re() != 0) && (bus[tempa].type != 1) && (bus[tempb].type != 1))
										powerflow_values->island_matrix_values[island_index_val].size_offdiag_PQ += 1; 

									if (((branch[jindexer].Yto[jindex*3+kindex]).Re() != 0) && (bus[tempa].type != 1) && (bus[tempb].type != 1))  
										powerflow_values->island_matrix_values[island_index_val].size_offdiag_PQ += 1; 

									if (((branch[jindexer].Yfrom[jindex*3+kindex]).Im() != 0) && (bus[tempa].type != 1) && (bus[tempb].type != 1)) 
										powerflow_values->island_matrix_values[island_index_val].size_offdiag_PQ += 1; 

									if (((branch[jindexer].Yto[jindex*3+kindex]).Im() != 0) && (bus[tempa].type != 1) && (bus[tempb].type != 1)) 
										powerflow_values->island_matrix_values[island_index_val].size_offdiag_PQ += 1; 
								}//end column validity check
							}//end columns of 3 phase
						}//End row validity check
					}//end rows of 3 phase
				}//end not SPCT
				else	//SPCT implementation
				{
					for (jindex=0; jindex<3; jindex++)			//rows
					{
						//See if this phase is valid
						phase_workb = 0x04 >> jindex;

						if ((phase_workb & branch[jindexer].phases) == phase_workb)	//Row check
						{
							for (kindex=0; kindex<3; kindex++)		//Row valid, traverse all columns for SPCT Yfrom
							{
								if (((branch[jindexer].Yfrom[jindex*3+kindex]).Re() != 0) && (bus[tempa].type != 1) && (bus[tempb].type != 1))
									powerflow_values->island_matrix_values[island_index_val].size_offdiag_PQ += 1; 

								if (((branch[jindexer].Yfrom[jindex*3+kindex]).Im() != 0) && (bus[tempa].type != 1) && (bus[tempb].type != 1)) 
									powerflow_values->island_matrix_values[island_index_val].size_offdiag_PQ += 1; 
							}//end columns traverse

							//If row is valid, now traverse the rows of that column for Yto
							for (kindex=0; kindex<3; kindex++)
							{
								if (((branch[jindexer].Yto[kindex*3+jindex]).Re() != 0) && (bus[tempa].type != 1) && (bus[tempb].type != 1))  
									powerflow_values->island_matrix_values[island_index_val].size_offdiag_PQ += 1; 

								if (((branch[jindexer].Yto[kindex*3+jindex]).Im() != 0) && (bus[tempa].type != 1) && (bus[tempb].type != 1)) 
									powerflow_values->island_matrix_values[island_index_val].size_offdiag_PQ += 1; 
							}//end rows traverse
						}//End row validity check
					}//end rows of 3 phase
				}//End SPCT
			}//end three phase
		}//end line traversion

		//Loop through the islands again
		for (island_loop_index=0; island_loop_index<NR_islands_detected; island_loop_index++)
		{
			//Allocate the space - double the number found (each element goes in two places)
			if (powerflow_values->island_matrix_values[island_loop_index].Y_offdiag_PQ == NULL)
			{
				powerflow_values->island_matrix_values[island_loop_index].Y_offdiag_PQ = (Y_NR *)gl_malloc((powerflow_values->island_matrix_values[island_loop_index].size_offdiag_PQ*2) *sizeof(Y_NR));   //powerflow_values->island_matrix_values[x].Y_offdiag_PQ store the row,column and value of off_diagonal elements of Bus Admittance matrix in which all the buses are not PV buses. 

				//Make sure it worked
				if (powerflow_values->island_matrix_values[island_loop_index].Y_offdiag_PQ == NULL)
					GL_THROW("NR: Failed to allocate memory for one of the necessary matrices");

				//Save our size
				powerflow_values->island_matrix_values[island_loop_index].max_size_offdiag_PQ = powerflow_values->island_matrix_values[island_loop_index].size_offdiag_PQ;	//Don't care about the 2x, since we'll be comparing it against itself
			}
			else if (powerflow_values->island_matrix_values[island_loop_index].size_offdiag_PQ > powerflow_values->island_matrix_values[island_loop_index].max_size_offdiag_PQ)	//Something changed and we are bigger!!
			{
				//Destroy us!
				gl_free(powerflow_values->island_matrix_values[island_loop_index].Y_offdiag_PQ);

				//Rebuild us, we have the technology
				powerflow_values->island_matrix_values[island_loop_index].Y_offdiag_PQ = (Y_NR *)gl_malloc((powerflow_values->island_matrix_values[island_loop_index].size_offdiag_PQ*2) *sizeof(Y_NR));

				//Make sure it worked
				if (powerflow_values->island_matrix_values[island_loop_index].Y_offdiag_PQ == NULL)
					GL_THROW("NR: Failed to allocate memory for one of the necessary matrices");

				//Store the new size
				powerflow_values->island_matrix_values[island_loop_index].max_size_offdiag_PQ = powerflow_values->island_matrix_values[island_loop_index].size_offdiag_PQ;

				//Flag for a reallocation
				powerflow_values->island_matrix_values[island_loop_index].NR_realloc_needed = true;
			}

			//Zero the indexer term used in the next section
			powerflow_values->island_matrix_values[island_loop_index].indexer = 0;
		}//End island loop

		for (jindexer=0; jindexer<branch_count;jindexer++)	//Parse through all of the branches
		{
			//Extract both ends
			tempa  = branch[jindexer].from;
			tempb  = branch[jindexer].to;

			//Pull the island index off the from bus -- for islands, both ends SHOULD be in the same index
			island_index_val = bus[tempa].island_number;

			//Make sure it isn't invalid -- if it is, just skip this, since that means these lines do nothing anyways
			//Explicit check on "oddities" for island association was earlier
			if (branch[jindexer].island_number == -1)
			{
				continue;
			}

			phase_worka = 0;
			phase_workb = 0;
			for (jindex=0; jindex<3; jindex++)		//Accumulate number of phases
			{
				phase_worka += ((bus[tempa].phases & (0x01 << jindex)) >> jindex);
				phase_workb += ((bus[tempb].phases & (0x01 << jindex)) >> jindex);
			}

			if ((phase_worka==3) && (phase_workb==3))	//Both ends are full three phase, normal operations
			{
				for (jindex=0; jindex<3; jindex++)		//Loop through rows of admittance matrices				
				{
					//See if this row is valid for this branch
					phase_workd = 0x04 >> jindex;

					if ((branch[jindexer].phases & phase_workd) == phase_workd)	//Validity check
					{
						for (kindex=0; kindex<3; kindex++)	//Loop through columns of admittance matrices
						{
							//Extract column information
							phase_worke = 0x04 >> kindex;

							if ((branch[jindexer].phases & phase_worke) == phase_worke)	//Valid column too!
							{
								//Indices counted out from Self admittance above.  needs doubling due to complex separation
								if (((branch[jindexer].Yfrom[jindex*3+kindex]).Im() != 0) && (bus[tempa].type != 1) && (bus[tempb].type != 1))	//From imags
								{
									powerflow_values->island_matrix_values[island_index_val].Y_offdiag_PQ[powerflow_values->island_matrix_values[island_index_val].indexer].row_ind = 2*bus[tempa].Matrix_Loc + jindex;
									powerflow_values->island_matrix_values[island_index_val].Y_offdiag_PQ[powerflow_values->island_matrix_values[island_index_val].indexer].col_ind = 2*bus[tempb].Matrix_Loc + kindex;
									powerflow_values->island_matrix_values[island_index_val].Y_offdiag_PQ[powerflow_values->island_matrix_values[island_index_val].indexer].Y_value = -((branch[jindexer].Yfrom[jindex*3+kindex]).Im());
									powerflow_values->island_matrix_values[island_index_val].indexer += 1;
									powerflow_values->island_matrix_values[island_index_val].Y_offdiag_PQ[powerflow_values->island_matrix_values[island_index_val].indexer].row_ind = 2*bus[tempa].Matrix_Loc + jindex + 3;
									powerflow_values->island_matrix_values[island_index_val].Y_offdiag_PQ[powerflow_values->island_matrix_values[island_index_val].indexer].col_ind = 2*bus[tempb].Matrix_Loc + kindex + 3;
									powerflow_values->island_matrix_values[island_index_val].Y_offdiag_PQ[powerflow_values->island_matrix_values[island_index_val].indexer].Y_value = (branch[jindexer].Yfrom[jindex*3+kindex]).Im();
									powerflow_values->island_matrix_values[island_index_val].indexer += 1;
								}

								if (((branch[jindexer].Yto[jindex*3+kindex]).Im() != 0) && (bus[tempa].type != 1) && (bus[tempb].type != 1))	//To imags
								{
									powerflow_values->island_matrix_values[island_index_val].Y_offdiag_PQ[powerflow_values->island_matrix_values[island_index_val].indexer].row_ind = 2*bus[tempb].Matrix_Loc + jindex;
									powerflow_values->island_matrix_values[island_index_val].Y_offdiag_PQ[powerflow_values->island_matrix_values[island_index_val].indexer].col_ind = 2*bus[tempa].Matrix_Loc + kindex;
									powerflow_values->island_matrix_values[island_index_val].Y_offdiag_PQ[powerflow_values->island_matrix_values[island_index_val].indexer].Y_value = -((branch[jindexer].Yto[jindex*3+kindex]).Im());
									powerflow_values->island_matrix_values[island_index_val].indexer += 1;
									powerflow_values->island_matrix_values[island_index_val].Y_offdiag_PQ[powerflow_values->island_matrix_values[island_index_val].indexer].row_ind = 2*bus[tempb].Matrix_Loc + jindex + 3;
									powerflow_values->island_matrix_values[island_index_val].Y_offdiag_PQ[powerflow_values->island_matrix_values[island_index_val].indexer].col_ind = 2*bus[tempa].Matrix_Loc + kindex + 3;
									powerflow_values->island_matrix_values[island_index_val].Y_offdiag_PQ[powerflow_values->island_matrix_values[island_index_val].indexer].Y_value = (branch[jindexer].Yto[jindex*3+kindex]).Im();
									powerflow_values->island_matrix_values[island_index_val].indexer += 1;
								}

								if (((branch[jindexer].Yfrom[jindex*3+kindex]).Re() != 0) && (bus[tempa].type != 1) && (bus[tempb].type != 1))	//From reals
								{
									powerflow_values->island_matrix_values[island_index_val].Y_offdiag_PQ[powerflow_values->island_matrix_values[island_index_val].indexer].row_ind = 2*bus[tempa].Matrix_Loc + jindex + 3;
									powerflow_values->island_matrix_values[island_index_val].Y_offdiag_PQ[powerflow_values->island_matrix_values[island_index_val].indexer].col_ind = 2*bus[tempb].Matrix_Loc + kindex;
									powerflow_values->island_matrix_values[island_index_val].Y_offdiag_PQ[powerflow_values->island_matrix_values[island_index_val].indexer].Y_value = -((branch[jindexer].Yfrom[jindex*3+kindex]).Re());
									powerflow_values->island_matrix_values[island_index_val].indexer += 1;
									powerflow_values->island_matrix_values[island_index_val].Y_offdiag_PQ[powerflow_values->island_matrix_values[island_index_val].indexer].row_ind = 2*bus[tempa].Matrix_Loc + jindex;
									powerflow_values->island_matrix_values[island_index_val].Y_offdiag_PQ[powerflow_values->island_matrix_values[island_index_val].indexer].col_ind = 2*bus[tempb].Matrix_Loc + kindex + 3;
									powerflow_values->island_matrix_values[island_index_val].Y_offdiag_PQ[powerflow_values->island_matrix_values[island_index_val].indexer].Y_value = -((branch[jindexer].Yfrom[jindex*3+kindex]).Re());
									powerflow_values->island_matrix_values[island_index_val].indexer += 1;	
								}

								if (((branch[jindexer].Yto[jindex*3+kindex]).Re() != 0) && (bus[tempa].type != 1) && (bus[tempb].type != 1))	//To reals
								{
									powerflow_values->island_matrix_values[island_index_val].Y_offdiag_PQ[powerflow_values->island_matrix_values[island_index_val].indexer].row_ind = 2*bus[tempb].Matrix_Loc + jindex + 3;
									powerflow_values->island_matrix_values[island_index_val].Y_offdiag_PQ[powerflow_values->island_matrix_values[island_index_val].indexer].col_ind = 2*bus[tempa].Matrix_Loc + kindex;
									powerflow_values->island_matrix_values[island_index_val].Y_offdiag_PQ[powerflow_values->island_matrix_values[island_index_val].indexer].Y_value = -((branch[jindexer].Yto[jindex*3+kindex]).Re());
									powerflow_values->island_matrix_values[island_index_val].indexer += 1;
									powerflow_values->island_matrix_values[island_index_val].Y_offdiag_PQ[powerflow_values->island_matrix_values[island_index_val].indexer].row_ind = 2*bus[tempb].Matrix_Loc + jindex;
									powerflow_values->island_matrix_values[island_index_val].Y_offdiag_PQ[powerflow_values->island_matrix_values[island_index_val].indexer].col_ind = 2*bus[tempa].Matrix_Loc + kindex + 3;
									powerflow_values->island_matrix_values[island_index_val].Y_offdiag_PQ[powerflow_values->island_matrix_values[island_index_val].indexer].Y_value = -((branch[jindexer].Yto[jindex*3+kindex]).Re());
									powerflow_values->island_matrix_values[island_index_val].indexer += 1;	
								}
							}//End valid column
						}//column end
					}//End valid row
				}//row end
			}//if all 3 end
			else if (((bus[tempa].phases & 0x80) == 0x80) || ((bus[tempb].phases & 0x80) == 0x80))	//Someone's a triplex
			{
				if (((bus[tempa].phases & 0x80) == 0x80) && ((bus[tempb].phases & 0x80) == 0x80))	//Both are triplex, easy case
				{
					for (jindex=0; jindex<2; jindex++)		//Loop through rows of admittance matrices (only 2x2)
					{
						for (kindex=0; kindex<2; kindex++)	//Loop through columns of admittance matrices (only 2x2)
						{
							//Make sure one end of us isn't a SPCT transformer To node (they are different)
							if (((bus[tempa].phases & 0x20) & (bus[tempb].phases & 0x20)) == 0x20)	//Both ends are SPCT tos
							{
								GL_THROW("NR: SPCT to SPCT via triplex connections are unsupported at this time.");
								/*  TROUBLESHOOT
								The Newton-Raphson solve does not currently support running a triplex line between the low-voltage
								side of two different split-phase center tapped transformers.  This functionality may be added if needed
								in the future.
								*/
							}//end both ends SPCT to
							else if ((bus[tempa].phases & 0x20) == 0x20)	//From end is a SPCT to
							{
								//Indices counted out from Self admittance above.  needs doubling due to complex separation

								if (((branch[jindexer].Yfrom[jindex*3+kindex]).Im() != 0) && (bus[tempa].type != 1) && (bus[tempb].type != 1))	//From imags
								{
									powerflow_values->island_matrix_values[island_index_val].Y_offdiag_PQ[powerflow_values->island_matrix_values[island_index_val].indexer].row_ind = 2*bus[tempa].Matrix_Loc + jindex;
									powerflow_values->island_matrix_values[island_index_val].Y_offdiag_PQ[powerflow_values->island_matrix_values[island_index_val].indexer].col_ind = 2*bus[tempb].Matrix_Loc + kindex;
									powerflow_values->island_matrix_values[island_index_val].Y_offdiag_PQ[powerflow_values->island_matrix_values[island_index_val].indexer].Y_value = ((branch[jindexer].Yfrom[jindex*3+kindex]).Im());
									powerflow_values->island_matrix_values[island_index_val].indexer += 1;
									
									powerflow_values->island_matrix_values[island_index_val].Y_offdiag_PQ[powerflow_values->island_matrix_values[island_index_val].indexer].row_ind = 2*bus[tempa].Matrix_Loc + jindex + 2;
									powerflow_values->island_matrix_values[island_index_val].Y_offdiag_PQ[powerflow_values->island_matrix_values[island_index_val].indexer].col_ind = 2*bus[tempb].Matrix_Loc + kindex + 2;
									powerflow_values->island_matrix_values[island_index_val].Y_offdiag_PQ[powerflow_values->island_matrix_values[island_index_val].indexer].Y_value = -(branch[jindexer].Yfrom[jindex*3+kindex]).Im();
									powerflow_values->island_matrix_values[island_index_val].indexer += 1;
								}

								if (((branch[jindexer].Yto[jindex*3+kindex]).Im() != 0) && (bus[tempa].type != 1) && (bus[tempb].type != 1))	//To imags
								{
									powerflow_values->island_matrix_values[island_index_val].Y_offdiag_PQ[powerflow_values->island_matrix_values[island_index_val].indexer].row_ind = 2*bus[tempb].Matrix_Loc + jindex;
									powerflow_values->island_matrix_values[island_index_val].Y_offdiag_PQ[powerflow_values->island_matrix_values[island_index_val].indexer].col_ind = 2*bus[tempa].Matrix_Loc + kindex;
									powerflow_values->island_matrix_values[island_index_val].Y_offdiag_PQ[powerflow_values->island_matrix_values[island_index_val].indexer].Y_value = -((branch[jindexer].Yto[jindex*3+kindex]).Im());
									powerflow_values->island_matrix_values[island_index_val].indexer += 1;
									
									powerflow_values->island_matrix_values[island_index_val].Y_offdiag_PQ[powerflow_values->island_matrix_values[island_index_val].indexer].row_ind = 2*bus[tempb].Matrix_Loc + jindex + 2;
									powerflow_values->island_matrix_values[island_index_val].Y_offdiag_PQ[powerflow_values->island_matrix_values[island_index_val].indexer].col_ind = 2*bus[tempa].Matrix_Loc + kindex + 2;
									powerflow_values->island_matrix_values[island_index_val].Y_offdiag_PQ[powerflow_values->island_matrix_values[island_index_val].indexer].Y_value = (branch[jindexer].Yto[jindex*3+kindex]).Im();
									powerflow_values->island_matrix_values[island_index_val].indexer += 1;
								}

								if (((branch[jindexer].Yfrom[jindex*3+kindex]).Re() != 0) && (bus[tempa].type != 1) && (bus[tempb].type != 1))	//From reals
								{
									powerflow_values->island_matrix_values[island_index_val].Y_offdiag_PQ[powerflow_values->island_matrix_values[island_index_val].indexer].row_ind = 2*bus[tempa].Matrix_Loc + jindex + 2;
									powerflow_values->island_matrix_values[island_index_val].Y_offdiag_PQ[powerflow_values->island_matrix_values[island_index_val].indexer].col_ind = 2*bus[tempb].Matrix_Loc + kindex;
									powerflow_values->island_matrix_values[island_index_val].Y_offdiag_PQ[powerflow_values->island_matrix_values[island_index_val].indexer].Y_value = ((branch[jindexer].Yfrom[jindex*3+kindex]).Re());
									powerflow_values->island_matrix_values[island_index_val].indexer += 1;
									
									powerflow_values->island_matrix_values[island_index_val].Y_offdiag_PQ[powerflow_values->island_matrix_values[island_index_val].indexer].row_ind = 2*bus[tempa].Matrix_Loc + jindex;
									powerflow_values->island_matrix_values[island_index_val].Y_offdiag_PQ[powerflow_values->island_matrix_values[island_index_val].indexer].col_ind = 2*bus[tempb].Matrix_Loc + kindex + 2;
									powerflow_values->island_matrix_values[island_index_val].Y_offdiag_PQ[powerflow_values->island_matrix_values[island_index_val].indexer].Y_value = ((branch[jindexer].Yfrom[jindex*3+kindex]).Re());
									powerflow_values->island_matrix_values[island_index_val].indexer += 1;	
								}

								if (((branch[jindexer].Yto[jindex*3+kindex]).Re() != 0) && (bus[tempa].type != 1 && bus[tempb].type != 1))	//To reals
								{
									powerflow_values->island_matrix_values[island_index_val].Y_offdiag_PQ[powerflow_values->island_matrix_values[island_index_val].indexer].row_ind = 2*bus[tempb].Matrix_Loc + jindex + 2;
									powerflow_values->island_matrix_values[island_index_val].Y_offdiag_PQ[powerflow_values->island_matrix_values[island_index_val].indexer].col_ind = 2*bus[tempa].Matrix_Loc + kindex;
									powerflow_values->island_matrix_values[island_index_val].Y_offdiag_PQ[powerflow_values->island_matrix_values[island_index_val].indexer].Y_value = -((branch[jindexer].Yto[jindex*3+kindex]).Re());
									powerflow_values->island_matrix_values[island_index_val].indexer += 1;
									
									powerflow_values->island_matrix_values[island_index_val].Y_offdiag_PQ[powerflow_values->island_matrix_values[island_index_val].indexer].row_ind = 2*bus[tempb].Matrix_Loc + jindex;
									powerflow_values->island_matrix_values[island_index_val].Y_offdiag_PQ[powerflow_values->island_matrix_values[island_index_val].indexer].col_ind = 2*bus[tempa].Matrix_Loc + kindex + 2;
									powerflow_values->island_matrix_values[island_index_val].Y_offdiag_PQ[powerflow_values->island_matrix_values[island_index_val].indexer].Y_value = -((branch[jindexer].Yto[jindex*3+kindex]).Re());
									powerflow_values->island_matrix_values[island_index_val].indexer += 1;	
								}
							}//end From end SPCT to
							else if ((bus[tempb].phases & 0x20) == 0x20)	//To end is a SPCT to
							{
								//Indices counted out from Self admittance above.  needs doubling due to complex separation

								//Make sure we aren't the transformer
								if (branch[jindexer].lnk_type == 1)	//We're not, we're a line - proceed
								{

									//Indices counted out from Self admittance above.  needs doubling due to complex separation
									if (((branch[jindexer].Yfrom[jindex*3+kindex]).Im() != 0) && (bus[tempa].type != 1) && (bus[tempb].type != 1))	//From imags
									{
										powerflow_values->island_matrix_values[island_index_val].Y_offdiag_PQ[powerflow_values->island_matrix_values[island_index_val].indexer].row_ind = 2*bus[tempa].Matrix_Loc + jindex;
										powerflow_values->island_matrix_values[island_index_val].Y_offdiag_PQ[powerflow_values->island_matrix_values[island_index_val].indexer].col_ind = 2*bus[tempb].Matrix_Loc + kindex;
										powerflow_values->island_matrix_values[island_index_val].Y_offdiag_PQ[powerflow_values->island_matrix_values[island_index_val].indexer].Y_value = -((branch[jindexer].Yfrom[jindex*3+kindex]).Im());
										powerflow_values->island_matrix_values[island_index_val].indexer += 1;

										powerflow_values->island_matrix_values[island_index_val].Y_offdiag_PQ[powerflow_values->island_matrix_values[island_index_val].indexer].row_ind = 2*bus[tempa].Matrix_Loc + jindex + 2;
										powerflow_values->island_matrix_values[island_index_val].Y_offdiag_PQ[powerflow_values->island_matrix_values[island_index_val].indexer].col_ind = 2*bus[tempb].Matrix_Loc + kindex + 2;
										powerflow_values->island_matrix_values[island_index_val].Y_offdiag_PQ[powerflow_values->island_matrix_values[island_index_val].indexer].Y_value = (branch[jindexer].Yfrom[jindex*3+kindex]).Im();
										powerflow_values->island_matrix_values[island_index_val].indexer += 1;
									}

									if (((branch[jindexer].Yto[jindex*3+kindex]).Im() != 0) && (bus[tempa].type != 1) && (bus[tempb].type != 1))	//To imags
									{
										powerflow_values->island_matrix_values[island_index_val].Y_offdiag_PQ[powerflow_values->island_matrix_values[island_index_val].indexer].row_ind = 2*bus[tempb].Matrix_Loc + jindex;
										powerflow_values->island_matrix_values[island_index_val].Y_offdiag_PQ[powerflow_values->island_matrix_values[island_index_val].indexer].col_ind = 2*bus[tempa].Matrix_Loc + kindex;
										powerflow_values->island_matrix_values[island_index_val].Y_offdiag_PQ[powerflow_values->island_matrix_values[island_index_val].indexer].Y_value = ((branch[jindexer].Yto[jindex*3+kindex]).Im());
										powerflow_values->island_matrix_values[island_index_val].indexer += 1;

										powerflow_values->island_matrix_values[island_index_val].Y_offdiag_PQ[powerflow_values->island_matrix_values[island_index_val].indexer].row_ind = 2*bus[tempb].Matrix_Loc + jindex + 2;
										powerflow_values->island_matrix_values[island_index_val].Y_offdiag_PQ[powerflow_values->island_matrix_values[island_index_val].indexer].col_ind = 2*bus[tempa].Matrix_Loc + kindex + 2;
										powerflow_values->island_matrix_values[island_index_val].Y_offdiag_PQ[powerflow_values->island_matrix_values[island_index_val].indexer].Y_value = -(branch[jindexer].Yto[jindex*3+kindex]).Im();
										powerflow_values->island_matrix_values[island_index_val].indexer += 1;
									}

									if (((branch[jindexer].Yfrom[jindex*3+kindex]).Re() != 0) && (bus[tempa].type != 1) && (bus[tempb].type != 1))	//From reals
									{
										powerflow_values->island_matrix_values[island_index_val].Y_offdiag_PQ[powerflow_values->island_matrix_values[island_index_val].indexer].row_ind = 2*bus[tempa].Matrix_Loc + jindex + 2;
										powerflow_values->island_matrix_values[island_index_val].Y_offdiag_PQ[powerflow_values->island_matrix_values[island_index_val].indexer].col_ind = 2*bus[tempb].Matrix_Loc + kindex;
										powerflow_values->island_matrix_values[island_index_val].Y_offdiag_PQ[powerflow_values->island_matrix_values[island_index_val].indexer].Y_value = -((branch[jindexer].Yfrom[jindex*3+kindex]).Re());
										powerflow_values->island_matrix_values[island_index_val].indexer += 1;

										powerflow_values->island_matrix_values[island_index_val].Y_offdiag_PQ[powerflow_values->island_matrix_values[island_index_val].indexer].row_ind = 2*bus[tempa].Matrix_Loc + jindex;
										powerflow_values->island_matrix_values[island_index_val].Y_offdiag_PQ[powerflow_values->island_matrix_values[island_index_val].indexer].col_ind = 2*bus[tempb].Matrix_Loc + kindex + 2;
										powerflow_values->island_matrix_values[island_index_val].Y_offdiag_PQ[powerflow_values->island_matrix_values[island_index_val].indexer].Y_value = -((branch[jindexer].Yfrom[jindex*3+kindex]).Re());
										powerflow_values->island_matrix_values[island_index_val].indexer += 1;
									}

									if (((branch[jindexer].Yto[jindex*3+kindex]).Re() != 0) && (bus[tempa].type != 1 && bus[tempb].type != 1))	//To reals
									{
										powerflow_values->island_matrix_values[island_index_val].Y_offdiag_PQ[powerflow_values->island_matrix_values[island_index_val].indexer].row_ind = 2*bus[tempb].Matrix_Loc + jindex + 2;
										powerflow_values->island_matrix_values[island_index_val].Y_offdiag_PQ[powerflow_values->island_matrix_values[island_index_val].indexer].col_ind = 2*bus[tempa].Matrix_Loc + kindex;
										powerflow_values->island_matrix_values[island_index_val].Y_offdiag_PQ[powerflow_values->island_matrix_values[island_index_val].indexer].Y_value = ((branch[jindexer].Yto[jindex*3+kindex]).Re());
										powerflow_values->island_matrix_values[island_index_val].indexer += 1;

										powerflow_values->island_matrix_values[island_index_val].Y_offdiag_PQ[powerflow_values->island_matrix_values[island_index_val].indexer].row_ind = 2*bus[tempb].Matrix_Loc + jindex;
										powerflow_values->island_matrix_values[island_index_val].Y_offdiag_PQ[powerflow_values->island_matrix_values[island_index_val].indexer].col_ind = 2*bus[tempa].Matrix_Loc + kindex + 2;
										powerflow_values->island_matrix_values[island_index_val].Y_offdiag_PQ[powerflow_values->island_matrix_values[island_index_val].indexer].Y_value = ((branch[jindexer].Yto[jindex*3+kindex]).Re());
										powerflow_values->island_matrix_values[island_index_val].indexer += 1;
									}
								}//End SPCT TO bus and we're a line
								else	//Transformer to - don't do things weird
								{
									if (((branch[jindexer].Yfrom[jindex*3+kindex]).Im() != 0) && (bus[tempa].type != 1) && (bus[tempb].type != 1))	//From imags
									{
										powerflow_values->island_matrix_values[island_index_val].Y_offdiag_PQ[powerflow_values->island_matrix_values[island_index_val].indexer].row_ind = 2*bus[tempa].Matrix_Loc + jindex;
										powerflow_values->island_matrix_values[island_index_val].Y_offdiag_PQ[powerflow_values->island_matrix_values[island_index_val].indexer].col_ind = 2*bus[tempb].Matrix_Loc + kindex;
										powerflow_values->island_matrix_values[island_index_val].Y_offdiag_PQ[powerflow_values->island_matrix_values[island_index_val].indexer].Y_value = -((branch[jindexer].Yfrom[jindex*3+kindex]).Im());
										powerflow_values->island_matrix_values[island_index_val].indexer += 1;

										powerflow_values->island_matrix_values[island_index_val].Y_offdiag_PQ[powerflow_values->island_matrix_values[island_index_val].indexer].row_ind = 2*bus[tempa].Matrix_Loc + jindex + 2;
										powerflow_values->island_matrix_values[island_index_val].Y_offdiag_PQ[powerflow_values->island_matrix_values[island_index_val].indexer].col_ind = 2*bus[tempb].Matrix_Loc + kindex + 2;
										powerflow_values->island_matrix_values[island_index_val].Y_offdiag_PQ[powerflow_values->island_matrix_values[island_index_val].indexer].Y_value = (branch[jindexer].Yfrom[jindex*3+kindex]).Im();
										powerflow_values->island_matrix_values[island_index_val].indexer += 1;
									}

									if (((branch[jindexer].Yto[jindex*3+kindex]).Im() != 0) && (bus[tempa].type != 1) && (bus[tempb].type != 1))	//To imags
									{
										powerflow_values->island_matrix_values[island_index_val].Y_offdiag_PQ[powerflow_values->island_matrix_values[island_index_val].indexer].row_ind = 2*bus[tempb].Matrix_Loc + jindex;
										powerflow_values->island_matrix_values[island_index_val].Y_offdiag_PQ[powerflow_values->island_matrix_values[island_index_val].indexer].col_ind = 2*bus[tempa].Matrix_Loc + kindex;
										powerflow_values->island_matrix_values[island_index_val].Y_offdiag_PQ[powerflow_values->island_matrix_values[island_index_val].indexer].Y_value = ((branch[jindexer].Yto[jindex*3+kindex]).Im());
										powerflow_values->island_matrix_values[island_index_val].indexer += 1;

										powerflow_values->island_matrix_values[island_index_val].Y_offdiag_PQ[powerflow_values->island_matrix_values[island_index_val].indexer].row_ind = 2*bus[tempb].Matrix_Loc + jindex + 2;
										powerflow_values->island_matrix_values[island_index_val].Y_offdiag_PQ[powerflow_values->island_matrix_values[island_index_val].indexer].col_ind = 2*bus[tempa].Matrix_Loc + kindex + 2;
										powerflow_values->island_matrix_values[island_index_val].Y_offdiag_PQ[powerflow_values->island_matrix_values[island_index_val].indexer].Y_value = -(branch[jindexer].Yto[jindex*3+kindex]).Im();
										powerflow_values->island_matrix_values[island_index_val].indexer += 1;
									}

									if (((branch[jindexer].Yfrom[jindex*3+kindex]).Re() != 0) && (bus[tempa].type != 1) && (bus[tempb].type != 1))	//From reals
									{
										powerflow_values->island_matrix_values[island_index_val].Y_offdiag_PQ[powerflow_values->island_matrix_values[island_index_val].indexer].row_ind = 2*bus[tempa].Matrix_Loc + jindex + 2;
										powerflow_values->island_matrix_values[island_index_val].Y_offdiag_PQ[powerflow_values->island_matrix_values[island_index_val].indexer].col_ind = 2*bus[tempb].Matrix_Loc + kindex;
										powerflow_values->island_matrix_values[island_index_val].Y_offdiag_PQ[powerflow_values->island_matrix_values[island_index_val].indexer].Y_value = -((branch[jindexer].Yfrom[jindex*3+kindex]).Re());
										powerflow_values->island_matrix_values[island_index_val].indexer += 1;

										powerflow_values->island_matrix_values[island_index_val].Y_offdiag_PQ[powerflow_values->island_matrix_values[island_index_val].indexer].row_ind = 2*bus[tempa].Matrix_Loc + jindex;
										powerflow_values->island_matrix_values[island_index_val].Y_offdiag_PQ[powerflow_values->island_matrix_values[island_index_val].indexer].col_ind = 2*bus[tempb].Matrix_Loc + kindex + 2;
										powerflow_values->island_matrix_values[island_index_val].Y_offdiag_PQ[powerflow_values->island_matrix_values[island_index_val].indexer].Y_value = -((branch[jindexer].Yfrom[jindex*3+kindex]).Re());
										powerflow_values->island_matrix_values[island_index_val].indexer += 1;
									}

									if (((branch[jindexer].Yto[jindex*3+kindex]).Re() != 0) && (bus[tempa].type != 1 && bus[tempb].type != 1))	//To reals
									{
										powerflow_values->island_matrix_values[island_index_val].Y_offdiag_PQ[powerflow_values->island_matrix_values[island_index_val].indexer].row_ind = 2*bus[tempb].Matrix_Loc + jindex + 2;
										powerflow_values->island_matrix_values[island_index_val].Y_offdiag_PQ[powerflow_values->island_matrix_values[island_index_val].indexer].col_ind = 2*bus[tempa].Matrix_Loc + kindex;
										powerflow_values->island_matrix_values[island_index_val].Y_offdiag_PQ[powerflow_values->island_matrix_values[island_index_val].indexer].Y_value = ((branch[jindexer].Yto[jindex*3+kindex]).Re());
										powerflow_values->island_matrix_values[island_index_val].indexer += 1;

										powerflow_values->island_matrix_values[island_index_val].Y_offdiag_PQ[powerflow_values->island_matrix_values[island_index_val].indexer].row_ind = 2*bus[tempb].Matrix_Loc + jindex;
										powerflow_values->island_matrix_values[island_index_val].Y_offdiag_PQ[powerflow_values->island_matrix_values[island_index_val].indexer].col_ind = 2*bus[tempa].Matrix_Loc + kindex + 2;
										powerflow_values->island_matrix_values[island_index_val].Y_offdiag_PQ[powerflow_values->island_matrix_values[island_index_val].indexer].Y_value = ((branch[jindexer].Yto[jindex*3+kindex]).Re());
										powerflow_values->island_matrix_values[island_index_val].indexer += 1;
									}
								}//End SPCT TO and we're the transformer
							}//end To end SPCT to
							else											//Plain old ugly line
							{
								//Indices counted out from Self admittance above.  needs doubling due to complex separation

								if (((branch[jindexer].Yfrom[jindex*3+kindex]).Im() != 0) && (bus[tempa].type != 1) && (bus[tempb].type != 1))	//From imags
								{
									powerflow_values->island_matrix_values[island_index_val].Y_offdiag_PQ[powerflow_values->island_matrix_values[island_index_val].indexer].row_ind = 2*bus[tempa].Matrix_Loc + jindex;
									powerflow_values->island_matrix_values[island_index_val].Y_offdiag_PQ[powerflow_values->island_matrix_values[island_index_val].indexer].col_ind = 2*bus[tempb].Matrix_Loc + kindex;
									powerflow_values->island_matrix_values[island_index_val].Y_offdiag_PQ[powerflow_values->island_matrix_values[island_index_val].indexer].Y_value = -((branch[jindexer].Yfrom[jindex*3+kindex]).Im());
									powerflow_values->island_matrix_values[island_index_val].indexer += 1;
									
									powerflow_values->island_matrix_values[island_index_val].Y_offdiag_PQ[powerflow_values->island_matrix_values[island_index_val].indexer].row_ind = 2*bus[tempa].Matrix_Loc + jindex + 2;
									powerflow_values->island_matrix_values[island_index_val].Y_offdiag_PQ[powerflow_values->island_matrix_values[island_index_val].indexer].col_ind = 2*bus[tempb].Matrix_Loc + kindex + 2;
									powerflow_values->island_matrix_values[island_index_val].Y_offdiag_PQ[powerflow_values->island_matrix_values[island_index_val].indexer].Y_value = (branch[jindexer].Yfrom[jindex*3+kindex]).Im();
									powerflow_values->island_matrix_values[island_index_val].indexer += 1;
								}

								if (((branch[jindexer].Yto[jindex*3+kindex]).Im() != 0) && (bus[tempa].type != 1) && (bus[tempb].type != 1))	//To imags
								{
									powerflow_values->island_matrix_values[island_index_val].Y_offdiag_PQ[powerflow_values->island_matrix_values[island_index_val].indexer].row_ind = 2*bus[tempb].Matrix_Loc + jindex;
									powerflow_values->island_matrix_values[island_index_val].Y_offdiag_PQ[powerflow_values->island_matrix_values[island_index_val].indexer].col_ind = 2*bus[tempa].Matrix_Loc + kindex;
									powerflow_values->island_matrix_values[island_index_val].Y_offdiag_PQ[powerflow_values->island_matrix_values[island_index_val].indexer].Y_value = -((branch[jindexer].Yto[jindex*3+kindex]).Im());
									powerflow_values->island_matrix_values[island_index_val].indexer += 1;
									
									powerflow_values->island_matrix_values[island_index_val].Y_offdiag_PQ[powerflow_values->island_matrix_values[island_index_val].indexer].row_ind = 2*bus[tempb].Matrix_Loc + jindex + 2;
									powerflow_values->island_matrix_values[island_index_val].Y_offdiag_PQ[powerflow_values->island_matrix_values[island_index_val].indexer].col_ind = 2*bus[tempa].Matrix_Loc + kindex + 2;
									powerflow_values->island_matrix_values[island_index_val].Y_offdiag_PQ[powerflow_values->island_matrix_values[island_index_val].indexer].Y_value = (branch[jindexer].Yto[jindex*3+kindex]).Im();
									powerflow_values->island_matrix_values[island_index_val].indexer += 1;
								}

								if (((branch[jindexer].Yfrom[jindex*3+kindex]).Re() != 0) && (bus[tempa].type != 1) && (bus[tempb].type != 1))	//From reals
								{
									powerflow_values->island_matrix_values[island_index_val].Y_offdiag_PQ[powerflow_values->island_matrix_values[island_index_val].indexer].row_ind = 2*bus[tempa].Matrix_Loc + jindex + 2;
									powerflow_values->island_matrix_values[island_index_val].Y_offdiag_PQ[powerflow_values->island_matrix_values[island_index_val].indexer].col_ind = 2*bus[tempb].Matrix_Loc + kindex;
									powerflow_values->island_matrix_values[island_index_val].Y_offdiag_PQ[powerflow_values->island_matrix_values[island_index_val].indexer].Y_value = -((branch[jindexer].Yfrom[jindex*3+kindex]).Re());
									powerflow_values->island_matrix_values[island_index_val].indexer += 1;
									
									powerflow_values->island_matrix_values[island_index_val].Y_offdiag_PQ[powerflow_values->island_matrix_values[island_index_val].indexer].row_ind = 2*bus[tempa].Matrix_Loc + jindex;
									powerflow_values->island_matrix_values[island_index_val].Y_offdiag_PQ[powerflow_values->island_matrix_values[island_index_val].indexer].col_ind = 2*bus[tempb].Matrix_Loc + kindex + 2;
									powerflow_values->island_matrix_values[island_index_val].Y_offdiag_PQ[powerflow_values->island_matrix_values[island_index_val].indexer].Y_value = -((branch[jindexer].Yfrom[jindex*3+kindex]).Re());
									powerflow_values->island_matrix_values[island_index_val].indexer += 1;	
								}

								if (((branch[jindexer].Yto[jindex*3+kindex]).Re() != 0) && (bus[tempa].type != 1 && bus[tempb].type != 1))	//To reals
								{
									powerflow_values->island_matrix_values[island_index_val].Y_offdiag_PQ[powerflow_values->island_matrix_values[island_index_val].indexer].row_ind = 2*bus[tempb].Matrix_Loc + jindex + 2;
									powerflow_values->island_matrix_values[island_index_val].Y_offdiag_PQ[powerflow_values->island_matrix_values[island_index_val].indexer].col_ind = 2*bus[tempa].Matrix_Loc + kindex;
									powerflow_values->island_matrix_values[island_index_val].Y_offdiag_PQ[powerflow_values->island_matrix_values[island_index_val].indexer].Y_value = -((branch[jindexer].Yto[jindex*3+kindex]).Re());
									powerflow_values->island_matrix_values[island_index_val].indexer += 1;
									
									powerflow_values->island_matrix_values[island_index_val].Y_offdiag_PQ[powerflow_values->island_matrix_values[island_index_val].indexer].row_ind = 2*bus[tempb].Matrix_Loc + jindex;
									powerflow_values->island_matrix_values[island_index_val].Y_offdiag_PQ[powerflow_values->island_matrix_values[island_index_val].indexer].col_ind = 2*bus[tempa].Matrix_Loc + kindex + 2;
									powerflow_values->island_matrix_values[island_index_val].Y_offdiag_PQ[powerflow_values->island_matrix_values[island_index_val].indexer].Y_value = -((branch[jindexer].Yto[jindex*3+kindex]).Re());
									powerflow_values->island_matrix_values[island_index_val].indexer += 1;	
								}
							}//end Normal triplex branch
						}//column end
					}//row end
				}//end both triplexy
				else if ((bus[tempa].phases & 0x80) == 0x80)	//From is the triplex - this implies transformer with or something, we don't support this
				{
					GL_THROW("NR does not support triplex to 3-phase connections.");
					/*  TROUBLESHOOT
					The Newton-Raphson solver does not have any implementation elements
					to support the connection of a split-phase or triplex node to a three-phase
					node.  The opposite (3-phase to triplex) is available as the split-phase-center-
					tapped transformer model.  See if that will work for your implementation.
					*/
				}//end from triplexy
				else	//Only option left is the to must be the triplex - implies SPCT xformer - so only one phase on the three-phase side (we just need to figure out where)
				{
					//Extract the line phase
					phase_workc = (branch[jindexer].phases & 0x07);

					//Reset temp_index and size, just in case
					temp_index = -1;
					temp_size = -1;

					//Figure out what the offset on the from side is (how many phases and which one we are)
					switch(bus[tempa].phases & 0x07)
					{
						case 0x01:	//C
							{
								temp_size = 1;	//Single phase matrix

								if (phase_workc==0x01)	//Line is phase C
								{
									//Only C in the node, so no offset
									temp_index = 0;
								}
								else if (phase_workc==0x02)	//Line is phase B
								{
									GL_THROW("NR: A center-tapped transformer has an invalid phase matching");
									/*  TROUBLESHOOT
									A split-phase, center-tapped transformer in the Newton-Raphson solver is somehow attached
									to a node that is missing the required phase of the transformer.  This should have been caught.
									Please submit your code and a bug report using the trac website.
									*/
								}
								else					//Has to be phase A
									GL_THROW("NR: A center-tapped transformer has an invalid phase matching");

								break;
							}
						case 0x02:	//B
							{
								temp_size = 1;	//Single phase matrix

								if (phase_workc==0x01)	//Line is phase C
									GL_THROW("NR: A center-tapped transformer has an invalid phase matching");
								else if (phase_workc==0x02)	//Line is phase B
								{
									//Only B in the node, so no offset
									temp_index = 0;
								}
								else					//Has to be phase A
									GL_THROW("NR: A center-tapped transformer has an invalid phase matching");

								break;
							}
						case 0x03:	//BC
							{
								temp_size = 2;	//Two phase matrix

								if (phase_workc==0x01)	//Line is phase C
								{
									//BC in the node, so offset by 1
									temp_index = 1;
								}
								else if (phase_workc==0x02)	//Line is phase B
								{
									//BC in the node, so offset by 0
									temp_index = 0;
								}
								else					//Has to be phase A
									GL_THROW("NR: A center-tapped transformer has an invalid phase matching");

								break;
							}
						case 0x04:	//A
							{
								temp_size = 1;	//Single phase matrix

								if (phase_workc==0x01)	//Line is phase C
									GL_THROW("NR: A center-tapped transformer has an invalid phase matching");
								else if (phase_workc==0x02)	//Line is phase B
									GL_THROW("NR: A center-tapped transformer has an invalid phase matching");
								else					//Has to be phase A
								{
									//Only A in the node, so no offset
									temp_index = 0;
								}

								break;
							}
						case 0x05:	//AC
							{
								temp_size = 2;	//Two phase matrix

								if (phase_workc==0x01)	//Line is phase C
								{
									//AC in the node, so offset by 1
									temp_index = 1;
								}
								else if (phase_workc==0x02)	//Line is phase B
									GL_THROW("NR: A center-tapped transformer has an invalid phase matching");
								else					//Has to be phase A
								{
									//AC in the node, so offset by 0
									temp_index = 0;
								}

								break;
							}
						case 0x06:	//AB
							{
								temp_size = 2;	//Two phase matrix

								if (phase_workc==0x01)	//Line is phase C
									GL_THROW("NR: A center-tapped transformer has an invalid phase matching");
								else if (phase_workc==0x02)	//Line is phase B
								{
									//BC in the node, so offset by 1
									temp_index = 1;
								}
								else					//Has to be phase A
								{
									//AB in the node, so offset by 0
									temp_index = 0;
								}

								break;
							}
						case 0x07:	//ABC
							{
								temp_size = 3;	//Three phase matrix

								if (phase_workc==0x01)	//Line is phase C
								{
									//ABC in the node, so offset by 2
									temp_index = 2;
								}
								else if (phase_workc==0x02)	//Line is phase B
								{
									//ABC in the node, so offset by 1
									temp_index = 1;
								}
								else					//Has to be phase A
								{
									//ABC in the node, so offset by 0
									temp_index = 0;
								}

								break;
							}
						default:
							GL_THROW("NR: A center-tapped transformer has an invalid phase matching");
							break;
					}//end switch
					if ((temp_index==-1) || (temp_size==-1))	//Should never get here
						GL_THROW("NR: A center-tapped transformer has an invalid phase matching");

					//Determine first index
					if (phase_workc==0x01)	//Line is phase C
					{
						jindex=2;
					}//end line C if
					else if (phase_workc==0x02)	//Line is phase B
					{
						jindex=1;
					}//end line B if
					else						//Line has to be phase A
					{
						jindex=0;
					}//End line A if


					//Indices counted out from Self admittance above.  needs doubling due to complex separation
					for (kindex=0; kindex<2; kindex++)	//Loop through columns of admittance matrices (only 2x2)
					{

						if (((branch[jindexer].Yfrom[jindex*3+kindex]).Im() != 0) && (bus[tempa].type != 1) && (bus[tempb].type != 1))	//From imags
						{
							powerflow_values->island_matrix_values[island_index_val].Y_offdiag_PQ[powerflow_values->island_matrix_values[island_index_val].indexer].row_ind = 2*bus[tempa].Matrix_Loc + temp_index;
							powerflow_values->island_matrix_values[island_index_val].Y_offdiag_PQ[powerflow_values->island_matrix_values[island_index_val].indexer].col_ind = 2*bus[tempb].Matrix_Loc + kindex;
							powerflow_values->island_matrix_values[island_index_val].Y_offdiag_PQ[powerflow_values->island_matrix_values[island_index_val].indexer].Y_value = -((branch[jindexer].Yfrom[jindex*3+kindex]).Im());
							powerflow_values->island_matrix_values[island_index_val].indexer += 1;
							
							powerflow_values->island_matrix_values[island_index_val].Y_offdiag_PQ[powerflow_values->island_matrix_values[island_index_val].indexer].row_ind = 2*bus[tempa].Matrix_Loc + temp_index + temp_size;
							powerflow_values->island_matrix_values[island_index_val].Y_offdiag_PQ[powerflow_values->island_matrix_values[island_index_val].indexer].col_ind = 2*bus[tempb].Matrix_Loc + kindex + 2;
							powerflow_values->island_matrix_values[island_index_val].Y_offdiag_PQ[powerflow_values->island_matrix_values[island_index_val].indexer].Y_value = (branch[jindexer].Yfrom[jindex*3+kindex]).Im();
							powerflow_values->island_matrix_values[island_index_val].indexer += 1;
						}

						if (((branch[jindexer].Yto[kindex*3+jindex]).Im() != 0) && (bus[tempa].type != 1) && (bus[tempb].type != 1))	//To imags
						{
							powerflow_values->island_matrix_values[island_index_val].Y_offdiag_PQ[powerflow_values->island_matrix_values[island_index_val].indexer].row_ind = 2*bus[tempb].Matrix_Loc + kindex;
							powerflow_values->island_matrix_values[island_index_val].Y_offdiag_PQ[powerflow_values->island_matrix_values[island_index_val].indexer].col_ind = 2*bus[tempa].Matrix_Loc + temp_index;
							powerflow_values->island_matrix_values[island_index_val].Y_offdiag_PQ[powerflow_values->island_matrix_values[island_index_val].indexer].Y_value = -((branch[jindexer].Yto[kindex*3+jindex]).Im());
							powerflow_values->island_matrix_values[island_index_val].indexer += 1;
							
							powerflow_values->island_matrix_values[island_index_val].Y_offdiag_PQ[powerflow_values->island_matrix_values[island_index_val].indexer].row_ind = 2*bus[tempb].Matrix_Loc + kindex + 2;
							powerflow_values->island_matrix_values[island_index_val].Y_offdiag_PQ[powerflow_values->island_matrix_values[island_index_val].indexer].col_ind = 2*bus[tempa].Matrix_Loc + temp_index + temp_size;
							powerflow_values->island_matrix_values[island_index_val].Y_offdiag_PQ[powerflow_values->island_matrix_values[island_index_val].indexer].Y_value = (branch[jindexer].Yto[kindex*3+jindex]).Im();
							powerflow_values->island_matrix_values[island_index_val].indexer += 1;
						}

						if (((branch[jindexer].Yfrom[jindex*3+kindex]).Re() != 0) && (bus[tempa].type != 1) && (bus[tempb].type != 1))	//From reals
						{
							powerflow_values->island_matrix_values[island_index_val].Y_offdiag_PQ[powerflow_values->island_matrix_values[island_index_val].indexer].row_ind = 2*bus[tempa].Matrix_Loc + temp_index + temp_size;
							powerflow_values->island_matrix_values[island_index_val].Y_offdiag_PQ[powerflow_values->island_matrix_values[island_index_val].indexer].col_ind = 2*bus[tempb].Matrix_Loc + kindex;
							powerflow_values->island_matrix_values[island_index_val].Y_offdiag_PQ[powerflow_values->island_matrix_values[island_index_val].indexer].Y_value = -((branch[jindexer].Yfrom[jindex*3+kindex]).Re());
							powerflow_values->island_matrix_values[island_index_val].indexer += 1;
							
							powerflow_values->island_matrix_values[island_index_val].Y_offdiag_PQ[powerflow_values->island_matrix_values[island_index_val].indexer].row_ind = 2*bus[tempa].Matrix_Loc + temp_index;
							powerflow_values->island_matrix_values[island_index_val].Y_offdiag_PQ[powerflow_values->island_matrix_values[island_index_val].indexer].col_ind = 2*bus[tempb].Matrix_Loc + kindex + 2;
							powerflow_values->island_matrix_values[island_index_val].Y_offdiag_PQ[powerflow_values->island_matrix_values[island_index_val].indexer].Y_value = -((branch[jindexer].Yfrom[jindex*3+kindex]).Re());
							powerflow_values->island_matrix_values[island_index_val].indexer += 1;	
						}

						if (((branch[jindexer].Yto[kindex*3+jindex]).Re() != 0) && (bus[tempa].type != 1) && (bus[tempb].type != 1))	//To reals
						{
							powerflow_values->island_matrix_values[island_index_val].Y_offdiag_PQ[powerflow_values->island_matrix_values[island_index_val].indexer].row_ind = 2*bus[tempb].Matrix_Loc + kindex + 2;
							powerflow_values->island_matrix_values[island_index_val].Y_offdiag_PQ[powerflow_values->island_matrix_values[island_index_val].indexer].col_ind = 2*bus[tempa].Matrix_Loc + temp_index;
							powerflow_values->island_matrix_values[island_index_val].Y_offdiag_PQ[powerflow_values->island_matrix_values[island_index_val].indexer].Y_value = -((branch[jindexer].Yto[kindex*3+jindex]).Re());
							powerflow_values->island_matrix_values[island_index_val].indexer += 1;
							
							powerflow_values->island_matrix_values[island_index_val].Y_offdiag_PQ[powerflow_values->island_matrix_values[island_index_val].indexer].row_ind = 2*bus[tempb].Matrix_Loc + kindex;
							powerflow_values->island_matrix_values[island_index_val].Y_offdiag_PQ[powerflow_values->island_matrix_values[island_index_val].indexer].col_ind = 2*bus[tempa].Matrix_Loc + temp_index + temp_size;
							powerflow_values->island_matrix_values[island_index_val].Y_offdiag_PQ[powerflow_values->island_matrix_values[island_index_val].indexer].Y_value = -((branch[jindexer].Yto[kindex*3+jindex]).Re());
							powerflow_values->island_matrix_values[island_index_val].indexer += 1;	
						}
					}//secondary index end

				}//end to triplexy
			}//end triplex in here
			else					//Some combination of not-3 phase
			{
				//Clear working variables, just in case
				temp_index = temp_index_b = -1;
				temp_size = temp_size_b = temp_size_c = -1;
				Full_Mat_A = Full_Mat_B = false;

				//Intermediate store the admittance matrices so they can be directly indexed later
				switch(branch[jindexer].phases & 0x07) {
					case 0x00:	//No phases (open switch or reliability excluded item)
						{
							temp_size_c = -99;	//Arbitrary flag
							break;
						}
					case 0x01:	//C only
						{
							Temp_Ad_A[0][0] = branch[jindexer].Yfrom[8];
							Temp_Ad_B[0][0] = branch[jindexer].Yto[8];
							temp_size_c = 1;
							break;
						}
					case 0x02:	//B only
						{
							Temp_Ad_A[0][0] = branch[jindexer].Yfrom[4];
							Temp_Ad_B[0][0] = branch[jindexer].Yto[4];
							temp_size_c = 1;
							break;
						}
					case 0x03:	//BC only
						{
							Temp_Ad_A[0][0] = branch[jindexer].Yfrom[4];
							Temp_Ad_A[0][1] = branch[jindexer].Yfrom[5];
							Temp_Ad_A[1][0] = branch[jindexer].Yfrom[7];
							Temp_Ad_A[1][1] = branch[jindexer].Yfrom[8];
							
							Temp_Ad_B[0][0] = branch[jindexer].Yto[4];
							Temp_Ad_B[0][1] = branch[jindexer].Yto[5];
							Temp_Ad_B[1][0] = branch[jindexer].Yto[7];
							Temp_Ad_B[1][1] = branch[jindexer].Yto[8];

							temp_size_c = 2;
							break;
						}
					case 0x04:	//A only
						{
							Temp_Ad_A[0][0] = branch[jindexer].Yfrom[0];
							Temp_Ad_B[0][0] = branch[jindexer].Yto[0];
							temp_size_c = 1;
							break;
						}
					case 0x05:	//AC only
						{
							Temp_Ad_A[0][0] = branch[jindexer].Yfrom[0];
							Temp_Ad_A[0][1] = branch[jindexer].Yfrom[2];
							Temp_Ad_A[1][0] = branch[jindexer].Yfrom[6];
							Temp_Ad_A[1][1] = branch[jindexer].Yfrom[8];
							
							Temp_Ad_B[0][0] = branch[jindexer].Yto[0];
							Temp_Ad_B[0][1] = branch[jindexer].Yto[2];
							Temp_Ad_B[1][0] = branch[jindexer].Yto[6];
							Temp_Ad_B[1][1] = branch[jindexer].Yto[8];

							temp_size_c = 2;
							break;
						}
					case 0x06:	//AB only
						{
							Temp_Ad_A[0][0] = branch[jindexer].Yfrom[0];
							Temp_Ad_A[0][1] = branch[jindexer].Yfrom[1];
							Temp_Ad_A[1][0] = branch[jindexer].Yfrom[3];
							Temp_Ad_A[1][1] = branch[jindexer].Yfrom[4];
							
							Temp_Ad_B[0][0] = branch[jindexer].Yto[0];
							Temp_Ad_B[0][1] = branch[jindexer].Yto[1];
							Temp_Ad_B[1][0] = branch[jindexer].Yto[3];
							Temp_Ad_B[1][1] = branch[jindexer].Yto[4];

							temp_size_c = 2;
							break;
						}
					default:
						{
							break;
						}
				}//end line switch/case

				if (temp_size_c==-99)
				{
					continue;	//Next iteration of branch loop
				}

				if (temp_size_c==-1)	//Make sure it is right
				{
					GL_THROW("NR: A line's phase was flagged as not full three-phase, but wasn't: (%s) %u %u %u %u", 
									 branch[jindexer].name, branch[jindexer].phases, branch[jindexer].origphases, phase_worka, phase_workb);
					/*  TROUBLESHOOT
					A line inside the powerflow model was flagged as not being full three-phase or
					triplex in any form.  It failed the other cases though, so it must have been.
					Please submit your code and a bug report to the trac website.
					*/
				}

				//Check the from side and get all appropriate offsets
				switch(bus[tempa].phases & 0x07) {
					case 0x01:	//C
						{
							if ((branch[jindexer].phases & 0x07) == 0x01)	//C
							{
								temp_size = 1;		//Single size
								temp_index = 0;		//No offset (only 1 big)
							}
							else
							{
								GL_THROW("NR: One of the lines has invalid phase parameters");
								/*  TROUBLESHOOT
								One of the lines in the powerflow model has an invalid phase in
								reference to its to and from ends.  This should have been caught
								earlier, so submit your code and a bug report using the trac website.
								*/
							}
							break;
						}//end 0x01
					case 0x02:	//B
						{
							if ((branch[jindexer].phases & 0x07) == 0x02)	//B
							{
								temp_size = 1;		//Single size
								temp_index = 0;		//No offset (only 1 big)
							}
							else
							{
								GL_THROW("NR: One of the lines has invalid phase parameters");
							}
							break;
						}//end 0x02
					case 0x03:	//BC
						{
							temp_size = 2;	//Size of this matrix's admittance
							if ((branch[jindexer].phases & 0x07) == 0x01)	//C
							{
								temp_index = 1;		//offset
							}
							else if ((branch[jindexer].phases & 0x07) == 0x02)	//B
							{
								temp_index = 0;		//offset
							}
							else if ((branch[jindexer].phases & 0x07) == 0x03)	//BC
							{
								temp_index = 0;
							}
							else
							{
								GL_THROW("NR: One of the lines has invalid phase parameters");
							}
							break;
						}//end 0x03
					case 0x04:	//A
						{
							if ((branch[jindexer].phases & 0x07) == 0x04)	//A
							{
								temp_size = 1;		//Single size
								temp_index = 0;		//No offset (only 1 big)
							}
							else
							{
								GL_THROW("NR: One of the lines has invalid phase parameters");
							}
							break;
						}//end 0x04
					case 0x05:	//AC
						{
							temp_size = 2;	//Size of this matrix's admittance
							if ((branch[jindexer].phases & 0x07) == 0x01)	//C
							{
								temp_index = 1;		//offset
							}
							else if ((branch[jindexer].phases & 0x07) == 0x04)	//A
							{
								temp_index = 0;		//offset
							}
							else if ((branch[jindexer].phases & 0x07) == 0x05)	//AC
							{
								temp_index = 0;
							}
							else
							{
								GL_THROW("NR: One of the lines has invalid phase parameters");
							}
							break;
						}//end 0x05
					case 0x06:	//AB
						{
							temp_size = 2;	//Size of this matrix's admittance
							if ((branch[jindexer].phases & 0x07) == 0x02)	//B
							{
								temp_index = 1;		//offset
							}
							else if ((branch[jindexer].phases & 0x07) == 0x04)	//A
							{
								temp_index = 0;		//offset
							}
							else if ((branch[jindexer].phases & 0x07) == 0x06)	//AB
							{
								temp_index = 0;
							}
							else
							{
								GL_THROW("NR: One of the lines has invalid phase parameters");
							}
							break;
						}//end 0x06
					case 0x07:	//ABC
						{
							temp_size = 3;	//Size of this matrix's admittance
							if ((branch[jindexer].phases & 0x07) == 0x01)	//C
							{
								temp_index = 2;		//offset
							}
							else if ((branch[jindexer].phases & 0x07) == 0x02)	//B
							{
								temp_index = 1;		//offset
							}
							else if ((branch[jindexer].phases & 0x07) == 0x03)	//BC
							{
								temp_index = 1;
							}
							else if ((branch[jindexer].phases & 0x07) == 0x04)	//A
							{
								temp_index = 0;		//offset
							}
							else if ((branch[jindexer].phases & 0x07) == 0x05)	//AC
							{
								temp_index = 0;
								Full_Mat_A = true;		//Flag so we know C needs to be gapped
							}
							else if ((branch[jindexer].phases & 0x07) == 0x06)	//AB
							{
								temp_index = 0;
							}
							else
							{
								GL_THROW("NR: One of the lines has invalid phase parameters");
							}
							break;
						}//end 0x07
					default:
						{
							break;
						}
				}//End switch/case for from

				//Check the to side and get all appropriate offsets
				switch(bus[tempb].phases & 0x07) {
					case 0x01:	//C
						{
							if ((branch[jindexer].phases & 0x07) == 0x01)	//C
							{
								temp_size_b = 1;		//Single size
								temp_index_b = 0;		//No offset (only 1 big)
							}
							else
							{
								GL_THROW("NR: One of the lines has invalid phase parameters");
								/*  TROUBLESHOOT
								One of the lines in the powerflow model has an invalid phase in
								reference to its to and from ends.  This should have been caught
								earlier, so submit your code and a bug report using the trac website.
								*/
							}
							break;
						}//end 0x01
					case 0x02:	//B
						{
							if ((branch[jindexer].phases & 0x07) == 0x02)	//B
							{
								temp_size_b = 1;		//Single size
								temp_index_b = 0;		//No offset (only 1 big)
							}
							else
							{
								GL_THROW("NR: One of the lines has invalid phase parameters");
							}
							break;
						}//end 0x02
					case 0x03:	//BC
						{
							temp_size_b = 2;	//Size of this matrix's admittance
							if ((branch[jindexer].phases & 0x07) == 0x01)	//C
							{
								temp_index_b = 1;		//offset
							}
							else if ((branch[jindexer].phases & 0x07) == 0x02)	//B
							{
								temp_index_b = 0;		//offset
							}
							else if ((branch[jindexer].phases & 0x07) == 0x03)	//BC
							{
								temp_index_b = 0;
							}
							else
							{
								GL_THROW("NR: One of the lines has invalid phase parameters");
							}
							break;
						}//end 0x03
					case 0x04:	//A
						{
							if ((branch[jindexer].phases & 0x07) == 0x04)	//A
							{
								temp_size_b = 1;		//Single size
								temp_index_b = 0;		//No offset (only 1 big)
							}
							else
							{
								GL_THROW("NR: One of the lines has invalid phase parameters");
							}
							break;
						}//end 0x04
					case 0x05:	//AC
						{
							temp_size_b = 2;	//Size of this matrix's admittance
							if ((branch[jindexer].phases & 0x07) == 0x01)	//C
							{
								temp_index_b = 1;		//offset
							}
							else if ((branch[jindexer].phases & 0x07) == 0x04)	//A
							{
								temp_index_b = 0;		//offset
							}
							else if ((branch[jindexer].phases & 0x07) == 0x05)	//AC
							{
								temp_index_b = 0;
							}
							else
							{
								GL_THROW("NR: One of the lines has invalid phase parameters");
							}
							break;
						}//end 0x05
					case 0x06:	//AB
						{
							temp_size_b = 2;	//Size of this matrix's admittance
							if ((branch[jindexer].phases & 0x07) == 0x02)	//B
							{
								temp_index_b = 1;		//offset
							}
							else if ((branch[jindexer].phases & 0x07) == 0x04)	//A
							{
								temp_index_b = 0;		//offset
							}
							else if ((branch[jindexer].phases & 0x07) == 0x06)	//AB
							{
								temp_index_b = 0;
							}
							else
							{
								GL_THROW("NR: One of the lines has invalid phase parameters");
							}
							break;
						}//end 0x06
					case 0x07:	//ABC
						{
							temp_size_b = 3;	//Size of this matrix's admittance
							if ((branch[jindexer].phases & 0x07) == 0x01)	//C
							{
								temp_index_b = 2;		//offset
							}
							else if ((branch[jindexer].phases & 0x07) == 0x02)	//B
							{
								temp_index_b = 1;		//offset
							}
							else if ((branch[jindexer].phases & 0x07) == 0x03)	//BC
							{
								temp_index_b = 1;
							}
							else if ((branch[jindexer].phases & 0x07) == 0x04)	//A
							{
								temp_index_b = 0;		//offset
							}
							else if ((branch[jindexer].phases & 0x07) == 0x05)	//AC
							{
								temp_index_b = 0;
								Full_Mat_B = true;		//Flag so we know C needs to be gapped
							}
							else if ((branch[jindexer].phases & 0x07) == 0x06)	//AB
							{
								temp_index_b = 0;
							}
							else
							{
								GL_THROW("NR: One of the lines has invalid phase parameters");
							}
							break;
						}//end 0x07
					default:
						{
							break;
						}
				}//End switch/case for to

				//Make sure everything was set before proceeding
				if ((temp_index==-1) || (temp_index_b==-1) || (temp_size==-1) || (temp_size_b==-1) || (temp_size_c==-1))
				{
					GL_THROW("NR: Failure to construct single/double phase line indices");
					/*  TROUBLESHOOT
					A single or double phase line (e.g., just A or AB) has failed to properly initialize all of the indices
					necessary to form the admittance matrix.  Please submit a bug report, with your code, to the trac site.
					*/
				}

				if (Full_Mat_A)	//From side is a full ABC and we have AC
				{
					for (jindex=0; jindex<temp_size_c; jindex++)		//Loop through rows of admittance matrices				
					{
						for (kindex=0; kindex<temp_size_c; kindex++)	//Loop through columns of admittance matrices
						{
							//Indices counted out from Self admittance above.  needs doubling due to complex separation
							if ((Temp_Ad_A[jindex][kindex].Im() != 0) && (bus[tempa].type != 1) && (bus[tempb].type != 1))	//From imags
							{
								powerflow_values->island_matrix_values[island_index_val].Y_offdiag_PQ[powerflow_values->island_matrix_values[island_index_val].indexer].row_ind = 2*bus[tempa].Matrix_Loc + temp_index + jindex*2;
								powerflow_values->island_matrix_values[island_index_val].Y_offdiag_PQ[powerflow_values->island_matrix_values[island_index_val].indexer].col_ind = 2*bus[tempb].Matrix_Loc + temp_index_b + kindex;
								powerflow_values->island_matrix_values[island_index_val].Y_offdiag_PQ[powerflow_values->island_matrix_values[island_index_val].indexer].Y_value = -(Temp_Ad_A[jindex][kindex].Im());
								powerflow_values->island_matrix_values[island_index_val].indexer += 1;
								
								powerflow_values->island_matrix_values[island_index_val].Y_offdiag_PQ[powerflow_values->island_matrix_values[island_index_val].indexer].row_ind = 2*bus[tempa].Matrix_Loc + temp_index + jindex*2 + temp_size;
								powerflow_values->island_matrix_values[island_index_val].Y_offdiag_PQ[powerflow_values->island_matrix_values[island_index_val].indexer].col_ind = 2*bus[tempb].Matrix_Loc + temp_index_b + kindex + temp_size_b;
								powerflow_values->island_matrix_values[island_index_val].Y_offdiag_PQ[powerflow_values->island_matrix_values[island_index_val].indexer].Y_value = (Temp_Ad_A[jindex][kindex].Im());
								powerflow_values->island_matrix_values[island_index_val].indexer += 1;
							}

							if ((Temp_Ad_B[jindex][kindex].Im() != 0) && (bus[tempa].type != 1) && (bus[tempb].type != 1))	//To imags
							{
								powerflow_values->island_matrix_values[island_index_val].Y_offdiag_PQ[powerflow_values->island_matrix_values[island_index_val].indexer].row_ind = 2*bus[tempb].Matrix_Loc + temp_index_b + jindex;
								powerflow_values->island_matrix_values[island_index_val].Y_offdiag_PQ[powerflow_values->island_matrix_values[island_index_val].indexer].col_ind = 2*bus[tempa].Matrix_Loc + temp_index + kindex*2;
								powerflow_values->island_matrix_values[island_index_val].Y_offdiag_PQ[powerflow_values->island_matrix_values[island_index_val].indexer].Y_value = -(Temp_Ad_B[jindex][kindex].Im());
								powerflow_values->island_matrix_values[island_index_val].indexer += 1;
								
								powerflow_values->island_matrix_values[island_index_val].Y_offdiag_PQ[powerflow_values->island_matrix_values[island_index_val].indexer].row_ind = 2*bus[tempb].Matrix_Loc + temp_index_b + jindex + temp_size_b;
								powerflow_values->island_matrix_values[island_index_val].Y_offdiag_PQ[powerflow_values->island_matrix_values[island_index_val].indexer].col_ind = 2*bus[tempa].Matrix_Loc + temp_index + kindex*2 + temp_size;
								powerflow_values->island_matrix_values[island_index_val].Y_offdiag_PQ[powerflow_values->island_matrix_values[island_index_val].indexer].Y_value = Temp_Ad_B[jindex][kindex].Im();
								powerflow_values->island_matrix_values[island_index_val].indexer += 1;
							}

							if ((Temp_Ad_A[jindex][kindex].Re() != 0) && (bus[tempa].type != 1) && (bus[tempb].type != 1))	//From reals
							{
								powerflow_values->island_matrix_values[island_index_val].Y_offdiag_PQ[powerflow_values->island_matrix_values[island_index_val].indexer].row_ind = 2*bus[tempa].Matrix_Loc + temp_index + jindex*2 + temp_size;
								powerflow_values->island_matrix_values[island_index_val].Y_offdiag_PQ[powerflow_values->island_matrix_values[island_index_val].indexer].col_ind = 2*bus[tempb].Matrix_Loc + temp_index_b + kindex;
								powerflow_values->island_matrix_values[island_index_val].Y_offdiag_PQ[powerflow_values->island_matrix_values[island_index_val].indexer].Y_value = -(Temp_Ad_A[jindex][kindex].Re());
								powerflow_values->island_matrix_values[island_index_val].indexer += 1;
								
								powerflow_values->island_matrix_values[island_index_val].Y_offdiag_PQ[powerflow_values->island_matrix_values[island_index_val].indexer].row_ind = 2*bus[tempa].Matrix_Loc + temp_index + jindex*2;
								powerflow_values->island_matrix_values[island_index_val].Y_offdiag_PQ[powerflow_values->island_matrix_values[island_index_val].indexer].col_ind = 2*bus[tempb].Matrix_Loc + temp_index_b + kindex + temp_size_b;
								powerflow_values->island_matrix_values[island_index_val].Y_offdiag_PQ[powerflow_values->island_matrix_values[island_index_val].indexer].Y_value = -(Temp_Ad_A[jindex][kindex].Re());
								powerflow_values->island_matrix_values[island_index_val].indexer += 1;	
							}

							if ((Temp_Ad_B[jindex][kindex].Re() != 0) && (bus[tempa].type != 1) && (bus[tempb].type != 1))	//To reals
							{
								powerflow_values->island_matrix_values[island_index_val].Y_offdiag_PQ[powerflow_values->island_matrix_values[island_index_val].indexer].row_ind = 2*bus[tempb].Matrix_Loc + temp_index_b + jindex + temp_size_b;
								powerflow_values->island_matrix_values[island_index_val].Y_offdiag_PQ[powerflow_values->island_matrix_values[island_index_val].indexer].col_ind = 2*bus[tempa].Matrix_Loc + temp_index + kindex*2;
								powerflow_values->island_matrix_values[island_index_val].Y_offdiag_PQ[powerflow_values->island_matrix_values[island_index_val].indexer].Y_value = -(Temp_Ad_B[jindex][kindex].Re());
								powerflow_values->island_matrix_values[island_index_val].indexer += 1;
								
								powerflow_values->island_matrix_values[island_index_val].Y_offdiag_PQ[powerflow_values->island_matrix_values[island_index_val].indexer].row_ind = 2*bus[tempb].Matrix_Loc + temp_index_b + jindex;
								powerflow_values->island_matrix_values[island_index_val].Y_offdiag_PQ[powerflow_values->island_matrix_values[island_index_val].indexer].col_ind = 2*bus[tempa].Matrix_Loc + temp_index + kindex*2 + temp_size;
								powerflow_values->island_matrix_values[island_index_val].Y_offdiag_PQ[powerflow_values->island_matrix_values[island_index_val].indexer].Y_value = -(Temp_Ad_B[jindex][kindex].Re());
								powerflow_values->island_matrix_values[island_index_val].indexer += 1;	
							}
						}//column end
					}//row end
				}//end full ABC for from AC

				if (Full_Mat_B)	//To side is a full ABC and we have AC
				{
					for (jindex=0; jindex<temp_size_c; jindex++)		//Loop through rows of admittance matrices				
					{
						for (kindex=0; kindex<temp_size_c; kindex++)	//Loop through columns of admittance matrices
						{
							//Indices counted out from Self admittance above.  needs doubling due to complex separation
							if ((Temp_Ad_A[jindex][kindex].Im() != 0) && (bus[tempa].type != 1) && (bus[tempb].type != 1))	//From imags
							{
								powerflow_values->island_matrix_values[island_index_val].Y_offdiag_PQ[powerflow_values->island_matrix_values[island_index_val].indexer].row_ind = 2*bus[tempa].Matrix_Loc + temp_index + jindex;
								powerflow_values->island_matrix_values[island_index_val].Y_offdiag_PQ[powerflow_values->island_matrix_values[island_index_val].indexer].col_ind = 2*bus[tempb].Matrix_Loc + temp_index_b + kindex*2;
								powerflow_values->island_matrix_values[island_index_val].Y_offdiag_PQ[powerflow_values->island_matrix_values[island_index_val].indexer].Y_value = -(Temp_Ad_A[jindex][kindex].Im());
								powerflow_values->island_matrix_values[island_index_val].indexer += 1;
								
								powerflow_values->island_matrix_values[island_index_val].Y_offdiag_PQ[powerflow_values->island_matrix_values[island_index_val].indexer].row_ind = 2*bus[tempa].Matrix_Loc + temp_index + jindex + temp_size;
								powerflow_values->island_matrix_values[island_index_val].Y_offdiag_PQ[powerflow_values->island_matrix_values[island_index_val].indexer].col_ind = 2*bus[tempb].Matrix_Loc + temp_index_b + kindex*2 + temp_size_b;
								powerflow_values->island_matrix_values[island_index_val].Y_offdiag_PQ[powerflow_values->island_matrix_values[island_index_val].indexer].Y_value = (Temp_Ad_A[jindex][kindex].Im());
								powerflow_values->island_matrix_values[island_index_val].indexer += 1;
							}

							if ((Temp_Ad_B[jindex][kindex].Im() != 0) && (bus[tempa].type != 1) && (bus[tempb].type != 1))	//To imags
							{
								powerflow_values->island_matrix_values[island_index_val].Y_offdiag_PQ[powerflow_values->island_matrix_values[island_index_val].indexer].row_ind = 2*bus[tempb].Matrix_Loc + temp_index_b + jindex*2;
								powerflow_values->island_matrix_values[island_index_val].Y_offdiag_PQ[powerflow_values->island_matrix_values[island_index_val].indexer].col_ind = 2*bus[tempa].Matrix_Loc + temp_index + kindex;
								powerflow_values->island_matrix_values[island_index_val].Y_offdiag_PQ[powerflow_values->island_matrix_values[island_index_val].indexer].Y_value = -(Temp_Ad_B[jindex][kindex].Im());
								powerflow_values->island_matrix_values[island_index_val].indexer += 1;
								
								powerflow_values->island_matrix_values[island_index_val].Y_offdiag_PQ[powerflow_values->island_matrix_values[island_index_val].indexer].row_ind = 2*bus[tempb].Matrix_Loc + temp_index_b + jindex*2 + temp_size_b;
								powerflow_values->island_matrix_values[island_index_val].Y_offdiag_PQ[powerflow_values->island_matrix_values[island_index_val].indexer].col_ind = 2*bus[tempa].Matrix_Loc + temp_index + kindex + temp_size;
								powerflow_values->island_matrix_values[island_index_val].Y_offdiag_PQ[powerflow_values->island_matrix_values[island_index_val].indexer].Y_value = Temp_Ad_B[jindex][kindex].Im();
								powerflow_values->island_matrix_values[island_index_val].indexer += 1;
							}

							if ((Temp_Ad_A[jindex][kindex].Re() != 0) && (bus[tempa].type != 1) && (bus[tempb].type != 1))	//From reals
							{
								powerflow_values->island_matrix_values[island_index_val].Y_offdiag_PQ[powerflow_values->island_matrix_values[island_index_val].indexer].row_ind = 2*bus[tempa].Matrix_Loc + temp_index + jindex + temp_size;
								powerflow_values->island_matrix_values[island_index_val].Y_offdiag_PQ[powerflow_values->island_matrix_values[island_index_val].indexer].col_ind = 2*bus[tempb].Matrix_Loc + temp_index_b + kindex*2;
								powerflow_values->island_matrix_values[island_index_val].Y_offdiag_PQ[powerflow_values->island_matrix_values[island_index_val].indexer].Y_value = -(Temp_Ad_A[jindex][kindex].Re());
								powerflow_values->island_matrix_values[island_index_val].indexer += 1;
								
								powerflow_values->island_matrix_values[island_index_val].Y_offdiag_PQ[powerflow_values->island_matrix_values[island_index_val].indexer].row_ind = 2*bus[tempa].Matrix_Loc + temp_index + jindex;
								powerflow_values->island_matrix_values[island_index_val].Y_offdiag_PQ[powerflow_values->island_matrix_values[island_index_val].indexer].col_ind = 2*bus[tempb].Matrix_Loc + temp_index_b + kindex*2 + temp_size_b;
								powerflow_values->island_matrix_values[island_index_val].Y_offdiag_PQ[powerflow_values->island_matrix_values[island_index_val].indexer].Y_value = -(Temp_Ad_A[jindex][kindex].Re());
								powerflow_values->island_matrix_values[island_index_val].indexer += 1;	
							}

							if ((Temp_Ad_B[jindex][kindex].Re() != 0) && (bus[tempa].type != 1) && (bus[tempb].type != 1))	//To reals
							{
								powerflow_values->island_matrix_values[island_index_val].Y_offdiag_PQ[powerflow_values->island_matrix_values[island_index_val].indexer].row_ind = 2*bus[tempb].Matrix_Loc + temp_index_b + jindex*2 + temp_size_b;
								powerflow_values->island_matrix_values[island_index_val].Y_offdiag_PQ[powerflow_values->island_matrix_values[island_index_val].indexer].col_ind = 2*bus[tempa].Matrix_Loc + temp_index + kindex;
								powerflow_values->island_matrix_values[island_index_val].Y_offdiag_PQ[powerflow_values->island_matrix_values[island_index_val].indexer].Y_value = -(Temp_Ad_B[jindex][kindex].Re());
								powerflow_values->island_matrix_values[island_index_val].indexer += 1;
								
								powerflow_values->island_matrix_values[island_index_val].Y_offdiag_PQ[powerflow_values->island_matrix_values[island_index_val].indexer].row_ind = 2*bus[tempb].Matrix_Loc + temp_index_b + jindex*2;
								powerflow_values->island_matrix_values[island_index_val].Y_offdiag_PQ[powerflow_values->island_matrix_values[island_index_val].indexer].col_ind = 2*bus[tempa].Matrix_Loc + temp_index + kindex + temp_size;
								powerflow_values->island_matrix_values[island_index_val].Y_offdiag_PQ[powerflow_values->island_matrix_values[island_index_val].indexer].Y_value = -(Temp_Ad_B[jindex][kindex].Re());
								powerflow_values->island_matrix_values[island_index_val].indexer += 1;	
							}
						}//column end
					}//row end
				}//end full ABC for to AC

				if ((!Full_Mat_A) && (!Full_Mat_B))	//Neither is a full ABC, or we aren't doing AC, so we don't care
				{
					for (jindex=0; jindex<temp_size_c; jindex++)		//Loop through rows of admittance matrices				
					{
						for (kindex=0; kindex<temp_size_c; kindex++)	//Loop through columns of admittance matrices
						{
							//Indices counted out from Self admittance above.  needs doubling due to complex separation
							if ((Temp_Ad_A[jindex][kindex].Im() != 0) && (bus[tempa].type != 1) && (bus[tempb].type != 1))	//From imags
							{
								powerflow_values->island_matrix_values[island_index_val].Y_offdiag_PQ[powerflow_values->island_matrix_values[island_index_val].indexer].row_ind = 2*bus[tempa].Matrix_Loc + temp_index + jindex;
								powerflow_values->island_matrix_values[island_index_val].Y_offdiag_PQ[powerflow_values->island_matrix_values[island_index_val].indexer].col_ind = 2*bus[tempb].Matrix_Loc + temp_index_b + kindex;
								powerflow_values->island_matrix_values[island_index_val].Y_offdiag_PQ[powerflow_values->island_matrix_values[island_index_val].indexer].Y_value = -(Temp_Ad_A[jindex][kindex].Im());
								powerflow_values->island_matrix_values[island_index_val].indexer += 1;
								
								powerflow_values->island_matrix_values[island_index_val].Y_offdiag_PQ[powerflow_values->island_matrix_values[island_index_val].indexer].row_ind = 2*bus[tempa].Matrix_Loc + temp_index + jindex + temp_size;
								powerflow_values->island_matrix_values[island_index_val].Y_offdiag_PQ[powerflow_values->island_matrix_values[island_index_val].indexer].col_ind = 2*bus[tempb].Matrix_Loc + temp_index_b + kindex + temp_size_b;
								powerflow_values->island_matrix_values[island_index_val].Y_offdiag_PQ[powerflow_values->island_matrix_values[island_index_val].indexer].Y_value = (Temp_Ad_A[jindex][kindex].Im());
								powerflow_values->island_matrix_values[island_index_val].indexer += 1;
							}

							if ((Temp_Ad_B[jindex][kindex].Im() != 0) && (bus[tempa].type != 1) && (bus[tempb].type != 1))	//To imags
							{
								powerflow_values->island_matrix_values[island_index_val].Y_offdiag_PQ[powerflow_values->island_matrix_values[island_index_val].indexer].row_ind = 2*bus[tempb].Matrix_Loc + temp_index_b + jindex;
								powerflow_values->island_matrix_values[island_index_val].Y_offdiag_PQ[powerflow_values->island_matrix_values[island_index_val].indexer].col_ind = 2*bus[tempa].Matrix_Loc + temp_index + kindex;
								powerflow_values->island_matrix_values[island_index_val].Y_offdiag_PQ[powerflow_values->island_matrix_values[island_index_val].indexer].Y_value = -(Temp_Ad_B[jindex][kindex].Im());
								powerflow_values->island_matrix_values[island_index_val].indexer += 1;
								
								powerflow_values->island_matrix_values[island_index_val].Y_offdiag_PQ[powerflow_values->island_matrix_values[island_index_val].indexer].row_ind = 2*bus[tempb].Matrix_Loc + temp_index_b + jindex + temp_size_b;
								powerflow_values->island_matrix_values[island_index_val].Y_offdiag_PQ[powerflow_values->island_matrix_values[island_index_val].indexer].col_ind = 2*bus[tempa].Matrix_Loc + temp_index + kindex + temp_size;
								powerflow_values->island_matrix_values[island_index_val].Y_offdiag_PQ[powerflow_values->island_matrix_values[island_index_val].indexer].Y_value = Temp_Ad_B[jindex][kindex].Im();
								powerflow_values->island_matrix_values[island_index_val].indexer += 1;
							}

							if ((Temp_Ad_A[jindex][kindex].Re() != 0) && (bus[tempa].type != 1) && (bus[tempb].type != 1))	//From reals
							{
								powerflow_values->island_matrix_values[island_index_val].Y_offdiag_PQ[powerflow_values->island_matrix_values[island_index_val].indexer].row_ind = 2*bus[tempa].Matrix_Loc + temp_index + jindex + temp_size;
								powerflow_values->island_matrix_values[island_index_val].Y_offdiag_PQ[powerflow_values->island_matrix_values[island_index_val].indexer].col_ind = 2*bus[tempb].Matrix_Loc + temp_index_b + kindex;
								powerflow_values->island_matrix_values[island_index_val].Y_offdiag_PQ[powerflow_values->island_matrix_values[island_index_val].indexer].Y_value = -(Temp_Ad_A[jindex][kindex].Re());
								powerflow_values->island_matrix_values[island_index_val].indexer += 1;
								
								powerflow_values->island_matrix_values[island_index_val].Y_offdiag_PQ[powerflow_values->island_matrix_values[island_index_val].indexer].row_ind = 2*bus[tempa].Matrix_Loc + temp_index + jindex;
								powerflow_values->island_matrix_values[island_index_val].Y_offdiag_PQ[powerflow_values->island_matrix_values[island_index_val].indexer].col_ind = 2*bus[tempb].Matrix_Loc + temp_index_b + kindex + temp_size_b;
								powerflow_values->island_matrix_values[island_index_val].Y_offdiag_PQ[powerflow_values->island_matrix_values[island_index_val].indexer].Y_value = -(Temp_Ad_A[jindex][kindex].Re());
								powerflow_values->island_matrix_values[island_index_val].indexer += 1;	
							}

							if ((Temp_Ad_B[jindex][kindex].Re() != 0) && (bus[tempa].type != 1) && (bus[tempb].type != 1))	//To reals
							{
								powerflow_values->island_matrix_values[island_index_val].Y_offdiag_PQ[powerflow_values->island_matrix_values[island_index_val].indexer].row_ind = 2*bus[tempb].Matrix_Loc + temp_index_b + jindex + temp_size_b;
								powerflow_values->island_matrix_values[island_index_val].Y_offdiag_PQ[powerflow_values->island_matrix_values[island_index_val].indexer].col_ind = 2*bus[tempa].Matrix_Loc + temp_index + kindex;
								powerflow_values->island_matrix_values[island_index_val].Y_offdiag_PQ[powerflow_values->island_matrix_values[island_index_val].indexer].Y_value = -(Temp_Ad_B[jindex][kindex].Re());
								powerflow_values->island_matrix_values[island_index_val].indexer += 1;
								
								powerflow_values->island_matrix_values[island_index_val].Y_offdiag_PQ[powerflow_values->island_matrix_values[island_index_val].indexer].row_ind = 2*bus[tempb].Matrix_Loc + temp_index_b + jindex;
								powerflow_values->island_matrix_values[island_index_val].Y_offdiag_PQ[powerflow_values->island_matrix_values[island_index_val].indexer].col_ind = 2*bus[tempa].Matrix_Loc + temp_index + kindex + temp_size;
								powerflow_values->island_matrix_values[island_index_val].Y_offdiag_PQ[powerflow_values->island_matrix_values[island_index_val].indexer].Y_value = -(Temp_Ad_B[jindex][kindex].Re());
								powerflow_values->island_matrix_values[island_index_val].indexer += 1;	
							}
						}//column end
					}//row end
				}//end not full ABC with AC on either side case
			}//end all others else
		}//end branch for

		//Loop through the islands
		for (island_loop_index=0; island_loop_index<NR_islands_detected; island_loop_index++)
		{
			//Build the fixed part of the diagonal PQ bus elements of 6n*6n Y_NR matrix. This part will not be updated at each iteration. 
			powerflow_values->island_matrix_values[island_loop_index].size_diag_fixed = 0;
		}

		for (jindexer=0; jindexer<bus_count;jindexer++) 
		{
			if (bus[jindexer].island_number != -1)
			{
				//Pull the index
				island_loop_index = bus[jindexer].island_number;

				//Loop through and get sizes
				for (jindex=0; jindex<3; jindex++)
				{
					for (kindex=0; kindex<3; kindex++)
					{		 
						if ((powerflow_values->BA_diag[jindexer].Y[jindex][kindex]).Re() != 0 && bus[jindexer].type != 1 && jindex!=kindex)  
							powerflow_values->island_matrix_values[island_loop_index].size_diag_fixed += 1; 
						if ((powerflow_values->BA_diag[jindexer].Y[jindex][kindex]).Im() != 0 && bus[jindexer].type != 1 && jindex!=kindex) 
							powerflow_values->island_matrix_values[island_loop_index].size_diag_fixed += 1; 
					}
				}
			}
			//Default else -- nota  valid island anyways
		}

		//Loop through the islands again
		for (island_loop_index=0; island_loop_index<NR_islands_detected; island_loop_index++)
		{
			if (powerflow_values->island_matrix_values[island_loop_index].Y_diag_fixed == NULL)
			{
				powerflow_values->island_matrix_values[island_loop_index].Y_diag_fixed = (Y_NR *)gl_malloc((powerflow_values->island_matrix_values[island_loop_index].size_diag_fixed*2) *sizeof(Y_NR));   //powerflow_values->island_matrix_values[island_loop_index].Y_diag_fixed store the row,column and value of the fixed part of the diagonal PQ bus elements of 6n*6n Y_NR matrix.

				//Make sure it worked
				if (powerflow_values->island_matrix_values[island_loop_index].Y_diag_fixed == NULL)
					GL_THROW("NR: Failed to allocate memory for one of the necessary matrices");

				//Update the max size
				powerflow_values->island_matrix_values[island_loop_index].max_size_diag_fixed = powerflow_values->island_matrix_values[island_loop_index].size_diag_fixed;
			}
			else if (powerflow_values->island_matrix_values[island_loop_index].size_diag_fixed > powerflow_values->island_matrix_values[island_loop_index].max_size_diag_fixed)		//Something changed and we are bigger!!
			{
				//Destroy us!
				gl_free(powerflow_values->island_matrix_values[island_loop_index].Y_diag_fixed);

				//Rebuild us, we have the technology
				powerflow_values->island_matrix_values[island_loop_index].Y_diag_fixed = (Y_NR *)gl_malloc((powerflow_values->island_matrix_values[island_loop_index].size_diag_fixed*2) *sizeof(Y_NR));

				//Make sure it worked
				if (powerflow_values->island_matrix_values[island_loop_index].Y_diag_fixed == NULL)
					GL_THROW("NR: Failed to allocate memory for one of the necessary matrices");

				//Store the new size
				powerflow_values->island_matrix_values[island_loop_index].max_size_diag_fixed = powerflow_values->island_matrix_values[island_loop_index].size_diag_fixed;

				//Flag for a reallocation
				powerflow_values->island_matrix_values[island_loop_index].NR_realloc_needed = true;
			}

			//Zero the accumulator for the next section, while we're in here
			powerflow_values->island_matrix_values[island_loop_index].indexer = 0;
		}//End island loop routine

		for (jindexer=0; jindexer<bus_count;jindexer++)	//Parse through bus list
		{ 
			//Extract our island reference
			island_index_val = bus[jindexer].island_number;

			//If we're unallocated, just skip us
			if (island_index_val == -1)
			{
				continue;
			}
			//Default else -- proceed

			for (jindex=0; jindex<powerflow_values->BA_diag[jindexer].size; jindex++)
			{
				for (kindex=0; kindex<powerflow_values->BA_diag[jindexer].size; kindex++)
				{					
					if ((powerflow_values->BA_diag[jindexer].Y[jindex][kindex]).Im() != 0 && bus[jindexer].type != 1 && jindex!=kindex)
					{
						powerflow_values->island_matrix_values[island_index_val].Y_diag_fixed[powerflow_values->island_matrix_values[island_index_val].indexer].row_ind = 2*powerflow_values->BA_diag[jindexer].row_ind + jindex;
						powerflow_values->island_matrix_values[island_index_val].Y_diag_fixed[powerflow_values->island_matrix_values[island_index_val].indexer].col_ind = 2*powerflow_values->BA_diag[jindexer].col_ind + kindex;
						powerflow_values->island_matrix_values[island_index_val].Y_diag_fixed[powerflow_values->island_matrix_values[island_index_val].indexer].Y_value = (powerflow_values->BA_diag[jindexer].Y[jindex][kindex]).Im();
						powerflow_values->island_matrix_values[island_index_val].indexer += 1;

						powerflow_values->island_matrix_values[island_index_val].Y_diag_fixed[powerflow_values->island_matrix_values[island_index_val].indexer].row_ind = 2*powerflow_values->BA_diag[jindexer].row_ind + jindex +powerflow_values->BA_diag[jindexer].size;
						powerflow_values->island_matrix_values[island_index_val].Y_diag_fixed[powerflow_values->island_matrix_values[island_index_val].indexer].col_ind = 2*powerflow_values->BA_diag[jindexer].col_ind + kindex +powerflow_values->BA_diag[jindexer].size;
						powerflow_values->island_matrix_values[island_index_val].Y_diag_fixed[powerflow_values->island_matrix_values[island_index_val].indexer].Y_value = -(powerflow_values->BA_diag[jindexer].Y[jindex][kindex]).Im();
						powerflow_values->island_matrix_values[island_index_val].indexer += 1;
					}

					if ((powerflow_values->BA_diag[jindexer].Y[jindex][kindex]).Re() != 0 && bus[jindexer].type != 1 && jindex!=kindex)
					{
						powerflow_values->island_matrix_values[island_index_val].Y_diag_fixed[powerflow_values->island_matrix_values[island_index_val].indexer].row_ind = 2*powerflow_values->BA_diag[jindexer].row_ind + jindex;
						powerflow_values->island_matrix_values[island_index_val].Y_diag_fixed[powerflow_values->island_matrix_values[island_index_val].indexer].col_ind = 2*powerflow_values->BA_diag[jindexer].col_ind + kindex +powerflow_values->BA_diag[jindexer].size;
						powerflow_values->island_matrix_values[island_index_val].Y_diag_fixed[powerflow_values->island_matrix_values[island_index_val].indexer].Y_value = (powerflow_values->BA_diag[jindexer].Y[jindex][kindex]).Re();
						powerflow_values->island_matrix_values[island_index_val].indexer += 1;
						
						powerflow_values->island_matrix_values[island_index_val].Y_diag_fixed[powerflow_values->island_matrix_values[island_index_val].indexer].row_ind = 2*powerflow_values->BA_diag[jindexer].row_ind + jindex +powerflow_values->BA_diag[jindexer].size;
						powerflow_values->island_matrix_values[island_index_val].Y_diag_fixed[powerflow_values->island_matrix_values[island_index_val].indexer].col_ind = 2*powerflow_values->BA_diag[jindexer].col_ind + kindex;
						powerflow_values->island_matrix_values[island_index_val].Y_diag_fixed[powerflow_values->island_matrix_values[island_index_val].indexer].Y_value = (powerflow_values->BA_diag[jindexer].Y[jindex][kindex]).Re();
						powerflow_values->island_matrix_values[island_index_val].indexer += 1;
					}
				}
			}
		}//End bus parse for fixed diagonal
	}//End admittance update

	//Loop through each island to reset these flags
	for (island_loop_index=0; island_loop_index<NR_islands_detected; island_loop_index++)
	{
		//Reset saturation checks
		powerflow_values->island_matrix_values[island_loop_index].SaturationMismatchPresent = false;

		//Reset the iteration counters
		powerflow_values->island_matrix_values[island_loop_index].iteration_count = 0;
	}

	//Reset the global flag for iterations on islands -- will be set at the end
	still_iterating_islands = true;

	//Also reset island index
	island_loop_index = 0;

	//While it - loop through until we solve the issue
	while (still_iterating_islands == true)
	{
		//Map the superLU variables each time -- just easier to do it always
		if (matrix_solver_method==MM_SUPERLU)
		{
			//Put the void pointer into a local context
			curr_island_superLU_vars = (SUPERLU_NR_vars *)powerflow_values->island_matrix_values[island_loop_index].LU_solver_vars;
		}

		//Call the load subfunction
		compute_load_values(bus_count,bus,powerflow_values,false,island_loop_index);
	
		// Calculate the mismatch of three phase current injection at each bus (deltaI), 
		//and store the deltaI in terms of real and reactive value in array powerflow_values->island_matrix_values[island_loop_index].deltaI_NR    
		if (powerflow_values->island_matrix_values[island_loop_index].deltaI_NR==NULL)
		{
			powerflow_values->island_matrix_values[island_loop_index].deltaI_NR = (double *)gl_malloc((2*powerflow_values->island_matrix_values[island_loop_index].total_variables) *sizeof(double));   // left_hand side of equation (11)

			//Make sure it worked
			if (powerflow_values->island_matrix_values[island_loop_index].deltaI_NR == NULL)
				GL_THROW("NR: Failed to allocate memory for one of the necessary matrices");

			//Update the max size
			powerflow_values->island_matrix_values[island_loop_index].max_total_variables = powerflow_values->island_matrix_values[island_loop_index].total_variables;
		}
		else if (powerflow_values->island_matrix_values[island_loop_index].NR_realloc_needed)		//Bigger sized (this was checked above)
		{
			//Decimate the existing value
			gl_free(powerflow_values->island_matrix_values[island_loop_index].deltaI_NR);

			//Reallocate it...bigger...faster...stronger!
			powerflow_values->island_matrix_values[island_loop_index].deltaI_NR = (double *)gl_malloc((2*powerflow_values->island_matrix_values[island_loop_index].total_variables) *sizeof(double));

			//Make sure it worked
			if (powerflow_values->island_matrix_values[island_loop_index].deltaI_NR == NULL)
				GL_THROW("NR: Failed to allocate memory for one of the necessary matrices");

			//Store the updated value
			powerflow_values->island_matrix_values[island_loop_index].max_total_variables = powerflow_values->island_matrix_values[island_loop_index].total_variables;
		}

		//If we're in PF_DYNINIT mode, initialize the balancing convergence
		if (powerflow_type == PF_DYNINIT)
		{
			powerflow_values->island_matrix_values[island_loop_index].swing_converged = true;	//init it to yes, fail by exception, not default
		}

		//Compute the calculated loads (not specified) at each bus
		for (indexer=0; indexer<bus_count; indexer++) //for specific bus k
		{
			//Make sure the bus we're looking at is relevant to this island - otherwise, we can skip it
			if (bus[indexer].island_number == island_loop_index)
			{
				//Update for generator symmetry - only in static dynamic mode and when SWING is a SWING
				if ((powerflow_type == PF_DYNINIT) && (powerflow_values->island_matrix_values[island_loop_index].swing_is_a_swing==true))
				{
					//Secondary check - see if it is even needed - basically built around 3-phase right now
					//Initializes the Norton equivalent item -- normal generators shoudln't need this
					if ((*bus[indexer].dynamics_enabled==true) && (bus[indexer].full_Y != NULL) && (bus[indexer].DynCurrent != NULL))
					{
						//See if we're three phase or triplex
						if ((bus[indexer].phases & 0x07) == 0x07)
						{
							//Form denominator term of Ii, since it won't change
							temp_complex_1 = (~bus[indexer].V[0]) + (~bus[indexer].V[1])*avalsq + (~bus[indexer].V[2])*aval;
							
							//Form up numerator portion that doesn't change (Q and admittance)
							//Do in parts, just for readability
							//Row 1 of admittance mult
							temp_complex_0 = ~bus[indexer].V[0]*(bus[indexer].full_Y[0]*bus[indexer].V[0] + bus[indexer].full_Y[1]*bus[indexer].V[1] + bus[indexer].full_Y[2]*bus[indexer].V[2]);

							//Row 2 of admittance
							temp_complex_0 += ~bus[indexer].V[1]*(bus[indexer].full_Y[3]*bus[indexer].V[0] + bus[indexer].full_Y[4]*bus[indexer].V[1] + bus[indexer].full_Y[5]*bus[indexer].V[2]);

							//Row 3 of admittance
							temp_complex_0 += ~bus[indexer].V[2]*(bus[indexer].full_Y[6]*bus[indexer].V[0] + bus[indexer].full_Y[7]*bus[indexer].V[1] + bus[indexer].full_Y[8]*bus[indexer].V[2]);

							//Make the conjugate - used for individual phase accumulation later
							temp_complex_3 = ~temp_complex_0;

							//If we are a SWING, zero our PT portion and QT for accumulation
							if (((bus[indexer].type > 1) && (bus[indexer].swing_functions_enabled == true)) && (powerflow_values->island_matrix_values[island_loop_index].iteration_count>0))
							{
								*bus[indexer].PGenTotal = complex(0.0,0.0);
							}
						}
						else if ((bus[indexer].phases & 0x80) == 0x80)	//Triplex
						{
							//Get the "delta voltage" for use here
							temp_complex_4 = bus[indexer].V[0] + bus[indexer].V[1];

							//Form denominator term of Ii, since it won't change
							temp_complex_1 = ~temp_complex_4;
							
							//Form up numerator portion that doesn't change (Q and admittance)
							//Should just be a single entry, for "reasons/asssumptions"
							temp_complex_0 = ~temp_complex_4*(bus[indexer].full_Y[0]*temp_complex_4);

							//Make the conjugate - used for individual phase accumulation later
							temp_complex_3 = ~temp_complex_0;

							//If we are a SWING, zero our PT portion and QT for accumulation
							if (((bus[indexer].type > 1) && (bus[indexer].swing_functions_enabled == true)) && (powerflow_values->island_matrix_values[island_loop_index].iteration_count>0))
							{
								*bus[indexer].PGenTotal = -temp_complex_3;	//Gets piecemeal removed from three-phase, just all at once here!
							}
						}
						else if ((bus[indexer].phases & 0x07) == 0x00)	//No phases
						{
							temp_complex_1 = complex(0.0,0.0);
							temp_complex_0 = complex(0.0,0.0);
							temp_complex_3 = complex(0.0,0.0);

							//If we are a SWING, zero our PT portion and QT for accumulation
							if (((bus[indexer].type > 1) && (bus[indexer].swing_functions_enabled == true)) && (powerflow_values->island_matrix_values[island_loop_index].iteration_count>0))
							{
								*bus[indexer].PGenTotal = complex(0.0,0.0);
							}
						}
						//Default else - some other permutation, but not really supported (single-phase swing, or partial swing
						
						//numerator done, except PT portion (add in below - SWING bus is different
					}
					else	//Not enabled or not "full-Y-ed" - set to zero
					{
						temp_complex_0 = 0.0;
						temp_complex_1 = 0.0;	//Basically a flag to ignore it
					}
				}//End PF_DYNINIT and SWING is still the same

				for (jindex=0; jindex<powerflow_values->BA_diag[indexer].size; jindex++) // rows - for specific phase that exists
				{
					tempIcalcReal = tempIcalcImag = 0;   

					if ((bus[indexer].phases & 0x80) == 0x80)	//Split phase - triplex bus
					{
						//Two states of triplex bus - To node of SPCT transformer needs to be different
						//First different - Delta-I and diagonal contributions
						if ((bus[indexer].phases & 0x20) == 0x20)	//We're the To bus
						{
							//Pre-negated due to the nature of how it's calculated (V1 compared to I1)
							tempPbus =  bus[indexer].PL[jindex];	//Copy load amounts in
							tempQbus =  bus[indexer].QL[jindex];	
						}
						else	//We're just a normal triplex bus
						{
							//This one isn't negated (normal operations)
							tempPbus =  -bus[indexer].PL[jindex];	//Copy load amounts in
							tempQbus =  -bus[indexer].QL[jindex];	
						}//end normal triplex bus

						//Get diagonal contributions - only (& always) 2
						//Column 1
						tempIcalcReal += (powerflow_values->BA_diag[indexer].Y[jindex][0]).Re() * (bus[indexer].V[0]).Re() - (powerflow_values->BA_diag[indexer].Y[jindex][0]).Im() * (bus[indexer].V[0]).Im();// equation (7), the diag elements of bus admittance matrix 
						tempIcalcImag += (powerflow_values->BA_diag[indexer].Y[jindex][0]).Re() * (bus[indexer].V[0]).Im() + (powerflow_values->BA_diag[indexer].Y[jindex][0]).Im() * (bus[indexer].V[0]).Re();// equation (8), the diag elements of bus admittance matrix 

						//Column 2
						tempIcalcReal += (powerflow_values->BA_diag[indexer].Y[jindex][1]).Re() * (bus[indexer].V[1]).Re() - (powerflow_values->BA_diag[indexer].Y[jindex][1]).Im() * (bus[indexer].V[1]).Im();// equation (7), the diag elements of bus admittance matrix 
						tempIcalcImag += (powerflow_values->BA_diag[indexer].Y[jindex][1]).Re() * (bus[indexer].V[1]).Im() + (powerflow_values->BA_diag[indexer].Y[jindex][1]).Im() * (bus[indexer].V[1]).Re();// equation (8), the diag elements of bus admittance matrix 

						//Now off diagonals
						for (kindexer=0; kindexer<(bus[indexer].Link_Table_Size); kindexer++)
						{
							//Apply proper index to jindexer (easier to implement this way)
							jindexer=bus[indexer].Link_Table[kindexer];

							if (branch[jindexer].from == indexer)	//We're the from bus
							{
								if ((bus[indexer].phases & 0x20) == 0x20)	//SPCT from bus - needs different signage
								{
									work_vals_char_0 = jindex*3;

									//This situation can only be a normal line (triplex will never be the from for another type)
									//Again only, & always 2 columns (just do them explicitly)
									//Column 1
									tempIcalcReal += ((branch[jindexer].Yfrom[work_vals_char_0])).Re() * (bus[branch[jindexer].to].V[0]).Re() - ((branch[jindexer].Yfrom[work_vals_char_0])).Im() * (bus[branch[jindexer].to].V[0]).Im();// equation (7), the off_diag elements of bus admittance matrix are equal to negative value of branch admittance
									tempIcalcImag += ((branch[jindexer].Yfrom[work_vals_char_0])).Re() * (bus[branch[jindexer].to].V[0]).Im() + ((branch[jindexer].Yfrom[work_vals_char_0])).Im() * (bus[branch[jindexer].to].V[0]).Re();// equation (8), the off_diag elements of bus admittance matrix are equal to negative value of branch admittance

									//Column2
									tempIcalcReal += ((branch[jindexer].Yfrom[jindex*3+1])).Re() * (bus[branch[jindexer].to].V[1]).Re() - ((branch[jindexer].Yfrom[jindex*3+1])).Im() * (bus[branch[jindexer].to].V[1]).Im();// equation (7), the off_diag elements of bus admittance matrix are equal to negative value of branch admittance
									tempIcalcImag += ((branch[jindexer].Yfrom[jindex*3+1])).Re() * (bus[branch[jindexer].to].V[1]).Im() + ((branch[jindexer].Yfrom[jindex*3+1])).Im() * (bus[branch[jindexer].to].V[1]).Re();// equation (8), the off_diag elements of bus admittance matrix are equal to negative value of branch admittance

								}//End SPCT To bus - from diagonal contributions
								else		//Normal line connection to normal triplex
								{
									work_vals_char_0 = jindex*3;
									//This situation can only be a normal line (triplex will never be the from for another type)
									//Again only, & always 2 columns (just do them explicitly)
									//Column 1
									tempIcalcReal += (-(branch[jindexer].Yfrom[work_vals_char_0])).Re() * (bus[branch[jindexer].to].V[0]).Re() - (-(branch[jindexer].Yfrom[work_vals_char_0])).Im() * (bus[branch[jindexer].to].V[0]).Im();// equation (7), the off_diag elements of bus admittance matrix are equal to negative value of branch admittance
									tempIcalcImag += (-(branch[jindexer].Yfrom[work_vals_char_0])).Re() * (bus[branch[jindexer].to].V[0]).Im() + (-(branch[jindexer].Yfrom[work_vals_char_0])).Im() * (bus[branch[jindexer].to].V[0]).Re();// equation (8), the off_diag elements of bus admittance matrix are equal to negative value of branch admittance

									//Column2
									tempIcalcReal += (-(branch[jindexer].Yfrom[jindex*3+1])).Re() * (bus[branch[jindexer].to].V[1]).Re() - (-(branch[jindexer].Yfrom[jindex*3+1])).Im() * (bus[branch[jindexer].to].V[1]).Im();// equation (7), the off_diag elements of bus admittance matrix are equal to negative value of branch admittance
									tempIcalcImag += (-(branch[jindexer].Yfrom[jindex*3+1])).Re() * (bus[branch[jindexer].to].V[1]).Im() + (-(branch[jindexer].Yfrom[jindex*3+1])).Im() * (bus[branch[jindexer].to].V[1]).Re();// equation (8), the off_diag elements of bus admittance matrix are equal to negative value of branch admittance

								}//end normal triplex from
							}//end from bus
							else if (branch[jindexer].to == indexer)	//We're the to bus
							{
								if (branch[jindexer].v_ratio != 1.0)	//Transformer
								{
									//Only a single contributor on the from side - figure out how to get to it
									if ((branch[jindexer].phases & 0x01) == 0x01)	//C
									{
										temp_index=2;
									}
									else if ((branch[jindexer].phases & 0x02) == 0x02)	//B
									{
										temp_index=1;
									}
									else if ((branch[jindexer].phases & 0x04) == 0x04)	//A
									{
										temp_index=0;
									}
									else	//How'd we get here!?!
									{
										GL_THROW("NR: A split-phase transformer appears to have an invalid phase");
									}

									work_vals_char_0 = jindex*3+temp_index;

									//Perform the update, it only happens for one column (nature of the transformer)
									tempIcalcReal += (-(branch[jindexer].Yto[work_vals_char_0])).Re() * (bus[branch[jindexer].from].V[temp_index]).Re() - (-(branch[jindexer].Yto[work_vals_char_0])).Im() * (bus[branch[jindexer].from].V[temp_index]).Im();// equation (7), the off_diag elements of bus admittance matrix are equal to negative value of branch admittance
									tempIcalcImag += (-(branch[jindexer].Yto[work_vals_char_0])).Re() * (bus[branch[jindexer].from].V[temp_index]).Im() + (-(branch[jindexer].Yto[work_vals_char_0])).Im() * (bus[branch[jindexer].from].V[temp_index]).Re();// equation (8), the off_diag elements of bus admittance matrix are equal to negative value of branch admittance

								}//end transformer
								else									//Must be a normal line then
								{
									if ((bus[indexer].phases & 0x20) == 0x20)	//SPCT from bus - needs different signage
									{
										work_vals_char_0 = jindex*3;
										//This case should never really exist, but if someone reverses a secondary or is doing meshed secondaries, it might
										//Again only, & always 2 columns (just do them explicitly)
										//Column 1
										tempIcalcReal += ((branch[jindexer].Yto[work_vals_char_0])).Re() * (bus[branch[jindexer].from].V[0]).Re() - ((branch[jindexer].Yto[work_vals_char_0])).Im() * (bus[branch[jindexer].from].V[0]).Im();// equation (7), the off_diag elements of bus admittance matrix are equal to negative value of branch admittance
										tempIcalcImag += ((branch[jindexer].Yto[work_vals_char_0])).Re() * (bus[branch[jindexer].from].V[0]).Im() + ((branch[jindexer].Yto[work_vals_char_0])).Im() * (bus[branch[jindexer].from].V[0]).Re();// equation (8), the off_diag elements of bus admittance matrix are equal to negative value of branch admittance

										//Column2
										tempIcalcReal += ((branch[jindexer].Yto[work_vals_char_0+1])).Re() * (bus[branch[jindexer].from].V[1]).Re() - ((branch[jindexer].Yto[work_vals_char_0+1])).Im() * (bus[branch[jindexer].from].V[1]).Im();// equation (7), the off_diag elements of bus admittance matrix are equal to negative value of branch admittance
										tempIcalcImag += ((branch[jindexer].Yto[work_vals_char_0+1])).Re() * (bus[branch[jindexer].from].V[1]).Im() + ((branch[jindexer].Yto[work_vals_char_0+1])).Im() * (bus[branch[jindexer].from].V[1]).Re();// equation (8), the off_diag elements of bus admittance matrix are equal to negative value of branch admittance
									}//End SPCT To bus - from diagonal contributions
									else		//Normal line connection to normal triplex
									{
										work_vals_char_0 = jindex*3;
										//Again only, & always 2 columns (just do them explicitly)
										//Column 1
										tempIcalcReal += (-(branch[jindexer].Yto[work_vals_char_0])).Re() * (bus[branch[jindexer].from].V[0]).Re() - (-(branch[jindexer].Yto[work_vals_char_0])).Im() * (bus[branch[jindexer].from].V[0]).Im();// equation (7), the off_diag elements of bus admittance matrix are equal to negative value of branch admittance
										tempIcalcImag += (-(branch[jindexer].Yto[work_vals_char_0])).Re() * (bus[branch[jindexer].from].V[0]).Im() + (-(branch[jindexer].Yto[work_vals_char_0])).Im() * (bus[branch[jindexer].from].V[0]).Re();// equation (8), the off_diag elements of bus admittance matrix are equal to negative value of branch admittance

										//Column2
										tempIcalcReal += (-(branch[jindexer].Yto[work_vals_char_0+1])).Re() * (bus[branch[jindexer].from].V[1]).Re() - (-(branch[jindexer].Yto[work_vals_char_0+1])).Im() * (bus[branch[jindexer].from].V[1]).Im();// equation (7), the off_diag elements of bus admittance matrix are equal to negative value of branch admittance
										tempIcalcImag += (-(branch[jindexer].Yto[work_vals_char_0+1])).Re() * (bus[branch[jindexer].from].V[1]).Im() + (-(branch[jindexer].Yto[work_vals_char_0+1])).Im() * (bus[branch[jindexer].from].V[1]).Re();// equation (8), the off_diag elements of bus admittance matrix are equal to negative value of branch admittance
									}//End normal triplex connection
								}//end normal line
							}//end to bus
							else	//We're nothing
								;

						}//End branch traversion

						//Determine how we are posting this update
						if ((bus[indexer].type > 1) && (bus[indexer].swing_functions_enabled == true))	//SWING bus is different (when it really is a SWING bus)
						{
							if ((powerflow_type == PF_DYNINIT) && (bus[indexer].DynCurrent != NULL))	//We're a generator-type bus
							{
								//See if we're a Norton-equivalent-based generator
								if (bus[indexer].full_Y != NULL)
								{
									//Compute our "power generated" value for this phase - conjugated in formation
									temp_complex_2 = bus[indexer].V[jindex] * complex(tempIcalcReal,-tempIcalcImag);

									if (powerflow_values->island_matrix_values[island_loop_index].iteration_count>0)	//Only update SWING on subsequent passes
									{
										//Now add it into the "generation total" for the SWING
										//Accumulate our power from the bus injections
										(*bus[indexer].PGenTotal) += temp_complex_2; // both PT and QT = Ssource-Sysource = v conj(I) - v conj(ysource v) - overall gen handled above
									}

									//Compute the delta_I, just like below - but don't post it (still zero in calcs)
									work_vals_double_0 = (bus[indexer].V[jindex]).Mag()*(bus[indexer].V[jindex]).Mag();

									if (work_vals_double_0!=0)	//Only normal one (not square), but a zero is still a zero even after that
									{
										work_vals_double_1 = (bus[indexer].V[jindex]).Re();
										work_vals_double_2 = (bus[indexer].V[jindex]).Im();
										work_vals_double_3 = (tempPbus * work_vals_double_1 + tempQbus * work_vals_double_2)/ (work_vals_double_0) - tempIcalcReal; // equation(7), Real part of deltaI, left hand side of equation (11)
										work_vals_double_4 = (tempPbus * work_vals_double_2 - tempQbus * work_vals_double_1)/ (work_vals_double_0) - tempIcalcImag; // Imaginary part of deltaI, left hand side of equation (11)

										//Form a magnitude value - put in work_vals_double_0, since we're done with it
										work_vals_double_0 = sqrt((work_vals_double_3*work_vals_double_3+work_vals_double_4*work_vals_double_4));
									}
									else	//Would give us a NAN, so it must be out of service or something (case from below - really shouldn't apply to SWING)
									{
										work_vals_double_0 = 0.0;	//Assumes "converged"
									}
									
									if (work_vals_double_0 > bus[indexer].max_volt_error)	//Failure check (defaults to voltage convergence for now)
									{
										powerflow_values->island_matrix_values[island_loop_index].swing_converged=false;
									}
								}//End Norton-equivalent SWING
								else	//Other generator types
								{
									//Compute the delta_I, just like below - but don't post it (still zero in calcs)
									work_vals_double_0 = (bus[indexer].V[jindex]).Mag()*(bus[indexer].V[jindex]).Mag();

									if (work_vals_double_0!=0)	//Only normal one (not square), but a zero is still a zero even after that
									{
										work_vals_double_1 = (bus[indexer].V[jindex]).Re();
										work_vals_double_2 = (bus[indexer].V[jindex]).Im();
										work_vals_double_3 = (tempPbus * work_vals_double_1 + tempQbus * work_vals_double_2)/ (work_vals_double_0) - tempIcalcReal; // equation(7), Real part of deltaI, left hand side of equation (11)
										work_vals_double_4 = (tempPbus * work_vals_double_2 - tempQbus * work_vals_double_1)/ (work_vals_double_0) - tempIcalcImag; // Imaginary part of deltaI, left hand side of equation (11)

										//Form a magnitude value - put in work_vals_double_0, since we're done with it
										work_vals_double_0 = sqrt((work_vals_double_3*work_vals_double_3+work_vals_double_4*work_vals_double_4));
									}
									else	//Would give us a NAN, so it must be out of service or something (case from below - really shouldn't apply to SWING)
									{
										work_vals_double_0 = 0.0;	//Assumes "converged"
									}

									if (work_vals_double_0 > bus[indexer].max_volt_error)	//Failure check (defaults to voltage convergence for now)
									{
										powerflow_values->island_matrix_values[island_loop_index].swing_converged=false;
									}

									//Put this into DynCurrent for storage
									/*** NOTE - This is untested and it's not clear if it is even needed (triplex swing bus?) ******/
									bus[indexer].DynCurrent[jindex] = complex(tempIcalcReal,tempIcalcImag);
								}//End other generator types
							}//End PF_DYNINIT SWING traversion

							//Effectively Zero out the components, regardless of normal run or not
							//Should already be zerod, but do it again for paranoia sake
							powerflow_values->island_matrix_values[island_loop_index].deltaI_NR[2*bus[indexer].Matrix_Loc+powerflow_values->BA_diag[indexer].size + jindex] = 0.0;
							powerflow_values->island_matrix_values[island_loop_index].deltaI_NR[2*bus[indexer].Matrix_Loc + jindex] = 0.0;

							//Saturation skipped for "swing is a swing" case, since it doesn't affect the admittance (no need to offset)
						}//End SWING bus cases
						else	//PQ bus or SWING masquerading as a PQ
						{
							work_vals_double_0 = (bus[indexer].V[jindex]).Mag()*(bus[indexer].V[jindex]).Mag();

							if (work_vals_double_0!=0)	//Only normal one (not square), but a zero is still a zero even after that
							{
								work_vals_double_1 = (bus[indexer].V[jindex]).Re();
								work_vals_double_2 = (bus[indexer].V[jindex]).Im();

								powerflow_values->island_matrix_values[island_loop_index].deltaI_NR[2*bus[indexer].Matrix_Loc+ powerflow_values->BA_diag[indexer].size + jindex] = (tempPbus * work_vals_double_1 + tempQbus * work_vals_double_2)/ (work_vals_double_0) - tempIcalcReal ; // equation(7), Real part of deltaI, left hand side of equation (11)
								powerflow_values->island_matrix_values[island_loop_index].deltaI_NR[2*bus[indexer].Matrix_Loc + jindex] = (tempPbus * work_vals_double_2 - tempQbus * work_vals_double_1)/ (work_vals_double_0) - tempIcalcImag; // Imaginary part of deltaI, left hand side of equation (11)
							}
							else
							{
								powerflow_values->island_matrix_values[island_loop_index].deltaI_NR[2*bus[indexer].Matrix_Loc+powerflow_values->BA_diag[indexer].size + jindex] = 0.0;
								powerflow_values->island_matrix_values[island_loop_index].deltaI_NR[2*bus[indexer].Matrix_Loc + jindex] = 0.0;
							}
						}//End normal bus handling
					}//End split-phase present
					else	//Three phase or some variant thereof
					{
						tempPbus =  - bus[indexer].PL[jindex];	//Copy load amounts in
						tempQbus =  - bus[indexer].QL[jindex];	

						for (kindex=0; kindex<powerflow_values->BA_diag[indexer].size; kindex++)		//cols - Still only for specified phases
						{
							//Determine our indices, based on phase information
							temp_index = -1;
							switch(bus[indexer].phases & 0x07) {
								case 0x01:	//C
									{
										temp_index=2;
										break;
									}//end 0x01
								case 0x02:	//B
									{
										temp_index=1;
										break;
									}//end 0x02
								case 0x03:	//BC
									{
										if (kindex==0)	//B
											temp_index=1;
										else	//C
											temp_index=2;
										break;
									}//end 0x03
								case 0x04:	//A
									{
										temp_index=0;
										break;
									}//end 0x04
								case 0x05:	//AC
									{
										if (kindex==0)	//A
											temp_index=0;
										else			//C
											temp_index=2;
										break;
									}//end 0x05
								case 0x06:	//AB
									{
										if (kindex==0)	//A
											temp_index=0;
										else			//B
											temp_index=1;
										break;
									}//end 0x06
								case 0x07:	//ABC
									{
										temp_index = kindex;	//Will loop all 3
										break;
									}//end 0x07
							}//End switch/case

							if (temp_index==-1)	//Error check
							{
								GL_THROW("NR: A voltage index failed to be found.");
								/*  TROUBLESHOOT
								While attempting to compute the calculated power current, a voltage index failed to be
								resolved.  Please submit your code and a bug report via the trac website.
								*/
							}

							//Normal diagonal contributions
							tempIcalcReal += (powerflow_values->BA_diag[indexer].Y[jindex][kindex]).Re() * (bus[indexer].V[temp_index]).Re() - (powerflow_values->BA_diag[indexer].Y[jindex][kindex]).Im() * (bus[indexer].V[temp_index]).Im();// equation (7), the diag elements of bus admittance matrix 
							tempIcalcImag += (powerflow_values->BA_diag[indexer].Y[jindex][kindex]).Re() * (bus[indexer].V[temp_index]).Im() + (powerflow_values->BA_diag[indexer].Y[jindex][kindex]).Im() * (bus[indexer].V[temp_index]).Re();// equation (8), the diag elements of bus admittance matrix 

							//In-rush load contributions (if any) - only along explicit diagonal
							if ((bus[indexer].full_Y_load != NULL) && (jindex==kindex))
							{
								tempIcalcReal += (bus[indexer].full_Y_load[temp_index]).Re() * (bus[indexer].V[temp_index]).Re() - (bus[indexer].full_Y_load[temp_index]).Im() * (bus[indexer].V[temp_index]).Im();// equation (7), the diag elements of bus admittance matrix 
								tempIcalcImag += (bus[indexer].full_Y_load[temp_index]).Re() * (bus[indexer].V[temp_index]).Im() + (bus[indexer].full_Y_load[temp_index]).Im() * (bus[indexer].V[temp_index]).Re();// equation (8), the diag elements of bus admittance matrix 
							}

							//Off diagonal contributions
							//Need another variable to handle the rows
							temp_index_b = -1;
							switch(bus[indexer].phases & 0x07) {
								case 0x01:	//C
									{
										temp_index_b=2;
										break;
									}//end 0x01
								case 0x02:	//B
									{
										temp_index_b=1;
										break;
									}//end 0x02
								case 0x03:	//BC
									{
										if (jindex==0)	//B
											temp_index_b=1;
										else	//C
											temp_index_b=2;
										break;
									}//end 0x03
								case 0x04:	//A
									{
										temp_index_b=0;
										break;
									}//end 0x04
								case 0x05:	//AC
									{
										if (jindex==0)	//A
											temp_index_b=0;
										else			//C
											temp_index_b=2;
										break;
									}//end 0x05
								case 0x06:	//AB
									{
										if (jindex==0)	//A
											temp_index_b=0;
										else			//B
											temp_index_b=1;
										break;
									}//end 0x06
								case 0x07:	//ABC
									{
										temp_index_b = jindex;	//Will loop all 3
										break;
									}//end 0x07
							}//End switch/case

							if (temp_index_b==-1)	//Error check
							{
								GL_THROW("NR: A voltage index failed to be found.");
							}

							for (kindexer=0; kindexer<(bus[indexer].Link_Table_Size); kindexer++)	//Parse through the branch list
							{
								//Apply proper index to jindexer (easier to implement this way)
								jindexer=bus[indexer].Link_Table[kindexer];

								if (branch[jindexer].from == indexer) 
								{
									//See if we're a triplex transformer (will only occur on the from side)
									if ((branch[jindexer].phases & 0x80) == 0x80)	//Triplexy
									{
										proceed_flag = false;
										phase_worka = branch[jindexer].phases & 0x07;

										if (kindex==0)	//All of this will only occur the first column iteration
										{
											switch (bus[indexer].phases & 0x07)	{
												case 0x01:	//C
													{
														if (phase_worka==0x01)
															proceed_flag=true;
														break;
													}//end 0x01
												case 0x02:	//B
													{
														if (phase_worka==0x02)
															proceed_flag=true;
														break;
													}//end 0x02
												case 0x03:	//BC
													{
														if ((jindex==0) && (phase_worka==0x02))	//First row and is a B
															proceed_flag=true;
														else if ((jindex==1) && (phase_worka==0x01))	//Second row and is a C
															proceed_flag=true;
														else
															;
														break;
													}//end 0x03
												case 0x04:	//A
													{
														if (phase_worka==0x04)
															proceed_flag=true;
														break;
													}//end 0x04
												case 0x05:	//AC
													{
														if ((jindex==0) && (phase_worka==0x04))	//First row and is a A
															proceed_flag=true;
														else if ((jindex==1) && (phase_worka==0x01))	//Second row and is a C
															proceed_flag=true;
														else
															;
														break;
													}//end 0x05
												case 0x06:	//AB - shares with ABC
												case 0x07:	//ABC 
													{
														if ((jindex==0) && (phase_worka==0x04))	//A & first row
															proceed_flag=true;
														else if ((jindex==1) && (phase_worka==0x02))	//B & second row
															proceed_flag=true;
														else if ((jindex==2) && (phase_worka==0x01))	//C & third row
															proceed_flag=true;
														else;
														break;
													}//end 0x07
											}//end switch
										}//End if kindex==0

										if (proceed_flag)
										{
											work_vals_char_0 = temp_index_b*3;
											//Do columns individually
											//1
											tempIcalcReal += (-(branch[jindexer].Yfrom[work_vals_char_0])).Re() * (bus[branch[jindexer].to].V[0]).Re() - (-(branch[jindexer].Yfrom[work_vals_char_0])).Im() * (bus[branch[jindexer].to].V[0]).Im();// equation (7), the off_diag elements of bus admittance matrix are equal to negative value of branch admittance
											tempIcalcImag += (-(branch[jindexer].Yfrom[work_vals_char_0])).Re() * (bus[branch[jindexer].to].V[0]).Im() + (-(branch[jindexer].Yfrom[work_vals_char_0])).Im() * (bus[branch[jindexer].to].V[0]).Re();// equation (8), the off_diag elements of bus admittance matrix are equal to negative value of branch admittance

											//2
											tempIcalcReal += (-(branch[jindexer].Yfrom[work_vals_char_0+1])).Re() * (bus[branch[jindexer].to].V[1]).Re() - (-(branch[jindexer].Yfrom[work_vals_char_0+1])).Im() * (bus[branch[jindexer].to].V[1]).Im();// equation (7), the off_diag elements of bus admittance matrix are equal to negative value of branch admittance
											tempIcalcImag += (-(branch[jindexer].Yfrom[work_vals_char_0+1])).Re() * (bus[branch[jindexer].to].V[1]).Im() + (-(branch[jindexer].Yfrom[work_vals_char_0+1])).Im() * (bus[branch[jindexer].to].V[1]).Re();// equation (8), the off_diag elements of bus admittance matrix are equal to negative value of branch admittance

										}
									}//end SPCT transformer
									else	///Must be a standard line
									{
										work_vals_char_0 = temp_index_b*3+temp_index;
										work_vals_double_0 = (-branch[jindexer].Yfrom[work_vals_char_0]).Re();
										work_vals_double_1 = (-branch[jindexer].Yfrom[work_vals_char_0]).Im();
										work_vals_double_2 = (bus[branch[jindexer].to].V[temp_index]).Re();
										work_vals_double_3 = (bus[branch[jindexer].to].V[temp_index]).Im();

										tempIcalcReal += work_vals_double_0 * work_vals_double_2 - work_vals_double_1 * work_vals_double_3;// equation (7), the off_diag elements of bus admittance matrix are equal to negative value of branch admittance
										tempIcalcImag += work_vals_double_0 * work_vals_double_3 + work_vals_double_1 * work_vals_double_2;// equation (8), the off_diag elements of bus admittance matrix are equal to negative value of branch admittance

									}//end standard line
								}	
								if  (branch[jindexer].to == indexer)
								{
									work_vals_char_0 = temp_index_b*3+temp_index;
									work_vals_double_0 = (-branch[jindexer].Yto[work_vals_char_0]).Re();
									work_vals_double_1 = (-branch[jindexer].Yto[work_vals_char_0]).Im();
									work_vals_double_2 = (bus[branch[jindexer].from].V[temp_index]).Re();
									work_vals_double_3 = (bus[branch[jindexer].from].V[temp_index]).Im();

									tempIcalcReal += work_vals_double_0 * work_vals_double_2 - work_vals_double_1 * work_vals_double_3;// equation (7), the off_diag elements of bus admittance matrix are equal to negative value of branch admittance
									tempIcalcImag += work_vals_double_0 * work_vals_double_3 + work_vals_double_1 * work_vals_double_2;// equation (8), the off_diag elements of bus admittance matrix are equal to negative value of branch admittance
								}
								else;
							}
						}//end intermediate current for each phase column

						//Determine how we are posting this update
						if ((bus[indexer].type > 1) && (bus[indexer].swing_functions_enabled == true))	//SWING bus is different (when it really is a SWING bus)
						{
							if ((powerflow_type == PF_DYNINIT) && (bus[indexer].DynCurrent != NULL))
							{
								//See if we're a Norton-equivalent-based generator
								if (bus[indexer].full_Y != NULL)
								{
									//Compute our "power generated" value for this phase - conjugated in formation
									temp_complex_2 = bus[indexer].V[jindex] * complex(tempIcalcReal,-tempIcalcImag);

									if (powerflow_values->island_matrix_values[island_loop_index].iteration_count>0)	//Only update SWING on subsequent passes
									{
										//Now add it into the "generation total" for the SWING
										//Accumulate our power from the bus injections
										(*bus[indexer].PGenTotal) += temp_complex_2 - temp_complex_3/3.0; // both PT and QT = Ssource-Sysource = v conj(I) - v conj(ysource v)
									}

									//Compute the delta_I, just like below - but don't post it (still zero in calcs)
									work_vals_double_0 = (bus[indexer].V[temp_index_b]).Mag()*(bus[indexer].V[temp_index_b]).Mag();

									if (work_vals_double_0!=0)	//Only normal one (not square), but a zero is still a zero even after that
									{
										work_vals_double_1 = (bus[indexer].V[temp_index_b]).Re();
										work_vals_double_2 = (bus[indexer].V[temp_index_b]).Im();
										work_vals_double_3 = (tempPbus * work_vals_double_1 + tempQbus * work_vals_double_2)/ (work_vals_double_0) - tempIcalcReal; // equation(7), Real part of deltaI, left hand side of equation (11)
										work_vals_double_4 = (tempPbus * work_vals_double_2 - tempQbus * work_vals_double_1)/ (work_vals_double_0) - tempIcalcImag; // Imaginary part of deltaI, left hand side of equation (11)

										//Form a magnitude value - put in work_vals_double_0, since we're done with it
										work_vals_double_0 = sqrt((work_vals_double_3*work_vals_double_3+work_vals_double_4*work_vals_double_4));
									}
									else	//Would give us a NAN, so it must be out of service or something (case from below - really shouldn't apply to SWING)
									{
										work_vals_double_0 = 0.0;	//Assumes "converged"
									}
									
									if (work_vals_double_0 > bus[indexer].max_volt_error)	//Failure check (defaults to voltage convergence for now)
									{
										powerflow_values->island_matrix_values[island_loop_index].swing_converged=false;
									}
								}//End Norton-equivalent SWING
								else	//Other generator types
								{
									//Compute the delta_I, just like below - but don't post it (still zero in calcs)
									work_vals_double_0 = (bus[indexer].V[temp_index_b]).Mag()*(bus[indexer].V[temp_index_b]).Mag();

									if (work_vals_double_0!=0)	//Only normal one (not square), but a zero is still a zero even after that
									{
										work_vals_double_1 = (bus[indexer].V[temp_index_b]).Re();
										work_vals_double_2 = (bus[indexer].V[temp_index_b]).Im();
										work_vals_double_3 = (tempPbus * work_vals_double_1 + tempQbus * work_vals_double_2)/ (work_vals_double_0) - tempIcalcReal; // equation(7), Real part of deltaI, left hand side of equation (11)
										work_vals_double_4 = (tempPbus * work_vals_double_2 - tempQbus * work_vals_double_1)/ (work_vals_double_0) - tempIcalcImag; // Imaginary part of deltaI, left hand side of equation (11)

										//Form a magnitude value - put in work_vals_double_0, since we're done with it
										work_vals_double_0 = sqrt((work_vals_double_3*work_vals_double_3+work_vals_double_4*work_vals_double_4));
									}
									else	//Would give us a NAN, so it must be out of service or something (case from below - really shouldn't apply to SWING)
									{
										work_vals_double_0 = 0.0;	//Assumes "converged"
									}

									if (work_vals_double_0 > bus[indexer].max_volt_error)	//Failure check (defaults to voltage convergence for now)
									{
										powerflow_values->island_matrix_values[island_loop_index].swing_converged=false;
									}

									//Put this into DynCurrent for storage
									bus[indexer].DynCurrent[jindex] = complex(tempIcalcReal,tempIcalcImag);
								}//End other generator types
							}//End PF_DYNINIT SWING traversion

							//Effectively Zero out the components, regardless of normal run or not
							//Should already be zerod, but do it again for paranoia sake
							if (NR_busdata[indexer].BusHistTerm != NULL)	//See if we're "delta-capable"
							{
								powerflow_values->island_matrix_values[island_loop_index].deltaI_NR[2*bus[indexer].Matrix_Loc+powerflow_values->BA_diag[indexer].size + jindex] = NR_busdata[indexer].BusHistTerm[jindex].Re();
								powerflow_values->island_matrix_values[island_loop_index].deltaI_NR[2*bus[indexer].Matrix_Loc + jindex] = NR_busdata[indexer].BusHistTerm[jindex].Im();
							}
							else
							{
								powerflow_values->island_matrix_values[island_loop_index].deltaI_NR[2*bus[indexer].Matrix_Loc+powerflow_values->BA_diag[indexer].size + jindex] = 0.0;
								powerflow_values->island_matrix_values[island_loop_index].deltaI_NR[2*bus[indexer].Matrix_Loc + jindex] = 0.0;
							}

							//Saturation skipped for "swing is a swing" case, since it doesn't affect the admittance (no need to offset)
						}//End SWING bus cases
						else	//PQ bus or SWING masquerading as a PQ
						{
							work_vals_double_0 = (bus[indexer].V[temp_index_b]).Mag()*(bus[indexer].V[temp_index_b]).Mag();

							if (work_vals_double_0!=0)	//Only normal one (not square), but a zero is still a zero even after that
							{
								work_vals_double_1 = (bus[indexer].V[temp_index_b]).Re();
								work_vals_double_2 = (bus[indexer].V[temp_index_b]).Im();

								//See if deltamode needs to include extra term
								if (NR_busdata[indexer].BusHistTerm != NULL)
								{
									powerflow_values->island_matrix_values[island_loop_index].deltaI_NR[2*bus[indexer].Matrix_Loc+ powerflow_values->BA_diag[indexer].size + jindex] = (tempPbus * work_vals_double_1 + tempQbus * work_vals_double_2)/ (work_vals_double_0) + NR_busdata[indexer].BusHistTerm[jindex].Re() - tempIcalcReal ; // equation(7), Real part of deltaI, left hand side of equation (11)
									powerflow_values->island_matrix_values[island_loop_index].deltaI_NR[2*bus[indexer].Matrix_Loc + jindex] = (tempPbus * work_vals_double_2 - tempQbus * work_vals_double_1)/ (work_vals_double_0) + NR_busdata[indexer].BusHistTerm[jindex].Im() - tempIcalcImag; // Imaginary part of deltaI, left hand side of equation (11)
								}
								else	//Nope
								{
									powerflow_values->island_matrix_values[island_loop_index].deltaI_NR[2*bus[indexer].Matrix_Loc+ powerflow_values->BA_diag[indexer].size + jindex] = (tempPbus * work_vals_double_1 + tempQbus * work_vals_double_2)/ (work_vals_double_0) - tempIcalcReal ; // equation(7), Real part of deltaI, left hand side of equation (11)
									powerflow_values->island_matrix_values[island_loop_index].deltaI_NR[2*bus[indexer].Matrix_Loc + jindex] = (tempPbus * work_vals_double_2 - tempQbus * work_vals_double_1)/ (work_vals_double_0) - tempIcalcImag; // Imaginary part of deltaI, left hand side of equation (11)
								}

								//Accumulate in any saturation current values as well, while we're here
								if (NR_busdata[indexer].BusSatTerm != NULL)
								{
									powerflow_values->island_matrix_values[island_loop_index].deltaI_NR[2*bus[indexer].Matrix_Loc+ powerflow_values->BA_diag[indexer].size + jindex] -= NR_busdata[indexer].BusSatTerm[jindex].Re();
									powerflow_values->island_matrix_values[island_loop_index].deltaI_NR[2*bus[indexer].Matrix_Loc + jindex] -= NR_busdata[indexer].BusSatTerm[jindex].Im();
								}
							}
							else
							{
								if (NR_busdata[indexer].BusHistTerm != NULL)	//See if extra deltamode term needs to be included
								{
									powerflow_values->island_matrix_values[island_loop_index].deltaI_NR[2*bus[indexer].Matrix_Loc+powerflow_values->BA_diag[indexer].size + jindex] = NR_busdata[indexer].BusHistTerm[jindex].Re();
									powerflow_values->island_matrix_values[island_loop_index].deltaI_NR[2*bus[indexer].Matrix_Loc + jindex] = NR_busdata[indexer].BusHistTerm[jindex].Im();
								}
								else
								{
									powerflow_values->island_matrix_values[island_loop_index].deltaI_NR[2*bus[indexer].Matrix_Loc+powerflow_values->BA_diag[indexer].size + jindex] = 0.0;
									powerflow_values->island_matrix_values[island_loop_index].deltaI_NR[2*bus[indexer].Matrix_Loc + jindex] = 0.0;
								}

								//Accumulate in any saturation current values as well, while we're here
								if (NR_busdata[indexer].BusSatTerm != NULL)
								{
									powerflow_values->island_matrix_values[island_loop_index].deltaI_NR[2*bus[indexer].Matrix_Loc+ powerflow_values->BA_diag[indexer].size + jindex] -= NR_busdata[indexer].BusSatTerm[jindex].Re();
									powerflow_values->island_matrix_values[island_loop_index].deltaI_NR[2*bus[indexer].Matrix_Loc + jindex] -= NR_busdata[indexer].BusSatTerm[jindex].Im();
								}
							}
						}//End normal bus handling
					}//End three-phase or variant thereof
				}//End delta_I for each phase row

				//Call the overall current injection update for compatible objects (mostly deltamode Norton-equivalent generators)
				//See if this particular bus has any "current injection update" requirements - semi-silly to do this for SWING-enabled buses, but makes the code more consistent
				if ((bus[indexer].ExtraCurrentInjFunc != NULL) && ((bus[indexer].type == 0) || ((bus[indexer].type > 1) && (bus[indexer].swing_functions_enabled == false))))
				{
					//Call the function
					call_return_status = ((STATUS (*)(OBJECT *,int64))(*bus[indexer].ExtraCurrentInjFunc))(bus[indexer].ExtraCurrentInjFuncObject,powerflow_values->island_matrix_values[island_loop_index].iteration_count);

					//Make sure it worked
					if (call_return_status == FAILED)
					{
						GL_THROW("External current injection update failed for device %s",bus[indexer].ExtraCurrentInjFuncObject->name ? bus[indexer].ExtraCurrentInjFuncObject->name : "Unnamed");
						/*  TROUBLESHOOT
						While attempting to perform the external current injection update function call, something failed.  Please try again.
						If the error persists, please submit your code and a bug report via the ticketing system.
						*/
					}
					//Default else - it worked
				}

				//Add in generator current amounts, if relevant
				if (powerflow_type != PF_NORMAL)
				{
					//Secondary check - see if it is even needed - basically built around 3-phase right now (checks)
					if ((*bus[indexer].dynamics_enabled==true) && (bus[indexer].DynCurrent != NULL))
					{
						//See if we're a Norton-equivalent generator
						if (bus[indexer].full_Y != NULL)
						{
							if ((bus[indexer].phases & 0x07) == 0x07)	//Make sure is three-phase
							{
								//Only update in particular mode - SWING bus values should still be treated as such
								if ((powerflow_values->island_matrix_values[island_loop_index].swing_is_a_swing == true) && (powerflow_type == PF_DYNINIT) && (bus[indexer].type > 1) && (bus[indexer].swing_functions_enabled == true))	//Really only true for PF_DYNINIT anyways
								{
									//Power should be all updated, now update current values
									temp_complex_0 += complex((*bus[indexer].PGenTotal).Re(),-(*bus[indexer].PGenTotal).Im()); // total generated power injected conjugated

									//Compute Ii
									if (temp_complex_1.Mag() > 0.0)	//Non zero
									{
										temp_complex_2 = temp_complex_0/temp_complex_1;	//Forms Ii

										//Now convert Ii to the individual phase amounts
										bus[indexer].DynCurrent[0] = temp_complex_2;
										bus[indexer].DynCurrent[1] = temp_complex_2*avalsq;
										bus[indexer].DynCurrent[2] = temp_complex_2*aval;
									}
									else	//Must make zero
									{
										bus[indexer].DynCurrent[0] = complex(0.0,0.0);
										bus[indexer].DynCurrent[1] = complex(0.0,0.0);
										bus[indexer].DynCurrent[2] = complex(0.0,0.0);
									}
								}//End SWING is still swing, otherwise should just accumulate what it had

								//Don't get added in as part of "normal swing" routine
								if ((bus[indexer].type == 0) || ((bus[indexer].type>1) && (bus[indexer].swing_functions_enabled == false)))
								{
									//Add these into the system - added because "generation"
									powerflow_values->island_matrix_values[island_loop_index].deltaI_NR[2*bus[indexer].Matrix_Loc+powerflow_values->BA_diag[indexer].size] += bus[indexer].DynCurrent[0].Re();		//Phase A
									powerflow_values->island_matrix_values[island_loop_index].deltaI_NR[2*bus[indexer].Matrix_Loc+powerflow_values->BA_diag[indexer].size + 1] += bus[indexer].DynCurrent[1].Re();	//Phase B
									powerflow_values->island_matrix_values[island_loop_index].deltaI_NR[2*bus[indexer].Matrix_Loc+powerflow_values->BA_diag[indexer].size + 2] += bus[indexer].DynCurrent[2].Re();	//Phase C

									powerflow_values->island_matrix_values[island_loop_index].deltaI_NR[2*bus[indexer].Matrix_Loc] += bus[indexer].DynCurrent[0].Im();		//Phase A
									powerflow_values->island_matrix_values[island_loop_index].deltaI_NR[2*bus[indexer].Matrix_Loc + 1] += bus[indexer].DynCurrent[1].Im();	//Phase B
									powerflow_values->island_matrix_values[island_loop_index].deltaI_NR[2*bus[indexer].Matrix_Loc + 2] += bus[indexer].DynCurrent[2].Im();	//Phase C
								}
								//Defaulted else - leave as they were
							}//End three-phase
							else if ((bus[indexer].phases & 0x80) == 0x80)	//Triplex
							{
								//Duplicate of the three-phase code, just tweaked for triplex implementaiton

								//Only update in particular mode - SWING bus values should still be treated as such
								if ((powerflow_values->island_matrix_values[island_loop_index].swing_is_a_swing == true) && (powerflow_type == PF_DYNINIT) && (bus[indexer].type > 1) && (bus[indexer].swing_functions_enabled == true))	//Really only true for PF_DYNINIT anyways
								{
									//Power should be all updated, now update current values
									temp_complex_0 += complex((*bus[indexer].PGenTotal).Re(),-(*bus[indexer].PGenTotal).Im()); // total generated power injected conjugated

									//Compute Ii
									if (temp_complex_1.Mag() > 0.0)	//Non zero
									{
										temp_complex_2 = temp_complex_0/temp_complex_1;	//Forms Ii

										//Just store Ii - no need to convert what is a single-phase representation!
										bus[indexer].DynCurrent[0] = temp_complex_2;
									}
									else	//Must make zero
									{
										bus[indexer].DynCurrent[0] = complex(0.0,0.0);
									}
								}//End SWING is still swing, otherwise should just accumulate what it had

								//Don't get added in as part of "normal swing" routine
								if ((bus[indexer].type == 0) || ((bus[indexer].type>1) && (bus[indexer].swing_functions_enabled == false)))
								{
									//See what kind of triplex we are
									if ((bus[indexer].phases & 0x20) == 0x20)	//SPCT "exception"
									{
										//Add these into the system - added because "generation" - assumption is it is a flow between 1 and 2
										powerflow_values->island_matrix_values[island_loop_index].deltaI_NR[2*bus[indexer].Matrix_Loc+powerflow_values->BA_diag[indexer].size] -= bus[indexer].DynCurrent[0].Re();		//Phase 1
										powerflow_values->island_matrix_values[island_loop_index].deltaI_NR[2*bus[indexer].Matrix_Loc+powerflow_values->BA_diag[indexer].size + 1] += bus[indexer].DynCurrent[0].Re();	//Phase 2

										powerflow_values->island_matrix_values[island_loop_index].deltaI_NR[2*bus[indexer].Matrix_Loc] -= bus[indexer].DynCurrent[0].Im();		//Phase 1
										powerflow_values->island_matrix_values[island_loop_index].deltaI_NR[2*bus[indexer].Matrix_Loc + 1] += bus[indexer].DynCurrent[0].Im();	//Phase 2
									}
									else	//Standard triplex
									{
										//Add these into the system - added because "generation" - assumption is it is a flow between 1 and 2
										powerflow_values->island_matrix_values[island_loop_index].deltaI_NR[2*bus[indexer].Matrix_Loc+powerflow_values->BA_diag[indexer].size] += bus[indexer].DynCurrent[0].Re();		//Phase 1
										powerflow_values->island_matrix_values[island_loop_index].deltaI_NR[2*bus[indexer].Matrix_Loc+powerflow_values->BA_diag[indexer].size + 1] -= bus[indexer].DynCurrent[0].Re();	//Phase 2

										powerflow_values->island_matrix_values[island_loop_index].deltaI_NR[2*bus[indexer].Matrix_Loc] += bus[indexer].DynCurrent[0].Im();		//Phase 1
										powerflow_values->island_matrix_values[island_loop_index].deltaI_NR[2*bus[indexer].Matrix_Loc + 1] -= bus[indexer].DynCurrent[0].Im();	//Phase 2
									}
								}
								//Defaulted else - leave as they were
							}
							else if ((bus[indexer].phases & 0x07) != 0x00)	//Some type of phasing
							{
								//SWING update functionality is not in here, just "normal"
								//Don't get added in as part of "normal swing" routine
								if (bus[indexer].type == 0)	//"SWING not a SWING" was here, but given the exception to being a SWING, it isn't needed here
								{
									//Figure out "where/what" to add
									//Case it out by phases
									switch (bus[indexer].phases & 0x07)	{
										case 0x01:	//C
											{
												//Add these into the system - added because "generation"
												powerflow_values->island_matrix_values[island_loop_index].deltaI_NR[2*bus[indexer].Matrix_Loc+powerflow_values->BA_diag[indexer].size] += bus[indexer].DynCurrent[2].Re();		//Phase C
												powerflow_values->island_matrix_values[island_loop_index].deltaI_NR[2*bus[indexer].Matrix_Loc] += bus[indexer].DynCurrent[2].Im();		//Phase C
												break;
											}//end 0x01
										case 0x02:	//B
											{
												//Add these into the system - added because "generation"
												powerflow_values->island_matrix_values[island_loop_index].deltaI_NR[2*bus[indexer].Matrix_Loc+powerflow_values->BA_diag[indexer].size] += bus[indexer].DynCurrent[1].Re();		//Phase B
												powerflow_values->island_matrix_values[island_loop_index].deltaI_NR[2*bus[indexer].Matrix_Loc] += bus[indexer].DynCurrent[1].Im();		//Phase B
												break;
											}
										case 0x03:	//BC
											{
												//Add these into the system - added because "generation"
												powerflow_values->island_matrix_values[island_loop_index].deltaI_NR[2*bus[indexer].Matrix_Loc+powerflow_values->BA_diag[indexer].size] += bus[indexer].DynCurrent[1].Re();		//Phase C
												powerflow_values->island_matrix_values[island_loop_index].deltaI_NR[2*bus[indexer].Matrix_Loc+powerflow_values->BA_diag[indexer].size + 1] += bus[indexer].DynCurrent[2].Re();	//Phase C

												powerflow_values->island_matrix_values[island_loop_index].deltaI_NR[2*bus[indexer].Matrix_Loc] += bus[indexer].DynCurrent[1].Im();		//Phase B
												powerflow_values->island_matrix_values[island_loop_index].deltaI_NR[2*bus[indexer].Matrix_Loc + 1] += bus[indexer].DynCurrent[2].Im();	//Phase C
												break;
											}
										case 0x04:	//A
											{
												//Add these into the system - added because "generation"
												powerflow_values->island_matrix_values[island_loop_index].deltaI_NR[2*bus[indexer].Matrix_Loc+powerflow_values->BA_diag[indexer].size] += bus[indexer].DynCurrent[0].Re();		//Phase A
												powerflow_values->island_matrix_values[island_loop_index].deltaI_NR[2*bus[indexer].Matrix_Loc] += bus[indexer].DynCurrent[0].Im();		//Phase A
												break;
											}
										case 0x05:	//AC
											{
												//Add these into the system - added because "generation"
												powerflow_values->island_matrix_values[island_loop_index].deltaI_NR[2*bus[indexer].Matrix_Loc+powerflow_values->BA_diag[indexer].size] += bus[indexer].DynCurrent[0].Re();		//Phase A
												powerflow_values->island_matrix_values[island_loop_index].deltaI_NR[2*bus[indexer].Matrix_Loc+powerflow_values->BA_diag[indexer].size + 1] += bus[indexer].DynCurrent[2].Re();	//Phase C

												powerflow_values->island_matrix_values[island_loop_index].deltaI_NR[2*bus[indexer].Matrix_Loc] += bus[indexer].DynCurrent[0].Im();		//Phase A
												powerflow_values->island_matrix_values[island_loop_index].deltaI_NR[2*bus[indexer].Matrix_Loc + 1] += bus[indexer].DynCurrent[2].Im();	//Phase C
												break;
											}
										case 0x06:	//AB
											{
												//Add these into the system - added because "generation"
												powerflow_values->island_matrix_values[island_loop_index].deltaI_NR[2*bus[indexer].Matrix_Loc+powerflow_values->BA_diag[indexer].size] += bus[indexer].DynCurrent[0].Re();		//Phase A
												powerflow_values->island_matrix_values[island_loop_index].deltaI_NR[2*bus[indexer].Matrix_Loc+powerflow_values->BA_diag[indexer].size + 1] += bus[indexer].DynCurrent[1].Re();	//Phase B

												powerflow_values->island_matrix_values[island_loop_index].deltaI_NR[2*bus[indexer].Matrix_Loc] += bus[indexer].DynCurrent[0].Im();		//Phase A
												powerflow_values->island_matrix_values[island_loop_index].deltaI_NR[2*bus[indexer].Matrix_Loc + 1] += bus[indexer].DynCurrent[1].Im();	//Phase B

												break;
											}
										default:	//Don't need an ABC or anything - how would we get here!?!
											{
												//Error for good measure
												GL_THROW("NR: A Norton-equivalent generator had an odd phase combination");
												/*  TROUBLESHOOT
												A Norton-equivalent generator attempted to interface via an unknow phase configuration.  Please try again.  If the error
												persists, please submit your code and a bug report via the ticking/issues system.
												*/
											}
									}//End switch/case
								}
								//Defaulted else - leave as they were - some other bustype
							}
							else	//Not any of the above
							{
								//See if we ever were (reliability call)
								if ((bus[indexer].origphases & 0x80) == 0x80)
								{
									//Zero the only one that should be being used
									bus[indexer].DynCurrent[0] = complex(0.0,0.0);
								}
								else if ((bus[indexer].origphases & 0x07) != 0x00)	//Non-zero original phases, s just zero all
								{
									//Just zero it
									bus[indexer].DynCurrent[0] = complex(0.0,0.0);
									bus[indexer].DynCurrent[1] = complex(0.0,0.0);
									bus[indexer].DynCurrent[2] = complex(0.0,0.0);
								}
								else	//Never was, just fail out
								{
									//Not sure how we ever reach this error check now - leaving for posterity
									GL_THROW("NR_solver: bus:%s has tried updating deltamode dynamics, but is not three-phase, single-phase, or triplex!",bus[indexer].name);
									/*  TROUBLESHOOT
									The NR_solver routine tried update a three-phase current value for a bus that is not
									a supported phase configuration.  At this time, the deltamode system only supports three-phase,
									single-phase, and triplex-conected buses for Norton-equivalent generator attachment.
									*/
								}
							}
						}//End Norton-equivalent call
						else	//Must be another generator
						{
							//Replicate the injection from above -- assume three-phase right now
							//Don't get added in as part of "normal swing" routine
							if ((bus[indexer].type == 0) || ((bus[indexer].type>1) && (bus[indexer].swing_functions_enabled == false)))
							{
								//Check for three-phase
								if ((bus[indexer].phases & 0x07) == 0x07)
								{
									//Add these into the system - added because "generation"
									powerflow_values->island_matrix_values[island_loop_index].deltaI_NR[2*bus[indexer].Matrix_Loc+powerflow_values->BA_diag[indexer].size] += bus[indexer].DynCurrent[0].Re();		//Phase A
									powerflow_values->island_matrix_values[island_loop_index].deltaI_NR[2*bus[indexer].Matrix_Loc+powerflow_values->BA_diag[indexer].size + 1] += bus[indexer].DynCurrent[1].Re();	//Phase B
									powerflow_values->island_matrix_values[island_loop_index].deltaI_NR[2*bus[indexer].Matrix_Loc+powerflow_values->BA_diag[indexer].size + 2] += bus[indexer].DynCurrent[2].Re();	//Phase C
<<<<<<< HEAD

									powerflow_values->island_matrix_values[island_loop_index].deltaI_NR[2*bus[indexer].Matrix_Loc] += bus[indexer].DynCurrent[0].Im();		//Phase A
									powerflow_values->island_matrix_values[island_loop_index].deltaI_NR[2*bus[indexer].Matrix_Loc + 1] += bus[indexer].DynCurrent[1].Im();	//Phase B
									powerflow_values->island_matrix_values[island_loop_index].deltaI_NR[2*bus[indexer].Matrix_Loc + 2] += bus[indexer].DynCurrent[2].Im();	//Phase C
								}
								else if ((bus[indexer].phases & 0x80) == 0x80)
								{
									//Add these into the system - added because "generation"
									//Assume is a 1-2 connection (1 flowing into 2)

									//See what kind of triplex we are
									if ((bus[indexer].phases & 0x20) == 0x20) //SPCT "special"
									{
										powerflow_values->island_matrix_values[island_loop_index].deltaI_NR[2*bus[indexer].Matrix_Loc+powerflow_values->BA_diag[indexer].size] -= bus[indexer].DynCurrent[0].Re();		//Phase 1
										powerflow_values->island_matrix_values[island_loop_index].deltaI_NR[2*bus[indexer].Matrix_Loc+powerflow_values->BA_diag[indexer].size + 1] += bus[indexer].DynCurrent[0].Re();	//Phase 2

										powerflow_values->island_matrix_values[island_loop_index].deltaI_NR[2*bus[indexer].Matrix_Loc] -= bus[indexer].DynCurrent[0].Im();		//Phase 1
										powerflow_values->island_matrix_values[island_loop_index].deltaI_NR[2*bus[indexer].Matrix_Loc + 1] += bus[indexer].DynCurrent[0].Im();	//Phase 2
									}
									else	//"Standard"
									{
										powerflow_values->island_matrix_values[island_loop_index].deltaI_NR[2*bus[indexer].Matrix_Loc+powerflow_values->BA_diag[indexer].size] += bus[indexer].DynCurrent[0].Re();		//Phase 1
										powerflow_values->island_matrix_values[island_loop_index].deltaI_NR[2*bus[indexer].Matrix_Loc+powerflow_values->BA_diag[indexer].size + 1] -= bus[indexer].DynCurrent[0].Re();	//Phase 2

										powerflow_values->island_matrix_values[island_loop_index].deltaI_NR[2*bus[indexer].Matrix_Loc] += bus[indexer].DynCurrent[0].Im();		//Phase 1
										powerflow_values->island_matrix_values[island_loop_index].deltaI_NR[2*bus[indexer].Matrix_Loc + 1] -= bus[indexer].DynCurrent[0].Im();	//Phase 2
									}
								}
								else if ((bus[indexer].phases & 0x07) != 0x00)	//It has something on it
									{
									//SWING update functionality is not in here, just "normal"
									//Don't get added in as part of "normal swing" routine
									if (bus[indexer].type == 0)	//"SWING not a SWING" was here, but given the exception to being a SWING, it isn't needed here
									{
										//Figure out "where/what" to add
										//Case it out by phases
										switch (bus[indexer].phases & 0x07)	{
											case 0x01:	//C
												{
													//Add these into the system - added because "generation"
													powerflow_values->island_matrix_values[island_loop_index].deltaI_NR[2*bus[indexer].Matrix_Loc+powerflow_values->BA_diag[indexer].size] += bus[indexer].DynCurrent[2].Re();		//Phase C
													powerflow_values->island_matrix_values[island_loop_index].deltaI_NR[2*bus[indexer].Matrix_Loc] += bus[indexer].DynCurrent[2].Im();		//Phase C
													break;
												}//end 0x01
											case 0x02:	//B
												{
													//Add these into the system - added because "generation"
													powerflow_values->island_matrix_values[island_loop_index].deltaI_NR[2*bus[indexer].Matrix_Loc+powerflow_values->BA_diag[indexer].size] += bus[indexer].DynCurrent[1].Re();		//Phase B
													powerflow_values->island_matrix_values[island_loop_index].deltaI_NR[2*bus[indexer].Matrix_Loc] += bus[indexer].DynCurrent[1].Im();		//Phase B
													break;
												}
											case 0x03:	//BC
												{
													//Add these into the system - added because "generation"
													powerflow_values->island_matrix_values[island_loop_index].deltaI_NR[2*bus[indexer].Matrix_Loc+powerflow_values->BA_diag[indexer].size] += bus[indexer].DynCurrent[1].Re();		//Phase C
													powerflow_values->island_matrix_values[island_loop_index].deltaI_NR[2*bus[indexer].Matrix_Loc+powerflow_values->BA_diag[indexer].size + 1] += bus[indexer].DynCurrent[2].Re();	//Phase C

													powerflow_values->island_matrix_values[island_loop_index].deltaI_NR[2*bus[indexer].Matrix_Loc] += bus[indexer].DynCurrent[1].Im();		//Phase B
													powerflow_values->island_matrix_values[island_loop_index].deltaI_NR[2*bus[indexer].Matrix_Loc + 1] += bus[indexer].DynCurrent[2].Im();	//Phase C
													break;
												}
											case 0x04:	//A
												{
													//Add these into the system - added because "generation"
													powerflow_values->island_matrix_values[island_loop_index].deltaI_NR[2*bus[indexer].Matrix_Loc+powerflow_values->BA_diag[indexer].size] += bus[indexer].DynCurrent[0].Re();		//Phase A
													powerflow_values->island_matrix_values[island_loop_index].deltaI_NR[2*bus[indexer].Matrix_Loc] += bus[indexer].DynCurrent[0].Im();		//Phase A
													break;
												}
											case 0x05:	//AC
												{
													//Add these into the system - added because "generation"
													powerflow_values->island_matrix_values[island_loop_index].deltaI_NR[2*bus[indexer].Matrix_Loc+powerflow_values->BA_diag[indexer].size] += bus[indexer].DynCurrent[0].Re();		//Phase A
													powerflow_values->island_matrix_values[island_loop_index].deltaI_NR[2*bus[indexer].Matrix_Loc+powerflow_values->BA_diag[indexer].size + 1] += bus[indexer].DynCurrent[2].Re();	//Phase C

													powerflow_values->island_matrix_values[island_loop_index].deltaI_NR[2*bus[indexer].Matrix_Loc] += bus[indexer].DynCurrent[0].Im();		//Phase A
													powerflow_values->island_matrix_values[island_loop_index].deltaI_NR[2*bus[indexer].Matrix_Loc + 1] += bus[indexer].DynCurrent[2].Im();	//Phase C
													break;
												}
											case 0x06:	//AB
												{
													//Add these into the system - added because "generation"
													powerflow_values->island_matrix_values[island_loop_index].deltaI_NR[2*bus[indexer].Matrix_Loc+powerflow_values->BA_diag[indexer].size] += bus[indexer].DynCurrent[0].Re();		//Phase A
													powerflow_values->island_matrix_values[island_loop_index].deltaI_NR[2*bus[indexer].Matrix_Loc+powerflow_values->BA_diag[indexer].size + 1] += bus[indexer].DynCurrent[1].Re();	//Phase B

													powerflow_values->island_matrix_values[island_loop_index].deltaI_NR[2*bus[indexer].Matrix_Loc] += bus[indexer].DynCurrent[0].Im();		//Phase A
													powerflow_values->island_matrix_values[island_loop_index].deltaI_NR[2*bus[indexer].Matrix_Loc + 1] += bus[indexer].DynCurrent[1].Im();	//Phase B

													break;
												}
											default:	//Don't need an ABC or anything - how would we get here!?!
												{
													//Error for good measure
													GL_THROW("NR: A Norton-equivalent generator had an odd phase combination");
													//Defined above
												}
										}//End switch/case
									}
									//Defaulted else - leave as they were - some other bustype

=======

									powerflow_values->island_matrix_values[island_loop_index].deltaI_NR[2*bus[indexer].Matrix_Loc] += bus[indexer].DynCurrent[0].Im();		//Phase A
									powerflow_values->island_matrix_values[island_loop_index].deltaI_NR[2*bus[indexer].Matrix_Loc + 1] += bus[indexer].DynCurrent[1].Im();	//Phase B
									powerflow_values->island_matrix_values[island_loop_index].deltaI_NR[2*bus[indexer].Matrix_Loc + 2] += bus[indexer].DynCurrent[2].Im();	//Phase C
								}
								else if ((bus[indexer].phases & 0x80) == 0x80)
								{
									//Add these into the system - added because "generation"
									//Assume is a 1-2 connection (1 flowing into 2)

									//See what kind of triplex we are
									if ((bus[indexer].phases & 0x20) == 0x20) //SPCT "special"
									{
										powerflow_values->island_matrix_values[island_loop_index].deltaI_NR[2*bus[indexer].Matrix_Loc+powerflow_values->BA_diag[indexer].size] -= bus[indexer].DynCurrent[0].Re();		//Phase 1
										powerflow_values->island_matrix_values[island_loop_index].deltaI_NR[2*bus[indexer].Matrix_Loc+powerflow_values->BA_diag[indexer].size + 1] += bus[indexer].DynCurrent[0].Re();	//Phase 2

										powerflow_values->island_matrix_values[island_loop_index].deltaI_NR[2*bus[indexer].Matrix_Loc] -= bus[indexer].DynCurrent[0].Im();		//Phase 1
										powerflow_values->island_matrix_values[island_loop_index].deltaI_NR[2*bus[indexer].Matrix_Loc + 1] += bus[indexer].DynCurrent[0].Im();	//Phase 2
									}
									else	//"Standard"
									{
										powerflow_values->island_matrix_values[island_loop_index].deltaI_NR[2*bus[indexer].Matrix_Loc+powerflow_values->BA_diag[indexer].size] += bus[indexer].DynCurrent[0].Re();		//Phase 1
										powerflow_values->island_matrix_values[island_loop_index].deltaI_NR[2*bus[indexer].Matrix_Loc+powerflow_values->BA_diag[indexer].size + 1] -= bus[indexer].DynCurrent[0].Re();	//Phase 2

										powerflow_values->island_matrix_values[island_loop_index].deltaI_NR[2*bus[indexer].Matrix_Loc] += bus[indexer].DynCurrent[0].Im();		//Phase 1
										powerflow_values->island_matrix_values[island_loop_index].deltaI_NR[2*bus[indexer].Matrix_Loc + 1] -= bus[indexer].DynCurrent[0].Im();	//Phase 2
									}
								}
								else if ((bus[indexer].phases & 0x07) != 0x00)	//It has something on it
									{
									//SWING update functionality is not in here, just "normal"
									//Don't get added in as part of "normal swing" routine
									if (bus[indexer].type == 0)	//"SWING not a SWING" was here, but given the exception to being a SWING, it isn't needed here
									{
										//Figure out "where/what" to add
										//Case it out by phases
										switch (bus[indexer].phases & 0x07)	{
											case 0x01:	//C
												{
													//Add these into the system - added because "generation"
													powerflow_values->island_matrix_values[island_loop_index].deltaI_NR[2*bus[indexer].Matrix_Loc+powerflow_values->BA_diag[indexer].size] += bus[indexer].DynCurrent[2].Re();		//Phase C
													powerflow_values->island_matrix_values[island_loop_index].deltaI_NR[2*bus[indexer].Matrix_Loc] += bus[indexer].DynCurrent[2].Im();		//Phase C
													break;
												}//end 0x01
											case 0x02:	//B
												{
													//Add these into the system - added because "generation"
													powerflow_values->island_matrix_values[island_loop_index].deltaI_NR[2*bus[indexer].Matrix_Loc+powerflow_values->BA_diag[indexer].size] += bus[indexer].DynCurrent[1].Re();		//Phase B
													powerflow_values->island_matrix_values[island_loop_index].deltaI_NR[2*bus[indexer].Matrix_Loc] += bus[indexer].DynCurrent[1].Im();		//Phase B
													break;
												}
											case 0x03:	//BC
												{
													//Add these into the system - added because "generation"
													powerflow_values->island_matrix_values[island_loop_index].deltaI_NR[2*bus[indexer].Matrix_Loc+powerflow_values->BA_diag[indexer].size] += bus[indexer].DynCurrent[1].Re();		//Phase C
													powerflow_values->island_matrix_values[island_loop_index].deltaI_NR[2*bus[indexer].Matrix_Loc+powerflow_values->BA_diag[indexer].size + 1] += bus[indexer].DynCurrent[2].Re();	//Phase C

													powerflow_values->island_matrix_values[island_loop_index].deltaI_NR[2*bus[indexer].Matrix_Loc] += bus[indexer].DynCurrent[1].Im();		//Phase B
													powerflow_values->island_matrix_values[island_loop_index].deltaI_NR[2*bus[indexer].Matrix_Loc + 1] += bus[indexer].DynCurrent[2].Im();	//Phase C
													break;
												}
											case 0x04:	//A
												{
													//Add these into the system - added because "generation"
													powerflow_values->island_matrix_values[island_loop_index].deltaI_NR[2*bus[indexer].Matrix_Loc+powerflow_values->BA_diag[indexer].size] += bus[indexer].DynCurrent[0].Re();		//Phase A
													powerflow_values->island_matrix_values[island_loop_index].deltaI_NR[2*bus[indexer].Matrix_Loc] += bus[indexer].DynCurrent[0].Im();		//Phase A
													break;
												}
											case 0x05:	//AC
												{
													//Add these into the system - added because "generation"
													powerflow_values->island_matrix_values[island_loop_index].deltaI_NR[2*bus[indexer].Matrix_Loc+powerflow_values->BA_diag[indexer].size] += bus[indexer].DynCurrent[0].Re();		//Phase A
													powerflow_values->island_matrix_values[island_loop_index].deltaI_NR[2*bus[indexer].Matrix_Loc+powerflow_values->BA_diag[indexer].size + 1] += bus[indexer].DynCurrent[2].Re();	//Phase C

													powerflow_values->island_matrix_values[island_loop_index].deltaI_NR[2*bus[indexer].Matrix_Loc] += bus[indexer].DynCurrent[0].Im();		//Phase A
													powerflow_values->island_matrix_values[island_loop_index].deltaI_NR[2*bus[indexer].Matrix_Loc + 1] += bus[indexer].DynCurrent[2].Im();	//Phase C
													break;
												}
											case 0x06:	//AB
												{
													//Add these into the system - added because "generation"
													powerflow_values->island_matrix_values[island_loop_index].deltaI_NR[2*bus[indexer].Matrix_Loc+powerflow_values->BA_diag[indexer].size] += bus[indexer].DynCurrent[0].Re();		//Phase A
													powerflow_values->island_matrix_values[island_loop_index].deltaI_NR[2*bus[indexer].Matrix_Loc+powerflow_values->BA_diag[indexer].size + 1] += bus[indexer].DynCurrent[1].Re();	//Phase B

													powerflow_values->island_matrix_values[island_loop_index].deltaI_NR[2*bus[indexer].Matrix_Loc] += bus[indexer].DynCurrent[0].Im();		//Phase A
													powerflow_values->island_matrix_values[island_loop_index].deltaI_NR[2*bus[indexer].Matrix_Loc + 1] += bus[indexer].DynCurrent[1].Im();	//Phase B

													break;
												}
											default:	//Don't need an ABC or anything - how would we get here!?!
												{
													//Error for good measure
													GL_THROW("NR: A Norton-equivalent generator had an odd phase combination");
													//Defined above
												}
										}//End switch/case
									}
									//Defaulted else - leave as they were - some other bustype

>>>>>>> 51804b2a
								}
								//Default else - should probably just be zero anyways
							}
							//Defaulted else - leave as they were - if it is still a swing, this is all moot anyways
						}//End other generator delta call
					}//End extra current adds
				}//End dynamic (generator postings)
			}//End part of this island check
			//Default else -- not in this island, so skip us!
		}//End delta_I for each bus

		//Call the load subfunction - flag for Jacobian update
		compute_load_values(bus_count,bus,powerflow_values,true,island_loop_index);

		//Build the dynamic diagnal elements of 6n*6n Y matrix. All the elements in this part will be updated at each iteration.

		//Reset it
		powerflow_values->island_matrix_values[island_loop_index].size_diag_update = 0;

		//Adjust it
		for (jindexer=0; jindexer<bus_count;jindexer++) 
		{
			//Check our relevance to this matrix
			if (bus[jindexer].island_number == island_loop_index)
			{
				if  (bus[jindexer].type != 1)	//PV bus ignored (for now?)
					powerflow_values->island_matrix_values[island_loop_index].size_diag_update += powerflow_values->BA_diag[jindexer].size; 
				//Defaulted else - PV bus ignored
			}
			//Default else -- different island, skip for now
		}
		
		if (powerflow_values->island_matrix_values[island_loop_index].Y_diag_update == NULL)
		{
			powerflow_values->island_matrix_values[island_loop_index].Y_diag_update = (Y_NR *)gl_malloc((4*powerflow_values->island_matrix_values[island_loop_index].size_diag_update) *sizeof(Y_NR));   //powerflow_values->island_matrix_values[island_loop_index].Y_diag_update store the row,column and value of the dynamic part of the diagonal PQ bus elements of 6n*6n Y_NR matrix.

			//Make sure it worked
			if (powerflow_values->island_matrix_values[island_loop_index].Y_diag_update == NULL)
				GL_THROW("NR: Failed to allocate memory for one of the necessary matrices");

			//Update maximum size
			powerflow_values->island_matrix_values[island_loop_index].max_size_diag_update = powerflow_values->island_matrix_values[island_loop_index].size_diag_update;
		}
		else if (powerflow_values->island_matrix_values[island_loop_index].size_diag_update > powerflow_values->island_matrix_values[island_loop_index].max_size_diag_update)	//We've exceeded our limits
		{
			//Disappear the old one
			gl_free(powerflow_values->island_matrix_values[island_loop_index].Y_diag_update);

			//Make a new one in its image
			powerflow_values->island_matrix_values[island_loop_index].Y_diag_update = (Y_NR *)gl_malloc((4*powerflow_values->island_matrix_values[island_loop_index].size_diag_update) *sizeof(Y_NR));

			//Make sure it worked
			if (powerflow_values->island_matrix_values[island_loop_index].Y_diag_update == NULL)
				GL_THROW("NR: Failed to allocate memory for one of the necessary matrices");

			//Update the size
			powerflow_values->island_matrix_values[island_loop_index].max_size_diag_update = powerflow_values->island_matrix_values[island_loop_index].size_diag_update;

			//Flag for a realloc
			powerflow_values->island_matrix_values[island_loop_index].NR_realloc_needed = true;
		}

		indexer = 0;	//Rest positional counter

		for (jindexer=0; jindexer<bus_count; jindexer++)	//Parse through bus list
		{
			//See if we're part of the currently progressing island -- if not, skip us
			if (bus[jindexer].island_number == island_loop_index)
			{
				if ((bus[jindexer].type > 1) && (bus[jindexer].swing_functions_enabled == true))	//Swing bus - and we aren't ignoring it
				{
					for (jindex=0; jindex<powerflow_values->BA_diag[jindexer].size; jindex++)
					{
						powerflow_values->island_matrix_values[island_loop_index].Y_diag_update[indexer].row_ind = 2*bus[jindexer].Matrix_Loc + jindex;
						powerflow_values->island_matrix_values[island_loop_index].Y_diag_update[indexer].col_ind = powerflow_values->island_matrix_values[island_loop_index].Y_diag_update[indexer].row_ind;
						powerflow_values->island_matrix_values[island_loop_index].Y_diag_update[indexer].Y_value = 1e10; // swing bus gets large admittance
						indexer += 1;

						powerflow_values->island_matrix_values[island_loop_index].Y_diag_update[indexer].row_ind = 2*bus[jindexer].Matrix_Loc + jindex;
						powerflow_values->island_matrix_values[island_loop_index].Y_diag_update[indexer].col_ind = powerflow_values->island_matrix_values[island_loop_index].Y_diag_update[indexer].row_ind + powerflow_values->BA_diag[jindexer].size;
						powerflow_values->island_matrix_values[island_loop_index].Y_diag_update[indexer].Y_value = (powerflow_values->BA_diag[jindexer].Y[jindex][jindex]).Re();	//Normal admittance portion
						indexer += 1;

						powerflow_values->island_matrix_values[island_loop_index].Y_diag_update[indexer].row_ind = 2*bus[jindexer].Matrix_Loc + jindex + powerflow_values->BA_diag[jindexer].size;
						powerflow_values->island_matrix_values[island_loop_index].Y_diag_update[indexer].col_ind = powerflow_values->island_matrix_values[island_loop_index].Y_diag_update[indexer].row_ind - powerflow_values->BA_diag[jindexer].size;
						powerflow_values->island_matrix_values[island_loop_index].Y_diag_update[indexer].Y_value = (powerflow_values->BA_diag[jindexer].Y[jindex][jindex]).Re();	//Normal admittance portion
						indexer += 1;

						powerflow_values->island_matrix_values[island_loop_index].Y_diag_update[indexer].row_ind = 2*bus[jindexer].Matrix_Loc + jindex + powerflow_values->BA_diag[jindexer].size;
						powerflow_values->island_matrix_values[island_loop_index].Y_diag_update[indexer].col_ind = powerflow_values->island_matrix_values[island_loop_index].Y_diag_update[indexer].row_ind;
						powerflow_values->island_matrix_values[island_loop_index].Y_diag_update[indexer].Y_value = 1e10; // swing bus gets large admittance
						indexer += 1;
					}//End swing bus traversion
				}//End swing bus

				if ((bus[jindexer].type == 0) || ((bus[jindexer].type > 1) && bus[jindexer].swing_functions_enabled == false))	//Only do on PQ (or SWING masquerading as PQ)
				{
					for (jindex=0; jindex<powerflow_values->BA_diag[jindexer].size; jindex++)
					{
						powerflow_values->island_matrix_values[island_loop_index].Y_diag_update[indexer].row_ind = 2*bus[jindexer].Matrix_Loc + jindex;
						powerflow_values->island_matrix_values[island_loop_index].Y_diag_update[indexer].col_ind = powerflow_values->island_matrix_values[island_loop_index].Y_diag_update[indexer].row_ind;
						powerflow_values->island_matrix_values[island_loop_index].Y_diag_update[indexer].Y_value = (powerflow_values->BA_diag[jindexer].Y[jindex][jindex]).Im() + bus[jindexer].Jacob_A[jindex]; // Equation(14)
						indexer += 1;
						
						powerflow_values->island_matrix_values[island_loop_index].Y_diag_update[indexer].row_ind = 2*bus[jindexer].Matrix_Loc + jindex;
						powerflow_values->island_matrix_values[island_loop_index].Y_diag_update[indexer].col_ind = powerflow_values->island_matrix_values[island_loop_index].Y_diag_update[indexer].row_ind + powerflow_values->BA_diag[jindexer].size;
						powerflow_values->island_matrix_values[island_loop_index].Y_diag_update[indexer].Y_value = (powerflow_values->BA_diag[jindexer].Y[jindex][jindex]).Re() + bus[jindexer].Jacob_B[jindex]; // Equation(15)
						indexer += 1;
						
						powerflow_values->island_matrix_values[island_loop_index].Y_diag_update[indexer].row_ind = 2*bus[jindexer].Matrix_Loc + jindex + powerflow_values->BA_diag[jindexer].size;
						powerflow_values->island_matrix_values[island_loop_index].Y_diag_update[indexer].col_ind = 2*bus[jindexer].Matrix_Loc + jindex;
						powerflow_values->island_matrix_values[island_loop_index].Y_diag_update[indexer].Y_value = (powerflow_values->BA_diag[jindexer].Y[jindex][jindex]).Re() + bus[jindexer].Jacob_C[jindex]; // Equation(16)
						indexer += 1;
						
						powerflow_values->island_matrix_values[island_loop_index].Y_diag_update[indexer].row_ind = 2*bus[jindexer].Matrix_Loc + jindex + powerflow_values->BA_diag[jindexer].size;
						powerflow_values->island_matrix_values[island_loop_index].Y_diag_update[indexer].col_ind = powerflow_values->island_matrix_values[island_loop_index].Y_diag_update[indexer].row_ind;
						powerflow_values->island_matrix_values[island_loop_index].Y_diag_update[indexer].Y_value = -(powerflow_values->BA_diag[jindexer].Y[jindex][jindex]).Im() + bus[jindexer].Jacob_D[jindex]; // Equation(17)
						indexer += 1;
					}//end PQ phase traversion
				}//End PQ bus
			}//End island relevance check
		}//End bus parse list

		// Build the Amatrix, Amatrix includes all the elements of Y_offdiag_PQ, Y_diag_fixed and Y_diag_update.
		powerflow_values->island_matrix_values[island_loop_index].size_Amatrix = powerflow_values->island_matrix_values[island_loop_index].size_offdiag_PQ*2 + powerflow_values->island_matrix_values[island_loop_index].size_diag_fixed*2 + 4*powerflow_values->island_matrix_values[island_loop_index].size_diag_update;

		//Test to make sure it isn't an empty matrix - reliability induced 3-phase fault
		if (powerflow_values->island_matrix_values[island_loop_index].size_Amatrix==0)
		{
			//Figure out which message to send
			if (NR_islands_detected > 1)
			{
				gl_warning("Empty powerflow connectivity matrix for island %d, your system is empty!",(island_loop_index+1));
				/*  TROUBLESHOOT
				Newton-Raphson has an empty admittance matrix that it is trying to solve.  Either the whole system
				faulted, or something is not properly defined.  Please try again.  If the problem persists, please
				submit your code and a bug report via the trac website.
				*/
			}
			else	//Single island
			{
				gl_warning("Empty powerflow connectivity matrix, your system is empty!");
				/*  TROUBLESHOOT
				Newton-Raphson has an empty admittance matrix that it is trying to solve.  Either the whole system
				faulted, or something is not properly defined.  Please try again.  If the problem persists, please
				submit your code and a bug report via the trac website.
				*/
			}

			//Set our return code, like success
			powerflow_values->island_matrix_values[island_loop_index].return_code = 0;

			//Figure out next steps - routine copied from the end of the iteration loop

			//See if we need to continue
			if (island_loop_index >= (NR_islands_detected - 1))	//We're the last one
			{
				//Set the flag to be done
				still_iterating_islands = false;
			}
			else	//Not last -- increment the counter and onwards
			{
				//Increment the counter
				island_loop_index++;

				//Force the flag, just to be paranoid
				still_iterating_islands = true;
			}

			//Continue the while (or attempt to do so)
			continue;
		}

		if (powerflow_values->island_matrix_values[island_loop_index].Y_Amatrix == NULL)
		{
			powerflow_values->island_matrix_values[island_loop_index].Y_Amatrix = (SPARSE*) gl_malloc(sizeof(SPARSE));

			//Make sure it worked
			if (powerflow_values->island_matrix_values[island_loop_index].Y_Amatrix == NULL)
				GL_THROW("NR: Failed to allocate memory for one of the necessary matrices");

			//Initiliaze it
			sparse_init(powerflow_values->island_matrix_values[island_loop_index].Y_Amatrix, powerflow_values->island_matrix_values[island_loop_index].size_Amatrix, 6*powerflow_values->island_matrix_values[island_loop_index].bus_count);
		}
		else if (powerflow_values->island_matrix_values[island_loop_index].NR_realloc_needed)	//If one of the above changed, we changed too
		{
			//Destroy the old version
			sparse_clear(powerflow_values->island_matrix_values[island_loop_index].Y_Amatrix);

			//Create a new 
			sparse_init(powerflow_values->island_matrix_values[island_loop_index].Y_Amatrix, powerflow_values->island_matrix_values[island_loop_index].size_Amatrix, 6*powerflow_values->island_matrix_values[island_loop_index].bus_count);
		}
		else
		{
			//Just clear it out
			sparse_reset(powerflow_values->island_matrix_values[island_loop_index].Y_Amatrix, 6*powerflow_values->island_matrix_values[island_loop_index].bus_count);
		}

		//integrate off diagonal components
		for (indexer=0; indexer<powerflow_values->island_matrix_values[island_loop_index].size_offdiag_PQ*2; indexer++)
		{
			row = powerflow_values->island_matrix_values[island_loop_index].Y_offdiag_PQ[indexer].row_ind;
			col = powerflow_values->island_matrix_values[island_loop_index].Y_offdiag_PQ[indexer].col_ind;
			value = powerflow_values->island_matrix_values[island_loop_index].Y_offdiag_PQ[indexer].Y_value;
			sparse_add(powerflow_values->island_matrix_values[island_loop_index].Y_Amatrix, row, col, value, bus, bus_count, powerflow_values, island_loop_index);
		}

		//Integrate fixed portions of diagonal components
		for (indexer=0; indexer< (powerflow_values->island_matrix_values[island_loop_index].size_diag_fixed*2); indexer++)
		{
			row = powerflow_values->island_matrix_values[island_loop_index].Y_diag_fixed[indexer].row_ind;
			col = powerflow_values->island_matrix_values[island_loop_index].Y_diag_fixed[indexer].col_ind;
			value = powerflow_values->island_matrix_values[island_loop_index].Y_diag_fixed[indexer].Y_value;
			sparse_add(powerflow_values->island_matrix_values[island_loop_index].Y_Amatrix, row, col, value, bus, bus_count, powerflow_values, island_loop_index);
		}

		//Integrate the variable portions of the diagonal components
		for (indexer=0; indexer< (4*powerflow_values->island_matrix_values[island_loop_index].size_diag_update); indexer++)
		{
			row = powerflow_values->island_matrix_values[island_loop_index].Y_diag_update[indexer].row_ind;
			col = powerflow_values->island_matrix_values[island_loop_index].Y_diag_update[indexer].col_ind;
			value = powerflow_values->island_matrix_values[island_loop_index].Y_diag_update[indexer].Y_value;
			sparse_add(powerflow_values->island_matrix_values[island_loop_index].Y_Amatrix, row, col, value, bus, bus_count, powerflow_values, island_loop_index);
		}

		//See if we want to dump out the matrix values
		if (NRMatDumpMethod != MD_NONE)
		{
			//Code to export the sparse matrix values - useful for debugging issues

			//Reset the flag
			something_has_been_output = false;

			//Check our frequency
			if ((NRMatDumpMethod == MD_ALL) || ((NRMatDumpMethod != MD_ALL) && (powerflow_values->island_matrix_values[island_loop_index].iteration_count == 0)))
			{
				//Open the text file - append now
				FPoutVal=fopen(MDFileName,"at");

				//See if we wanted references - Only do this once per call, regardless (keeps file size down)
				if ((NRMatReferences == true) && (powerflow_values->island_matrix_values[island_loop_index].iteration_count == 0))
				{
					//Print the index information
					if (NR_islands_detected > 1)
					{
						fprintf(FPoutVal,"Matrix Index information for this call in island:%d - start,stop,name\n",(island_loop_index+1));
					}
					else
					{
						fprintf(FPoutVal,"Matrix Index information for this call - start,stop,name\n");
					}

					for (indexer=0; indexer<bus_count; indexer++)
					{
						//Island check
						if (bus[indexer].island_number == island_loop_index)
						{
							//Extract the start/stop indices
							jindexer = 2*bus[indexer].Matrix_Loc;
							kindexer = jindexer + 2*powerflow_values->BA_diag[indexer].size - 1;

							//Print them out
							fprintf(FPoutVal,"%d,%d,%s\n",jindexer,kindexer,bus[indexer].name);

							//Set the flag
							something_has_been_output = true;
						}//End island check
					}

					//Add in a blank line so it looks pretty
					fprintf(FPoutVal,"\n");
				}//End print the references

				//Print the simulation time and iteration number - see how we're running
				if (deltatimestep_running == -1)	//QSTS
				{
					fprintf(FPoutVal,"Timestamp: %lld - Iteration %lld\n",gl_globalclock,powerflow_values->island_matrix_values[island_loop_index].iteration_count);
				}
				else
				{
					fprintf(FPoutVal,"Timestamp: %f (deltamode) - Iteration %lld\n",gl_globaldeltaclock,powerflow_values->island_matrix_values[island_loop_index].iteration_count);
				}

				//See if anything wrote out, or we're "all"
				if ((something_has_been_output == true) || (NRMatDumpMethod == MD_ALL))
				{
					//Print size - for parsing ease
					fprintf(FPoutVal,"Matrix Information - non-zero element count = %d\n",powerflow_values->island_matrix_values[island_loop_index].size_Amatrix);
					
					//Print the values - printed as "row index, column index, value"
					//This particular output is after they have been column sorted for the algorithm
					//Header
					fprintf(FPoutVal,"Matrix Information - row, column, value\n");

					//Null temp variable
					temp_element = NULL;

					//Loop through the columns, extracting starting point each time
					for (jindexer=0; jindexer<powerflow_values->island_matrix_values[island_loop_index].Y_Amatrix->ncols; jindexer++)
					{
						//Extract the column starting point
						temp_element = powerflow_values->island_matrix_values[island_loop_index].Y_Amatrix->cols[jindexer];

						//Check for nulling
						if (temp_element != NULL)
						{
							//Print this value
							fprintf(FPoutVal,"%d,%d,%f\n",temp_element->row_ind,jindexer,temp_element->value);

							//Loop
							while (temp_element->next != NULL)
							{
								//Get next element
								temp_element = temp_element->next;

								//Repeat the print
								fprintf(FPoutVal,"%d,%d,%f\n",temp_element->row_ind,jindexer,temp_element->value);
							}
						}
						//If it is null, go next.  Implies we have an invalid matrix size, but that may be what we're looking for
					}//End sparse matrix traversion for dump

					//Print an extra line, so it looks nice for ALL/PERCALL
					fprintf(FPoutVal,"\n");

					//Output the RHS information, if desired
					if (NRMatRHSDump == true)
					{
						//Get the output size - double size, due to complex separation
						m = 2*powerflow_values->island_matrix_values[island_loop_index].total_variables;

						//Print the size - should be the matrix size, but put here for ease of use
						fprintf(FPoutVal,"Matrix RHS Information - %lld elements\n",m);

						//Print a header - row information isn't really needed, but include, just for ease of viewing
						fprintf(FPoutVal,"RHS Information - row, value\n");

						//Loop through and output the RHS values
						for (jindexer=0; jindexer<m; jindexer++)
						{
							fprintf(FPoutVal,"%lld,%f\n",jindexer,powerflow_values->island_matrix_values[island_loop_index].deltaI_NR[jindexer]);
						}//End output RHS

						//Print an extra line, just for spacing for ALL/PERCALL
						fprintf(FPoutVal,"\n");
					}//end RHS dump, if desired
				}
				else //Nothing written - indicate as much
				{
					//Print the emptiness
					fprintf(FPoutVal,"Empty island (possibly powerflow-removed)\n\n");
				}

				//Close the file, we're done with it
				fclose(FPoutVal);

				//See if we were a "ONCE" - if so, deflag us
				if (NRMatDumpMethod == MD_ONCE)
				{
					//See if we're a multi-island -- if so, only do this on the last one
					if (NR_islands_detected > 1)
					{
						//See if we're the last one
						if (island_loop_index >= (NR_islands_detected - 1))
						{
							NRMatDumpMethod = MD_NONE;	//Flag to do no more
						}
						//Default else -- we're not the last one, so stay as MD_ONCE
					}
					else
					{
						NRMatDumpMethod = MD_NONE;	//Flag to do no more
					}
				}
			}//End Actual output
		}//End matrix dump desired

		///* Initialize parameters. */
		m = 2*powerflow_values->island_matrix_values[island_loop_index].total_variables;
		n = 2*powerflow_values->island_matrix_values[island_loop_index].total_variables;
		nnz = powerflow_values->island_matrix_values[island_loop_index].size_Amatrix;

		if (powerflow_values->island_matrix_values[island_loop_index].matrices_LU.a_LU == NULL)	//First run
		{
			/* Set aside space for the arrays. */
			powerflow_values->island_matrix_values[island_loop_index].matrices_LU.a_LU = (double *) gl_malloc(nnz *sizeof(double));
			if (powerflow_values->island_matrix_values[island_loop_index].matrices_LU.a_LU==NULL)
			{
				GL_THROW("NR: One of the SuperLU solver matrices failed to allocate");
				/*  TROUBLESHOOT
				While attempting to allocate the memory for one of the SuperLU working matrices,
				an error was encountered and it was not allocated.  Please try again.  If it fails
				again, please submit your code and a bug report using the trac website.
				*/
			}
			
			powerflow_values->island_matrix_values[island_loop_index].matrices_LU.rows_LU = (int *) gl_malloc(nnz *sizeof(int));
			if (powerflow_values->island_matrix_values[island_loop_index].matrices_LU.rows_LU == NULL)
				GL_THROW("NR: One of the SuperLU solver matrices failed to allocate");

			powerflow_values->island_matrix_values[island_loop_index].matrices_LU.cols_LU = (int *) gl_malloc((n+1) *sizeof(int));
			if (powerflow_values->island_matrix_values[island_loop_index].matrices_LU.cols_LU == NULL)
				GL_THROW("NR: One of the SuperLU solver matrices failed to allocate");

			/* Create the right-hand side matrix B. */
			powerflow_values->island_matrix_values[island_loop_index].matrices_LU.rhs_LU = (double *) gl_malloc(m *sizeof(double));
			if (powerflow_values->island_matrix_values[island_loop_index].matrices_LU.rhs_LU == NULL)
				GL_THROW("NR: One of the SuperLU solver matrices failed to allocate");

			if (matrix_solver_method==MM_SUPERLU)
			{
				///* Set up the arrays for the permutations. */
				curr_island_superLU_vars->perm_r = (int *) gl_malloc(m *sizeof(int));
				if (curr_island_superLU_vars->perm_r == NULL)
					GL_THROW("NR: One of the SuperLU solver matrices failed to allocate");

				curr_island_superLU_vars->perm_c = (int *) gl_malloc(n *sizeof(int));
				if (curr_island_superLU_vars->perm_c == NULL)
					GL_THROW("NR: One of the SuperLU solver matrices failed to allocate");

				//Set up storage pointers - single element, but need to be malloced for some reason
				curr_island_superLU_vars->A_LU.Store = (void *)gl_malloc(sizeof(NCformat));
				if (curr_island_superLU_vars->A_LU.Store == NULL)
					GL_THROW("NR: One of the SuperLU solver matrices failed to allocate");

				curr_island_superLU_vars->B_LU.Store = (void *)gl_malloc(sizeof(DNformat));
				if (curr_island_superLU_vars->B_LU.Store == NULL)
					GL_THROW("NR: One of the SuperLU solver matrices failed to allocate");

				//Populate these structures - A_LU matrix
				curr_island_superLU_vars->A_LU.Stype = SLU_NC;
				curr_island_superLU_vars->A_LU.Dtype = SLU_D;
				curr_island_superLU_vars->A_LU.Mtype = SLU_GE;
				curr_island_superLU_vars->A_LU.nrow = n;
				curr_island_superLU_vars->A_LU.ncol = m;

				//Populate these structures - B_LU matrix
				curr_island_superLU_vars->B_LU.Stype = SLU_DN;
				curr_island_superLU_vars->B_LU.Dtype = SLU_D;
				curr_island_superLU_vars->B_LU.Mtype = SLU_GE;
				curr_island_superLU_vars->B_LU.nrow = m;
				curr_island_superLU_vars->B_LU.ncol = 1;
			}
			else if (matrix_solver_method == MM_EXTERN)	//External routine
			{
				//Run allocation routine
				((void (*)(void *,unsigned int, unsigned int, bool))(LUSolverFcns.ext_alloc))(powerflow_values->island_matrix_values[island_loop_index].LU_solver_vars,n,n,NR_admit_change);
			}
			else
			{
				GL_THROW("Invalid matrix solution method specified for NR solver!");
				//Defined elsewhere
			}

			//Update tracking variable
			powerflow_values->island_matrix_values[island_loop_index].prev_m = m;
		}
		else if (powerflow_values->island_matrix_values[island_loop_index].NR_realloc_needed)	//Something changed, we'll just destroy everything and start over
		{
			//Get rid of all of them first
			gl_free(powerflow_values->island_matrix_values[island_loop_index].matrices_LU.a_LU);
			gl_free(powerflow_values->island_matrix_values[island_loop_index].matrices_LU.rows_LU);
			gl_free(powerflow_values->island_matrix_values[island_loop_index].matrices_LU.cols_LU);
			gl_free(powerflow_values->island_matrix_values[island_loop_index].matrices_LU.rhs_LU);

			if (matrix_solver_method==MM_SUPERLU)
			{
				//Free up superLU matrices
				gl_free(curr_island_superLU_vars->perm_r);
				gl_free(curr_island_superLU_vars->perm_c);
			}
			//Default else - don't care - destructions are presumed to be handled inside external LU's alloc function

			/* Set aside space for the arrays. - Copied from above */
			powerflow_values->island_matrix_values[island_loop_index].matrices_LU.a_LU = (double *) gl_malloc(nnz *sizeof(double));
			if (powerflow_values->island_matrix_values[island_loop_index].matrices_LU.a_LU==NULL)
				GL_THROW("NR: One of the SuperLU solver matrices failed to allocate");
			
			powerflow_values->island_matrix_values[island_loop_index].matrices_LU.rows_LU = (int *) gl_malloc(nnz *sizeof(int));
			if (powerflow_values->island_matrix_values[island_loop_index].matrices_LU.rows_LU == NULL)
				GL_THROW("NR: One of the SuperLU solver matrices failed to allocate");

			powerflow_values->island_matrix_values[island_loop_index].matrices_LU.cols_LU = (int *) gl_malloc((n+1) *sizeof(int));
			if (powerflow_values->island_matrix_values[island_loop_index].matrices_LU.cols_LU == NULL)
				GL_THROW("NR: One of the SuperLU solver matrices failed to allocate");

			/* Create the right-hand side matrix B. */
			powerflow_values->island_matrix_values[island_loop_index].matrices_LU.rhs_LU = (double *) gl_malloc(m *sizeof(double));
			if (powerflow_values->island_matrix_values[island_loop_index].matrices_LU.rhs_LU == NULL)
				GL_THROW("NR: One of the SuperLU solver matrices failed to allocate");

			if (matrix_solver_method==MM_SUPERLU)
			{
				///* Set up the arrays for the permutations. */
				curr_island_superLU_vars->perm_r = (int *) gl_malloc(m *sizeof(int));
				if (curr_island_superLU_vars->perm_r == NULL)
					GL_THROW("NR: One of the SuperLU solver matrices failed to allocate");

				curr_island_superLU_vars->perm_c = (int *) gl_malloc(n *sizeof(int));
				if (curr_island_superLU_vars->perm_c == NULL)
					GL_THROW("NR: One of the SuperLU solver matrices failed to allocate");

				//Update structures - A_LU matrix
				curr_island_superLU_vars->A_LU.Stype = SLU_NC;
				curr_island_superLU_vars->A_LU.Dtype = SLU_D;
				curr_island_superLU_vars->A_LU.Mtype = SLU_GE;
				curr_island_superLU_vars->A_LU.nrow = n;
				curr_island_superLU_vars->A_LU.ncol = m;

				//Update structures - B_LU matrix
				curr_island_superLU_vars->B_LU.Stype = SLU_DN;
				curr_island_superLU_vars->B_LU.Dtype = SLU_D;
				curr_island_superLU_vars->B_LU.Mtype = SLU_GE;
				curr_island_superLU_vars->B_LU.nrow = m;
				curr_island_superLU_vars->B_LU.ncol = 1;
			}
			else if (matrix_solver_method == MM_EXTERN)	//External routine
			{
				//Run allocation routine
				((void (*)(void *,unsigned int, unsigned int, bool))(LUSolverFcns.ext_alloc))(powerflow_values->island_matrix_values[island_loop_index].LU_solver_vars,n,n,NR_admit_change);
			}
			else
			{
				GL_THROW("Invalid matrix solution method specified for NR solver!");
				//Defined elsewhere
			}

			//Update tracking variable
			powerflow_values->island_matrix_values[island_loop_index].prev_m = m;
		}
		else if (powerflow_values->island_matrix_values[island_loop_index].prev_m != m)	//Non-reallocing size change occurred
		{
			if (matrix_solver_method==MM_SUPERLU)
			{
				//Update relevant portions
				curr_island_superLU_vars->A_LU.nrow = n;
				curr_island_superLU_vars->A_LU.ncol = m;

				curr_island_superLU_vars->B_LU.nrow = m;
			}
			else if (matrix_solver_method == MM_EXTERN)	//External routine - call full reallocation, just in case
			{
				//Run allocation routine
				((void (*)(void *,unsigned int, unsigned int, bool))(LUSolverFcns.ext_alloc))(powerflow_values->island_matrix_values[island_loop_index].LU_solver_vars,n,n,NR_admit_change);
			}
			else
			{
				GL_THROW("Invalid matrix solution method specified for NR solver!");
				//Defined elsewhere
			}

			//Update tracking variable
			powerflow_values->island_matrix_values[island_loop_index].prev_m = m;
		}

#ifndef MT
		if (matrix_solver_method==MM_SUPERLU)
		{
			/* superLU sequential options*/
			set_default_options ( &options );
		}
		//Default else - not superLU
#endif
		
		sparse_tonr(powerflow_values->island_matrix_values[island_loop_index].Y_Amatrix, &powerflow_values->island_matrix_values[island_loop_index].matrices_LU);
		powerflow_values->island_matrix_values[island_loop_index].matrices_LU.cols_LU[n] = nnz ;// number of non-zeros;

		//Determine how to populate the rhs vector
		if (mesh_imped_vals == NULL)	//Normal powerflow, copy in the values
		{
			for (temp_index_c=0;temp_index_c<m;temp_index_c++)
			{ 
				powerflow_values->island_matrix_values[island_loop_index].matrices_LU.rhs_LU[temp_index_c] = powerflow_values->island_matrix_values[island_loop_index].deltaI_NR[temp_index_c];
			}
		}
		//Default else -- it is NULL - zero it and "populate it" below

		if (matrix_solver_method==MM_SUPERLU)
		{
			////* Create Matrix A in the format expected by Super LU.*/
			//Populate the matrix values (temporary value)
			Astore = (NCformat*)curr_island_superLU_vars->A_LU.Store;
			Astore->nnz = nnz;
			Astore->nzval = powerflow_values->island_matrix_values[island_loop_index].matrices_LU.a_LU;
			Astore->rowind = powerflow_values->island_matrix_values[island_loop_index].matrices_LU.rows_LU;
			Astore->colptr = powerflow_values->island_matrix_values[island_loop_index].matrices_LU.cols_LU;
			
			// Create right-hand side matrix B in format expected by Super LU
			//Populate the matrix (temporary values)
			Bstore = (DNformat*)curr_island_superLU_vars->B_LU.Store;
			Bstore->lda = m;
			Bstore->nzval = powerflow_values->island_matrix_values[island_loop_index].matrices_LU.rhs_LU;

			//See how to call the function - if normal mode or not
			//**************************** How will this work with islanding stuff !?!?!?!? ****************************
			if (mesh_imped_vals != NULL)
			{
				//Start with "failure" option on the structure
				mesh_imped_vals->return_code = 0;

				//Determine the base index (error check)
				if (mesh_imped_vals->NodeRefNum > 0)
				{
					tempa = 2*bus[mesh_imped_vals->NodeRefNum].Matrix_Loc;	//These are already separated into real/imag, so the base is 2x
				}
				else	//Error
				{
					gl_error("solver_nr: Node reference for mesh fault calculation was invalid -- it may be a child");
					/*  TROUBLESHOOT
					While attempting to compute the equivalent impedance at a mesh faulted node, an invalid node reference
					was found.  This is likely an internal error to the code -- submit your code and a bug report via the
					tracking website.
					*/

					//Set the flags
					mesh_imped_vals->return_code = 0;
					*bad_computations = true;

					//Deflag the island locker, though not really needed
					NR_solver_working = false;

					//Return a 0 to flag
					return 0;
				}

				//Determine our phasing size - what entries to pull - double for the complex notation
				temp_size = 2*powerflow_values->BA_diag[mesh_imped_vals->NodeRefNum].size;

				//Check for error - size of zero
				if (temp_size == 0)
				{
					gl_error("solver_nr: Mesh fault impedance extract failed - invalid node");
					/*  TROUBLESHOOT
					While attempting to extract the mesh fault impedance value, a node with either
					invalid phasing or no phases (already removed) was somehow flagged.  Please check
					your file and try again.  If the error persists, please submit your code
					and a bug report via the ticketing system.
					*/

					//Flags
					*bad_computations = true;
					mesh_imped_vals->return_code = 0;

					//Deflag the island locker, though not really needed
					NR_solver_working = false;

					//Exit
					return 0;
				}
				//Default else -- okay

				//Clear out the output matrix first -- assumes it is 3x3, regardless
				for (jindex=0; jindex<9; jindex++)
				{
					mesh_imped_vals->z_matrix[jindex] = complex(0.0,0.0);
				}

				//Zero the double matrix - the big storage (6x6 - re & im split)
				for (jindex=0; jindex<6; jindex++)
				{
					for (kindex=0; kindex<6; kindex++)
					{
						temp_z_store[jindex][kindex] = 0.0;
					}
				}

				//Overall loop - for number of phases
				for (kindex=0; kindex<temp_size; kindex++)
				{

					//Start by zeroing the "solution" vector
					for (temp_index_c=0;temp_index_c<m;temp_index_c++)
					{ 
						powerflow_values->island_matrix_values[island_loop_index].matrices_LU.rhs_LU[temp_index_c] = 0.0;
					}

					//"Identity"-ize the real part of the current index
					powerflow_values->island_matrix_values[island_loop_index].matrices_LU.rhs_LU[tempa + kindex] = 1.0;

					//Do a solution to get this entry (copied from below - includes "destructors"
#ifdef MT
					//superLU_MT commands

					//Populate perm_c
					get_perm_c(1, &curr_island_superLU_vars->A_LU, curr_island_superLU_vars->perm_c);

					//Solve the system 
					pdgssv(NR_superLU_procs, &curr_island_superLU_vars->A_LU, curr_island_superLU_vars->perm_c, curr_island_superLU_vars->perm_r, &L_LU, &U_LU, &curr_island_superLU_vars->B_LU, &info);

					/* De-allocate storage - superLU matrix types must be destroyed at every iteration, otherwise they balloon fast (65 MB norma becomes 1.5 GB) */
					//superLU_MT commands
					Destroy_SuperNode_SCP(&L_LU);
					Destroy_CompCol_NCP(&U_LU);
#else
					//sequential superLU

					StatInit ( &stat );

					// solve the system
					dgssv(&options, &curr_island_superLU_vars->A_LU, curr_island_superLU_vars->perm_c, curr_island_superLU_vars->perm_r, &L_LU, &U_LU, &curr_island_superLU_vars->B_LU, &stat, &info);

					/* De-allocate storage - superLU matrix types must be destroyed at every iteration, otherwise they balloon fast (65 MB norma becomes 1.5 GB) */
					//sequential superLU commands
					Destroy_SuperNode_Matrix( &L_LU );
					Destroy_CompCol_Matrix( &U_LU );
					StatFree ( &stat );
#endif
					//Crude superLU checks - see if it is mission accomplished or not
					if (info != 0)	//Failed inversion, for various reasons
					{
						gl_error("solver_nr: superLU failed mesh fault matrix inversion with code %d",info);
						/*  TROUBLESHOOT
						superLU failed to invert the equivalent impedance matrix for the mesh fault calculation
						method.  Please try again and make sure your system is valid.  If the error persists, please
						submit your code and a bug report via the ticketing system.
						*/

						//Flag as bad
						*bad_computations = true;
						mesh_imped_vals->return_code = 0;

						//Deflag the island locker, though not really needed
						NR_solver_working = false;

						//Exit
						return 0;
					}
					//Default else, must have converged!

					//Map up the solution vector
					sol_LU = (double*) ((DNformat*) curr_island_superLU_vars->B_LU.Store)->nzval;

					//Extract out this column into the temporary matrix
					for (jindex=0; jindex<temp_size; jindex++)
					{
						temp_z_store[jindex][kindex] = sol_LU[tempa+jindex];
					}
				}//End "phase loop" - impedance components are ready

				//Extract the values - do with a massive case/switch, just because
				switch(bus[mesh_imped_vals->NodeRefNum].phases & 0x07) {
					case 0x01:	//C
						{
							mesh_imped_vals->z_matrix[8] = complex(temp_z_store[1][0],temp_z_store[1][1]);
							break;
						}
					case 0x02:	//B
						{
							mesh_imped_vals->z_matrix[4] = complex(temp_z_store[1][0],temp_z_store[1][1]);
							break;
						}
					case 0x03:	//BC
						{
							//BB and BC portion
							mesh_imped_vals->z_matrix[4] = complex(temp_z_store[2][0],temp_z_store[2][2]);
							mesh_imped_vals->z_matrix[5] = complex(temp_z_store[2][1],temp_z_store[2][3]);

							//CB and CC portion
							mesh_imped_vals->z_matrix[7] = complex(temp_z_store[3][0],temp_z_store[3][2]);
							mesh_imped_vals->z_matrix[8] = complex(temp_z_store[3][1],temp_z_store[3][3]);
							break;
						}
					case 0x04:	//A
						{
							mesh_imped_vals->z_matrix[0] = complex(temp_z_store[1][0],temp_z_store[1][1]);
							break;
						}
					case 0x05:	//AC
						{
							//AA and AC portion
							mesh_imped_vals->z_matrix[0] = complex(temp_z_store[2][0],temp_z_store[2][2]);
							mesh_imped_vals->z_matrix[2] = complex(temp_z_store[2][1],temp_z_store[2][3]);

							//CA and CC portion
							mesh_imped_vals->z_matrix[6] = complex(temp_z_store[3][0],temp_z_store[3][2]);
							mesh_imped_vals->z_matrix[8] = complex(temp_z_store[3][1],temp_z_store[3][3]);
							break;
						}
					case 0x06:	//AB
						{
							//AA and AB portion
							mesh_imped_vals->z_matrix[0] = complex(temp_z_store[2][0],temp_z_store[2][2]);
							mesh_imped_vals->z_matrix[1] = complex(temp_z_store[2][1],temp_z_store[2][3]);

							//BA and BB portion
							mesh_imped_vals->z_matrix[3] = complex(temp_z_store[3][0],temp_z_store[3][2]);
							mesh_imped_vals->z_matrix[4] = complex(temp_z_store[3][1],temp_z_store[3][3]);
							break;
						}
					case 0x07:	//ABC
						{
							//A row
							mesh_imped_vals->z_matrix[0] = complex(temp_z_store[3][0],temp_z_store[3][3]);
							mesh_imped_vals->z_matrix[1] = complex(temp_z_store[3][1],temp_z_store[3][4]);
							mesh_imped_vals->z_matrix[2] = complex(temp_z_store[3][2],temp_z_store[3][5]);

							//B row
							mesh_imped_vals->z_matrix[3] = complex(temp_z_store[4][0],temp_z_store[4][3]);
							mesh_imped_vals->z_matrix[4] = complex(temp_z_store[4][1],temp_z_store[4][4]);
							mesh_imped_vals->z_matrix[5] = complex(temp_z_store[4][2],temp_z_store[4][5]);

							//C row
							mesh_imped_vals->z_matrix[6] = complex(temp_z_store[5][0],temp_z_store[5][3]);
							mesh_imped_vals->z_matrix[7] = complex(temp_z_store[5][1],temp_z_store[5][4]);
							mesh_imped_vals->z_matrix[8] = complex(temp_z_store[5][2],temp_z_store[5][5]);
							break;
						}
					default:	//Not sure how we got here
						{
							gl_error("solver_nr: Mesh fault impedance extract failed - invalid node");
							//Defined above, same message

							//Flags
							*bad_computations = true;
							mesh_imped_vals->return_code = 0;

							//Deflag the island locker, though not really needed
							NR_solver_working = false;

							//Exit
							return 0;
						}
				}//end phase switch/case

				//Flag as success
				*bad_computations = false;
				mesh_imped_vals->return_code = 1;

				//Exit
				return 1;	//Non-zero, so success (manual checks outside though)
			}//End "just mesh impedance calculations"
			else	//Nulled, "normal" powerflow
			{
#ifdef MT
				//superLU_MT commands

				//Populate perm_c
				get_perm_c(1, &curr_island_superLU_vars->A_LU, curr_island_superLU_vars->perm_c);

				//Solve the system
				pdgssv(NR_superLU_procs, &curr_island_superLU_vars->A_LU, curr_island_superLU_vars->perm_c, curr_island_superLU_vars->perm_r, &L_LU, &U_LU, &curr_island_superLU_vars->B_LU, &powerflow_values->island_matrix_values[island_loop_index].solver_info);
#else
				//sequential superLU

				StatInit ( &stat );

				// solve the system
				dgssv(&options, &curr_island_superLU_vars->A_LU, curr_island_superLU_vars->perm_c, curr_island_superLU_vars->perm_r, &L_LU, &U_LU, &curr_island_superLU_vars->B_LU, &stat, &powerflow_values->island_matrix_values[island_loop_index].solver_info);
#endif

				sol_LU = (double*) ((DNformat*) curr_island_superLU_vars->B_LU.Store)->nzval;
			}
		}
		else if (matrix_solver_method==MM_EXTERN)
		{
			//General error check right now -- mesh fault current may not work properly
			if (mesh_imped_vals != NULL)
			{
				gl_error("solver_nr: Mesh impedance attempted from unsupported LU solver");
				/* TROUBLESHOOT
				The mesh fault current impedance "pull" was selected, but for the external LU
				solver.  This is unsupported at this time.  To use the mesh fault current capabilities,
				please use the superLU solver.
				*/

				//Set return code
				mesh_imped_vals->return_code = 2;

				//Perform the clean up - external LU destructor routing
				((void (*)(void *, bool))(LUSolverFcns.ext_destroy))(powerflow_values->island_matrix_values[island_loop_index].LU_solver_vars,powerflow_values->island_matrix_values[island_loop_index].new_iteration_required);

				//Flag bad computations, just because
				*bad_computations = true;

				//Deflag us, even though that may be moot here
				NR_solver_working = false;

				//Exit
				return 0;
			}
			//Default else -- not mesh fault mode, so go like normal

			//Call the solver
			powerflow_values->island_matrix_values[island_loop_index].solver_info = ((int (*)(void *,NR_SOLVER_VARS *, unsigned int, unsigned int))(LUSolverFcns.ext_solve))(powerflow_values->island_matrix_values[island_loop_index].LU_solver_vars,&powerflow_values->island_matrix_values[island_loop_index].matrices_LU,n,1);

			//Point the solution to the proper place
			sol_LU = powerflow_values->island_matrix_values[island_loop_index].matrices_LU.rhs_LU;
		}
		else
		{
			GL_THROW("Invalid matrix solution method specified for NR solver!");
			/*  TROUBLESHOOT
			An invalid matrix solution method was selected for the Newton-Raphson solver method.
			Valid options are the superLU solver or an external solver.  Please select one of these methods.
			*/
		}

		//Update bus voltages - check convergence while we're here
		powerflow_values->island_matrix_values[island_loop_index].max_mismatch_converge = 0;

		temp_index = -1;
		temp_index_b = -1;
		powerflow_values->island_matrix_values[island_loop_index].new_iteration_required = false;	//Reset iteration requester flag - defaults to not needing another

		for (indexer=0; indexer<bus_count; indexer++)
		{
			//See if we're part of the relevant island
			if (bus[indexer].island_number == island_loop_index)
			{
				//Avoid swing bus updates on normal runs
				if ((bus[indexer].type == 0) || ((bus[indexer].type > 1) && (bus[indexer].swing_functions_enabled == false)))
				{
					//Figure out the offset we need to be for each phase
					if ((bus[indexer].phases & 0x80) == 0x80)	//Split phase
					{
						//Pull the two updates (assume split-phase is always 2)
						DVConvCheck[0]=complex(sol_LU[2*bus[indexer].Matrix_Loc],sol_LU[(2*bus[indexer].Matrix_Loc+2)]);
						DVConvCheck[1]=complex(sol_LU[(2*bus[indexer].Matrix_Loc+1)],sol_LU[(2*bus[indexer].Matrix_Loc+3)]);
						bus[indexer].V[0] += DVConvCheck[0];
						bus[indexer].V[1] += DVConvCheck[1];	//Negative due to convention
						
						//Pull off the magnitude (no sense calculating it twice)
						CurrConvVal=DVConvCheck[0].Mag();
						if (CurrConvVal > powerflow_values->island_matrix_values[island_loop_index].max_mismatch_converge)	//Update our convergence check if it is bigger
							powerflow_values->island_matrix_values[island_loop_index].max_mismatch_converge=CurrConvVal;

						if (CurrConvVal > bus[indexer].max_volt_error)	//Check for convergence
							powerflow_values->island_matrix_values[island_loop_index].new_iteration_required=true;								//Flag that a new iteration must occur

						CurrConvVal=DVConvCheck[1].Mag();
						if (CurrConvVal > powerflow_values->island_matrix_values[island_loop_index].max_mismatch_converge)	//Update our convergence check if it is bigger
							powerflow_values->island_matrix_values[island_loop_index].max_mismatch_converge=CurrConvVal;

						if (CurrConvVal > bus[indexer].max_volt_error)	//Check for convergence
							powerflow_values->island_matrix_values[island_loop_index].new_iteration_required=true;								//Flag that a new iteration must occur
					}//end split phase update
					else										//Not split phase
					{
						for (jindex=0; jindex<powerflow_values->BA_diag[indexer].size; jindex++)	//parse through the phases
						{
							switch(bus[indexer].phases & 0x07) {
								case 0x01:	//C
									{
										temp_index=0;
										temp_index_b=2;
										break;
									}
								case 0x02:	//B
									{
										temp_index=0;
										temp_index_b=1;
										break;
									}
								case 0x03:	//BC
									{
										if (jindex==0)	//B
										{
											temp_index=0;
											temp_index_b=1;
										}
										else			//C
										{
											temp_index=1;
											temp_index_b=2;
										}

										break;
									}
								case 0x04:	//A
									{
										temp_index=0;
										temp_index_b=0;
										break;
									}
								case 0x05:	//AC
									{
										if (jindex==0)	//A
										{
											temp_index=0;
											temp_index_b=0;
										}
										else			//C
										{
											temp_index=1;
											temp_index_b=2;
										}
										break;
									}
								case 0x06:	//AB
								case 0x07:	//ABC
									{
										temp_index = jindex;
										temp_index_b = jindex;
										break;
									}
							}//end phase switch/case

							if ((temp_index==-1) || (temp_index_b==-1))
							{
								GL_THROW("NR: An error occurred indexing voltage updates");
								/*  TROUBLESHOOT
								While attempting to create the voltage update indices for the
								Newton-Raphson solver, an error was encountered.  Please submit
								your code and a bug report using the trac website.
								*/
							}

							DVConvCheck[jindex]=complex(sol_LU[(2*bus[indexer].Matrix_Loc+temp_index)],sol_LU[(2*bus[indexer].Matrix_Loc+powerflow_values->BA_diag[indexer].size+temp_index)]);
							bus[indexer].V[temp_index_b] += DVConvCheck[jindex];
							
							//Pull off the magnitude (no sense calculating it twice)
							CurrConvVal=DVConvCheck[jindex].Mag();
							if (CurrConvVal > bus[indexer].max_volt_error)	//Check for convergence
								powerflow_values->island_matrix_values[island_loop_index].new_iteration_required=true;								//Flag that a new iteration must occur

							if (CurrConvVal > powerflow_values->island_matrix_values[island_loop_index].max_mismatch_converge)	//See if the current differential is the largest found so far or not
								powerflow_values->island_matrix_values[island_loop_index].max_mismatch_converge = CurrConvVal;	//It is, store it

						}//End For loop for phase traversion
					}//End not split phase update
				}//end if not swing
				//Default else -- this must be the swing and in a valid interval
			}//End "in the island"
			//Default else - not in the island, skip it
		}//End bus traversion

		//Perform saturation current update/convergence check
		//******************** FIGURE OUT HOW TO DO THIS BETTER - This is very inefficient!***********************//
		if ((enable_inrush_calculations == true) && (deltatimestep_running > 0))	//Don't even both with this if inrush not on
		{
			//Start out assuming the convergence is true (reiter is false)
			powerflow_values->island_matrix_values[island_loop_index].SaturationMismatchPresent = false;

			//Loop through all branches -- inefficient, but meh
			for (indexer=0; indexer<branch_count; indexer++)
			{
				//See if this branch is associated with this island
				if (branch[indexer].island_number == island_loop_index)
				{
					//See if the function exists
					if (branch[indexer].ExtraDeltaModeFunc != NULL)
					{
						//Call the function
						func_result_val = ((int (*)(OBJECT *,bool *))(*branch[indexer].ExtraDeltaModeFunc))(branch[indexer].obj,&(powerflow_values->island_matrix_values[island_loop_index].SaturationMismatchPresent));

						//Make sure it worked
						if (func_result_val != 1)
						{
							GL_THROW("Extra delta update failed for device %s",branch[indexer].name ? branch[indexer].name : "Unnamed");
							/*  TROUBLESHOOT
							While attempting to perform the extra deltamode update, something failed.  Please try again.
							If the error persists, please submit your code and a bug report via the ticketing system.
							*/
						}
						//Default else -- it worked, keep going
					}
					//Default else - is NULL
				}
				//Default else -- not part of this island, so don't mess with it
			}//End inefficient branch traversion
		}//End in-rush and deltamode running

		//Additional checks for special modes - only needs to happen in first dynamics powerflow
		if (powerflow_type == PF_DYNINIT)
		{
			//See what "mode" we're in
			if (powerflow_values->island_matrix_values[island_loop_index].new_iteration_required == false)	//Overall powerflow has converged
			{
				if (powerflow_values->island_matrix_values[island_loop_index].swing_converged == false)	//See if deltaI_sym is being met
				{
					//See which message to print
					if (NR_islands_detected > 1)
					{
						//Give a verbose message, just cause
						gl_verbose("NR_Solver: swing bus failed balancing criteria on island %d - making it a PQ for future dynamics",(island_loop_index+1));
					}
					else	//Single system
					{
						//Give a verbose message, just cause
						gl_verbose("NR_Solver: swing bus failed balancing criteria - making it a PQ for future dynamics");
					}

					//See if we're still swing_is_a_swing mode
					if (powerflow_values->island_matrix_values[island_loop_index].swing_is_a_swing == true)
					{
						//Deflag us
						powerflow_values->island_matrix_values[island_loop_index].swing_is_a_swing = false;

						//Loop through and deflag appropriate swing buses
						for (indexer=0; indexer<bus_count; indexer++)
						{
							//See if we're in the "island of interest"
							if (bus[indexer].island_number == island_loop_index)
							{
								//See if we're a swing-flagged bus
								if ((bus[indexer].type > 1) && (bus[indexer].swing_functions_enabled == true))
								{
									//See if we're "generator ready"
									if ((*bus[indexer].dynamics_enabled==true) && (bus[indexer].DynCurrent != NULL))
									{
										//Deflag us back to "PQ" status
										bus[indexer].swing_functions_enabled = false;

										//Force a reiteration
										powerflow_values->island_matrix_values[island_loop_index].new_iteration_required=true;
									}
								}
								//Default else -- normal bus
							}//End Island check
							//Default else -- not in the current relevant island
						}//End bus traversion loop
					}
					//Default else - if we're out of symmetry bounds, but already hit close, good enough
				}
				//Defaulted else - we're converged on all fronts, huzzah!
			}
			//Default else - still need to iterate
		}//End special convergence criterion

		//Check Saturation mismatch 
		if (powerflow_values->island_matrix_values[island_loop_index].SaturationMismatchPresent == true)
		{
			//Force a reiter
			powerflow_values->island_matrix_values[island_loop_index].new_iteration_required = true;
		}
		//Default else -- either no saturation, or it has converged - leave it be

		//Turn off reallocation flag no matter what
		powerflow_values->island_matrix_values[island_loop_index].NR_realloc_needed = false;

		if (matrix_solver_method==MM_SUPERLU)
		{
			/* De-allocate storage - superLU matrix types must be destroyed at every iteration, otherwise they balloon fast (65 MB norma becomes 1.5 GB) */
#ifdef MT
			//superLU_MT commands
			Destroy_SuperNode_SCP(&L_LU);
			Destroy_CompCol_NCP(&U_LU);
#else
			//sequential superLU commands
			Destroy_SuperNode_Matrix( &L_LU );
			Destroy_CompCol_Matrix( &U_LU );
			StatFree ( &stat );
#endif
		}
		else if (matrix_solver_method==MM_EXTERN)
		{
			//Call destruction routine
			((void (*)(void *, bool))(LUSolverFcns.ext_destroy))(powerflow_values->island_matrix_values[island_loop_index].LU_solver_vars,powerflow_values->island_matrix_values[island_loop_index].new_iteration_required);
		}
		else	//Not sure how we get here
		{
			GL_THROW("Invalid matrix solution method specified for NR solver!");
			//Defined above
		}

		//Final check -- see if the info result wasn't zero -- if so, deflag us no matter what here
		if (powerflow_values->island_matrix_values[island_loop_index].solver_info != 0)
		{
			powerflow_values->island_matrix_values[island_loop_index].new_iteration_required = false;
		}

		//Set the flag to not continue -- all should be handled below, this is just logic paranoia
		proceed_to_next_island = false;

		//Determine how we got here and what the next steps are
		if (powerflow_values->island_matrix_values[island_loop_index].new_iteration_required == true)	//We think we need a new one
		{
			//Make sure we still can iterate - if we hit the iteration limit, we can't
			if (powerflow_values->island_matrix_values[island_loop_index].iteration_count>=NR_iteration_limit)
			{
				powerflow_values->island_matrix_values[island_loop_index].return_code = -(powerflow_values->island_matrix_values[island_loop_index].iteration_count);
	
				if (NR_islands_detected > 1)
				{
					gl_verbose("Max solver mismatch of failed solution %f on island %d\n",powerflow_values->island_matrix_values[island_loop_index].max_mismatch_converge,(island_loop_index+1));
				}
				else
				{
					gl_verbose("Max solver mismatch of failed solution %f\n",powerflow_values->island_matrix_values[island_loop_index].max_mismatch_converge);
				}

				//We got here, we're done with this island
				proceed_to_next_island = true;
			}
			else	//Normal iteration procedure - update the counter
			{
				powerflow_values->island_matrix_values[island_loop_index].iteration_count++;

				//Set the overall progression flag
				proceed_to_next_island = false;
			}
		}
		else	//Should be done
		{
			//All paths lead to the next island/completion
			proceed_to_next_island = true;

			//Report how we think we're done
			if (powerflow_values->island_matrix_values[island_loop_index].solver_info == 0)	//It was a convergence exit
			{
				//See if we're multi-islanded or not
				if (NR_islands_detected > 1)
				{
					gl_verbose("Power flow calculation for island %d converges at Iteration %d \n",(island_loop_index+1),(powerflow_values->island_matrix_values[island_loop_index].iteration_count+1));
				}
				else	//Singular
				{
					gl_verbose("Power flow calculation converges at Iteration %d \n",(powerflow_values->island_matrix_values[island_loop_index].iteration_count+1));
				}

				//Store the value as the return code
				powerflow_values->island_matrix_values[island_loop_index].return_code = powerflow_values->island_matrix_values[island_loop_index].iteration_count;
			}
			else
			{
				//Write out the "failure"

				//See which version to write
				if (NR_islands_detected > 1)
				{
					//For superLU - 2 = singular matrix it appears - positive values = process errors (singular, etc), negative values = input argument/syntax error
					if (matrix_solver_method==MM_SUPERLU)
					{
						gl_verbose("superLU failed out of island %d with return value %d",(island_loop_index+1),powerflow_values->island_matrix_values[island_loop_index].solver_info);
					}
					else if (matrix_solver_method==MM_EXTERN)
					{
						gl_verbose("External LU solver failed out of island %d with return value %d",(island_loop_index+1),powerflow_values->island_matrix_values[island_loop_index].solver_info);
					}
					//Defaulted else - shouldn't exist (or make it this far), but if it does, we're failing anyways
				}
				else	//Singular
				{
					//For superLU - 2 = singular matrix it appears - positive values = process errors (singular, etc), negative values = input argument/syntax error
					if (matrix_solver_method==MM_SUPERLU)
					{
						gl_verbose("superLU failed out with return value %d",powerflow_values->island_matrix_values[island_loop_index].solver_info);
					}
					else if (matrix_solver_method==MM_EXTERN)
					{
						gl_verbose("External LU solver failed out with return value %d",powerflow_values->island_matrix_values[island_loop_index].solver_info);
					}
					//Defaulted else - shouldn't exist (or make it this far), but if it does, we're failing anyways
				}

				//Store the return value as the failure
				powerflow_values->island_matrix_values[island_loop_index].return_code = 0;
			}
		}

		//Overall progression flag
		if (proceed_to_next_island == true)
		{
			//See if we need to continue
			if (island_loop_index >= (NR_islands_detected - 1))	//We're the last one
			{
				//Set the flag to be done
				still_iterating_islands = false;
			}
			else	//Not last -- increment the counter and onwards
			{
				//Increment the counter
				island_loop_index++;

				//Force the flag, just to be paranoid
				still_iterating_islands = true;
			}
		}
	}//End iteration still needed while - indexed on island_loop_index

	//Figure out the exit return values -- make them "worst case", so if all failed, return "bad_computations"
	//If at least one passes, just return the max iteration count
	*bad_computations = true;
	return_value_for_solver_NR = 0;

	//Loop through the islands and figure this out
	for (island_loop_index=0; island_loop_index<NR_islands_detected; island_loop_index++)
	{
		if (powerflow_values->island_matrix_values[island_loop_index].return_code >= 0)	//Success or really bad failure
		{
			//See which one it is
			if (powerflow_values->island_matrix_values[island_loop_index].new_iteration_required == false)	//We converged to get here!
			{
				*bad_computations = false;	//Deflag us

				//See if we're the biggest iteration limit so far - assuming no one is reiterating
				if (return_value_for_solver_NR >= 0)
				{
					if (powerflow_values->island_matrix_values[island_loop_index].iteration_count > return_value_for_solver_NR)
					{
						return_value_for_solver_NR = powerflow_values->island_matrix_values[island_loop_index].iteration_count;
					}
				}
				//Default else -- someone is already negative, so just accept it
			}
			else if (NR_island_fail_method == true)	//Really bad failure, but let's see if we're in "special handling mode"
			{
				*bad_computations = false;	//Deflag us, so it keeps going

				//Set the return value to the iteration limit (negative)
				//No checks necessary -- this will just rail, regardless
				return_value_for_solver_NR = -NR_iteration_limit;

				if (fault_check_object == NULL)	//Make sure multi-island support is supported!
				{
					GL_THROW("NR: Multi-island handing without fault_check is not permitted");
					/*  TROUBLESHOOT
					The NR_island_failure_handled flag requires a fault_check object to be present.  Please add one to your GLM
					to continue.
					*/
				}
				else
				{
					//Call the "removal" routine - map it 
					temp_fxn_val = (FUNCTIONADDR)(gl_get_function(fault_check_object,"island_removal_function"));
					
					//Make sure it was found
					if (temp_fxn_val == NULL)
					{
						GL_THROW("NR: Unable to map island removal function");
						/*  TROUBLESHOOT
						While attempting to map the island removal function, an error was encountered.  Please
						try again.  If the error persists, please submit your code and a report via the issues
						system.
						*/
					}

					//Call the function
					call_return_status = ((STATUS (*)(OBJECT *,int))(temp_fxn_val))(fault_check_object,island_loop_index);

					//Make sure it worked
					if (call_return_status != SUCCESS)
					{
						GL_THROW("NR: Failed to remove island %d from the powerflow",(island_loop_index+1));
						/*  TROUBLESHOOT
						While attempting to remove an island from the powerflow, an error occurred.  Please try again.
						If the error persists, please submit your code and a report via the issues system.
						*/
					}
					//If we succeeded, good to go!
				}//End fault_check present
			}
			//Default else -- a bad failure we just want to ignore
		}
		else	//must be negative -- Not quite a full failure, just "something didn't converge"
		{
			*bad_computations = false;	//Deflag us

			//See which mode we're in
			if (NR_island_fail_method == true)	//See if we're in "special island mode" or not
			{
				//Set the return value to the iteration limit (negative)
				//No checks necessary -- this will just rail, regardless
				return_value_for_solver_NR = -NR_iteration_limit;

				if (fault_check_object == NULL)	//Make sure multi-island support is supported!
				{
					GL_THROW("NR: Multi-island handing without fault_check is not permitted");
					//Defined above
				}
				else
				{
					//Call the "removal" routine - map it 
					temp_fxn_val = (FUNCTIONADDR)(gl_get_function(fault_check_object,"island_removal_function"));
					
					//Make sure it was found
					if (temp_fxn_val == NULL)
					{
						GL_THROW("NR: Unable to map island removal function");
						//Defined above
					}

					//Call the function
					call_return_status = ((STATUS (*)(OBJECT *,int))(temp_fxn_val))(fault_check_object,island_loop_index);

					//Make sure it worked
					if (call_return_status != SUCCESS)
					{
						GL_THROW("NR: Failed to remove island %d from the powerflow",(island_loop_index+1));
						//Defined above
					}
					//If we succeeded, good to go!
				}//End fault_check present
			}
			else	//Nope, just handle like "normal"
			{
				//See if we're the first negative one - if so, populate us (should just be NR limit)
				if (powerflow_values->island_matrix_values[island_loop_index].return_code < return_value_for_solver_NR)
				{
					return_value_for_solver_NR = powerflow_values->island_matrix_values[island_loop_index].return_code;
				}
			}
		}
		//Default else - it was a failure, just keep going
	}

	//Deflag the "island locker"
	NR_solver_working = false;

	//Check bad computations
	if (*bad_computations == true)
	{
		//Return 0 - just arbitrary here
		return 0;
	}
	else
	{
		//Return the maximum iteration count
		return return_value_for_solver_NR;
	}
}

//Performs the load calculation portions of the current injection or Jacobian update
//jacobian_pass should be set to true for the a,b,c, and d updates
// For first approach, working on system load at each bus for current injection
// For the second approach, calculate the elements of a,b,c,d in equations(14),(15),(16),(17).
void compute_load_values(unsigned int bus_count, BUSDATA *bus, NR_SOLVER_STRUCT *powerflow_values, bool jacobian_pass, int island_number)
{
	unsigned int indexer;
	double adjust_nominal_voltage_val, adjust_nominal_voltaged_val;
	double tempPbus, tempQbus;
	double adjust_temp_voltage_mag[6];
	complex adjust_temp_nominal_voltage[6], adjusted_constant_current[6];
	complex delta_current[3], voltageDel[3], undeltacurr[3];
	complex temp_current[3], temp_store[3];
	char jindex, temp_index, temp_index_b;

	//Loop through the buses
	for (indexer=0; indexer<bus_count; indexer++)
	{
		//See if we're relevant to the island of interest
		if (bus[indexer].island_number == island_number)
		{
			if ((bus[indexer].phases & 0x08) == 0x08)	//Delta connected node
			{
				//Populate the values for constant current -- deltamode different right now (all same in future?)
				if (*bus[indexer].dynamics_enabled == true)
				{
					//Create nominal magnitudes
					adjust_nominal_voltage_val = bus[indexer].volt_base * sqrt(3.0);

					//Create the nominal voltage vectors
					adjust_temp_nominal_voltage[0].SetPolar(adjust_nominal_voltage_val,PI/6.0);
					adjust_temp_nominal_voltage[1].SetPolar(adjust_nominal_voltage_val,-1.0*PI/2.0);
					adjust_temp_nominal_voltage[2].SetPolar(adjust_nominal_voltage_val,5.0*PI/6.0);

					//Compute delta voltages
					voltageDel[0] = bus[indexer].V[0] - bus[indexer].V[1];
					voltageDel[1] = bus[indexer].V[1] - bus[indexer].V[2];
					voltageDel[2] = bus[indexer].V[2] - bus[indexer].V[0];

					//Get magnitudes of all
					adjust_temp_voltage_mag[0] = voltageDel[0].Mag();
					adjust_temp_voltage_mag[1] = voltageDel[1].Mag();
					adjust_temp_voltage_mag[2] = voltageDel[2].Mag();

					//Start adjustments - AB
					if ((bus[indexer].I[0] != 0.0) && (adjust_temp_voltage_mag[0] != 0.0))
					{
						//calculate new value
						adjusted_constant_current[0] = ~(adjust_temp_nominal_voltage[0] * ~bus[indexer].I[0] * adjust_temp_voltage_mag[0] / (voltageDel[0] * adjust_nominal_voltage_val));
					}
					else
					{
						adjusted_constant_current[0] = complex(0.0,0.0);
					}

					//Start adjustments - BC
					if ((bus[indexer].I[1] != 0.0) && (adjust_temp_voltage_mag[1] != 0.0))
					{
						//calculate new value
						adjusted_constant_current[1] = ~(adjust_temp_nominal_voltage[1] * ~bus[indexer].I[1] * adjust_temp_voltage_mag[1] / (voltageDel[1] * adjust_nominal_voltage_val));
					}
					else
					{
						adjusted_constant_current[1] = complex(0.0,0.0);
					}

					//Start adjustments - CA
					if ((bus[indexer].I[2] != 0.0) && (adjust_temp_voltage_mag[2] != 0.0))
					{
						//calculate new value
						adjusted_constant_current[2] = ~(adjust_temp_nominal_voltage[2] * ~bus[indexer].I[2] * adjust_temp_voltage_mag[2] / (voltageDel[2] * adjust_nominal_voltage_val));
					}
					else
					{
						adjusted_constant_current[2] = complex(0.0,0.0);
					}

					//See if we have any "different children"
					if ((bus[indexer].phases & 0x10) == 0x10)
					{
						//Create nominal magnitudes
						adjust_nominal_voltage_val = bus[indexer].volt_base;

						//Create the nominal voltage vectors
						adjust_temp_nominal_voltage[3].SetPolar(bus[indexer].volt_base,0.0);
						adjust_temp_nominal_voltage[4].SetPolar(bus[indexer].volt_base,-2.0*PI/3.0);
						adjust_temp_nominal_voltage[5].SetPolar(bus[indexer].volt_base,2.0*PI/3.0);

						//Get magnitudes of all
						adjust_temp_voltage_mag[3] = bus[indexer].V[0].Mag();
						adjust_temp_voltage_mag[4] = bus[indexer].V[1].Mag();
						adjust_temp_voltage_mag[5] = bus[indexer].V[2].Mag();

						//Start adjustments - A
						if ((bus[indexer].extra_var[6] != 0.0) && (adjust_temp_voltage_mag[3] != 0.0))
						{
							//calculate new value
							adjusted_constant_current[3] = ~(adjust_temp_nominal_voltage[3] * ~bus[indexer].extra_var[6] * adjust_temp_voltage_mag[3] / (bus[indexer].V[0] * adjust_nominal_voltage_val));
						}
						else
						{
							adjusted_constant_current[3] = complex(0.0,0.0);
						}

						//Start adjustments - B
						if ((bus[indexer].extra_var[7] != 0.0) && (adjust_temp_voltage_mag[4] != 0.0))
						{
							//calculate new value
							adjusted_constant_current[4] = ~(adjust_temp_nominal_voltage[4] * ~bus[indexer].extra_var[7] * adjust_temp_voltage_mag[4] / (bus[indexer].V[1] * adjust_nominal_voltage_val));
						}
						else
						{
							adjusted_constant_current[4] = complex(0.0,0.0);
						}

						//Start adjustments - C
						if ((bus[indexer].extra_var[8] != 0.0) && (adjust_temp_voltage_mag[5] != 0.0))
						{
							//calculate new value
							adjusted_constant_current[5] = ~(adjust_temp_nominal_voltage[5] * ~bus[indexer].extra_var[8] * adjust_temp_voltage_mag[5] / (bus[indexer].V[2] * adjust_nominal_voltage_val));
						}
						else
						{
							adjusted_constant_current[5] = complex(0.0,0.0);
						}
					}
					else	//Nope
					{
						//Set to zero, just cause
						adjusted_constant_current[3] = complex(0.0,0.0);
						adjusted_constant_current[4] = complex(0.0,0.0);
						adjusted_constant_current[5] = complex(0.0,0.0);
					}
				}
				else	//"Normal" modes -- handle traditionally
				{
					adjusted_constant_current[0] = bus[indexer].I[0];
					adjusted_constant_current[1] = bus[indexer].I[1];
					adjusted_constant_current[2] = bus[indexer].I[2];

					//See if we have different children too
					if ((bus[indexer].phases & 0x10) == 0x10)
					{
						//Store them too
						adjusted_constant_current[3] = bus[indexer].extra_var[6];
						adjusted_constant_current[4] = bus[indexer].extra_var[7];
						adjusted_constant_current[5] = bus[indexer].extra_var[8];
					}
					else	//Nope, just zero this for now
					{
						adjusted_constant_current[3] = complex(0.0,0.0);
						adjusted_constant_current[4] = complex(0.0,0.0);
						adjusted_constant_current[5] = complex(0.0,0.0);
					}
				}//End adjustment code

				//Delta components - populate according to what is there
				if ((bus[indexer].phases & 0x06) == 0x06)	//Check for AB
				{
					//Voltage calculations
					voltageDel[0] = bus[indexer].V[0] - bus[indexer].V[1];

					//Power - convert to a current (uses less iterations this way)
					delta_current[0] = (voltageDel[0] == 0) ? 0 : ~(bus[indexer].S[0]/voltageDel[0]);

					//Convert delta connected load to appropriate Wye
					delta_current[0] += voltageDel[0] * (bus[indexer].Y[0]);
				}
				else
				{
					//Zero values - they shouldn't be used anyhow
					voltageDel[0] = complex(0.0,0.0);
					delta_current[0] = complex(0.0,0.0);
				}

				if ((bus[indexer].phases & 0x03) == 0x03)	//Check for BC
				{
					//Voltage calculations
					voltageDel[1] = bus[indexer].V[1] - bus[indexer].V[2];

					//Power - convert to a current (uses less iterations this way)
					delta_current[1] = (voltageDel[1] == 0) ? 0 : ~(bus[indexer].S[1]/voltageDel[1]);

					//Convert delta connected load to appropriate Wye
					delta_current[1] += voltageDel[1] * (bus[indexer].Y[1]);
				}
				else
				{
					//Zero unused
					voltageDel[1] = complex(0.0,0.0);
					delta_current[1] = complex(0.0,0.0);
				}

				if ((bus[indexer].phases & 0x05) == 0x05)	//Check for CA
				{
					//Voltage calculations
					voltageDel[2] = bus[indexer].V[2] - bus[indexer].V[0];

					//Power - convert to a current (uses less iterations this way)
					delta_current[2] = (voltageDel[2] == 0) ? 0 : ~(bus[indexer].S[2]/voltageDel[2]);

					//Convert delta connected load to appropriate Wye
					delta_current[2] += voltageDel[2] * (bus[indexer].Y[2]);
				}
				else
				{
					//Zero unused
					voltageDel[2] = complex(0.0,0.0);
					delta_current[2] = complex(0.0,0.0);
				}

				//Convert delta-current into a phase current, where appropriate - reuse temp variable
				//Everything will be accumulated into the "current" field for ease (including differents)
				if ((bus[indexer].phases & 0x04) == 0x04)	//Has a phase A
				{
					undeltacurr[0]=(adjusted_constant_current[0]+delta_current[0])-(adjusted_constant_current[2]+delta_current[2]);

					//Check for "different" children and apply them, as well
					if ((bus[indexer].phases & 0x10) == 0x10)	//We do, so they must be Wye-connected
					{
						//Power values
						undeltacurr[0] += (bus[indexer].V[0] == 0) ? 0 : ~(bus[indexer].extra_var[0]/bus[indexer].V[0]);

						//Shunt values
						undeltacurr[0] += bus[indexer].extra_var[3]*bus[indexer].V[0];

						//Current values
						undeltacurr[0] += adjusted_constant_current[3];
					}
				}
				else
				{
					//Zero it, just in case
					undeltacurr[0] = complex(0.0,0.0);
				}

				if ((bus[indexer].phases & 0x02) == 0x02)	//Has a phase B
				{
					undeltacurr[1]=(adjusted_constant_current[1]+delta_current[1])-(adjusted_constant_current[0]+delta_current[0]);

					//Check for "different" children and apply them, as well
					if ((bus[indexer].phases & 0x10) == 0x10)	//We do, so they must be Wye-connected
					{
						//Power values
						undeltacurr[1] += (bus[indexer].V[1] == 0) ? 0 : ~(bus[indexer].extra_var[1]/bus[indexer].V[1]);

						//Shunt values
						undeltacurr[1] += bus[indexer].extra_var[4]*bus[indexer].V[1];

						//Current values
						undeltacurr[1] += adjusted_constant_current[4];
					}
				}
				else
				{
					//Zero it, just in case
					undeltacurr[1] = complex(0.0,0.0);
				}

				if ((bus[indexer].phases & 0x01) == 0x01)	//Has a phase C
				{
					undeltacurr[2]=(adjusted_constant_current[2]+delta_current[2])-(adjusted_constant_current[1]+delta_current[1]);

					//Check for "different" children and apply them, as well
					if ((bus[indexer].phases & 0x10) == 0x10)		//We do, so they must be Wye-connected
					{
						//Power values
						undeltacurr[2] += (bus[indexer].V[2] == 0) ? 0 : ~(bus[indexer].extra_var[2]/bus[indexer].V[2]);

						//Shunt values
						undeltacurr[2] += bus[indexer].extra_var[5]*bus[indexer].V[2];

						//Current values
						undeltacurr[2] += adjusted_constant_current[5];
					}
				}
				else
				{
					//Zero it, just in case
					undeltacurr[2] = complex(0.0,0.0);
				}

				//Provide updates to relevant phases
				//only compute and store phases that exist (make top heavy)
				temp_index = -1;
				temp_index_b = -1;

				for (jindex=0; jindex<powerflow_values->BA_diag[indexer].size; jindex++)
				{
					switch(bus[indexer].phases & 0x07) {
						case 0x01:	//C
							{
								temp_index=0;
								temp_index_b=2;
								break;
							}
						case 0x02:	//B
							{
								temp_index=0;
								temp_index_b=1;
								break;
							}
						case 0x03:	//BC
							{
								if (jindex==0)	//B
								{
									temp_index=0;
									temp_index_b=1;
								}
								else			//C
								{
									temp_index=1;
									temp_index_b=2;
								}
								break;
							}
						case 0x04:	//A
							{
								temp_index=0;
								temp_index_b=0;
								break;
							}
						case 0x05:	//AC
							{
								if (jindex==0)	//A
								{
									temp_index=0;
									temp_index_b=0;
								}
								else			//C
								{
									temp_index=1;
									temp_index_b=2;
								}
								break;
							}
						case 0x06:	//AB
						case 0x07:	//ABC
							{
								temp_index=jindex;
								temp_index_b=jindex;
								break;
							}
						default:
							break;
					}//end case

					if (jacobian_pass == false)	//current-injection updates
					{
						if ((temp_index==-1) || (temp_index_b==-1))
						{
							GL_THROW("NR: A scheduled power update element failed.");
							//Defined below
						}

						//Real power calculations
						tempPbus = (undeltacurr[temp_index_b]).Re() * (bus[indexer].V[temp_index_b]).Re() + (undeltacurr[temp_index_b]).Im() * (bus[indexer].V[temp_index_b]).Im();	// Real power portion of Constant current component multiply the magnitude of bus voltage
						bus[indexer].PL[temp_index] = tempPbus;	//Real power portion - all is current based

						//Reactive load calculations
						tempQbus = (undeltacurr[temp_index_b]).Re() * (bus[indexer].V[temp_index_b]).Im() - (undeltacurr[temp_index_b]).Im() * (bus[indexer].V[temp_index_b]).Re();	// Reactive power portion of Constant current component multiply the magnitude of bus voltage
						bus[indexer].QL[temp_index] = tempQbus;	//Reactive power portion - all is current based
					}
					else	//Jacobian-type update
					{
						if ((temp_index==-1) || (temp_index_b==-1))
						{
							GL_THROW("NR: A Jacobian update element failed.");
							//Defined below
						}

						if ((bus[indexer].V[temp_index_b]).Mag()!=0)
						{
							bus[indexer].Jacob_A[temp_index] = ((bus[indexer].V[temp_index_b]).Re()*(bus[indexer].V[temp_index_b]).Im()*(undeltacurr[temp_index_b]).Re() + (undeltacurr[temp_index_b]).Im() *gld::pow((bus[indexer].V[temp_index_b]).Im(),2))/gld::pow((bus[indexer].V[temp_index_b]).Mag(),3);// second part of equation(37) - no power term needed
							bus[indexer].Jacob_B[temp_index] = -((bus[indexer].V[temp_index_b]).Re()*(bus[indexer].V[temp_index_b]).Im()*(undeltacurr[temp_index_b]).Im() + (undeltacurr[temp_index_b]).Re() *gld::pow((bus[indexer].V[temp_index_b]).Re(),2))/gld::pow((bus[indexer].V[temp_index_b]).Mag(),3);// second part of equation(38) - no power term needed
							bus[indexer].Jacob_C[temp_index] =((bus[indexer].V[temp_index_b]).Re()*(bus[indexer].V[temp_index_b]).Im()*(undeltacurr[temp_index_b]).Im() - (undeltacurr[temp_index_b]).Re() *gld::pow((bus[indexer].V[temp_index_b]).Im(),2))/gld::pow((bus[indexer].V[temp_index_b]).Mag(),3);// second part of equation(39) - no power term needed
							bus[indexer].Jacob_D[temp_index] = ((bus[indexer].V[temp_index_b]).Re()*(bus[indexer].V[temp_index_b]).Im()*(undeltacurr[temp_index_b]).Re() - (undeltacurr[temp_index_b]).Im() *gld::pow((bus[indexer].V[temp_index_b]).Re(),2))/gld::pow((bus[indexer].V[temp_index_b]).Mag(),3);// second part of equation(40) - no power term needed
						}
						else	//Zero voltage = only impedance is valid (others get divided by VMag, so are IND) - not entirely sure how this gets in here anyhow
						{
							bus[indexer].Jacob_A[temp_index] = -1e-4;	//Small offset to avoid singularities (if impedance is zero too)
							bus[indexer].Jacob_B[temp_index] = -1e-4;
							bus[indexer].Jacob_C[temp_index] = -1e-4;
							bus[indexer].Jacob_D[temp_index] = -1e-4;
						}
					}//End specific bus update method
				}//End phase traversion
			}//end delta-connected load
			else if	((bus[indexer].phases & 0x80) == 0x80)	//Split phase computations
			{
				//Convert it all back to current (easiest to handle)
				//Get V12 first
				voltageDel[0] = bus[indexer].V[0] + bus[indexer].V[1];

				//Start with the currents (just put them in)
				temp_current[0] = bus[indexer].I[0];
				temp_current[1] = bus[indexer].I[1];
				temp_current[2] = *bus[indexer].extra_var; //current12 is not part of the standard current array

				//Add in deltamode unrotated, if necessary
				//Same note as above.  With exception to house currents, rotational correction happened elsewhere (due to triplex being how it is)
				if ((bus[indexer].prerot_I[2] != 0.0) && (*bus[indexer].dynamics_enabled == true))
					temp_current[2] += bus[indexer].prerot_I[2];

				//Now add in power contributions
				temp_current[0] += bus[indexer].V[0] == 0.0 ? 0.0 : ~(bus[indexer].S[0]/bus[indexer].V[0]);
				temp_current[1] += bus[indexer].V[1] == 0.0 ? 0.0 : ~(bus[indexer].S[1]/bus[indexer].V[1]);
				temp_current[2] += voltageDel[0] == 0.0 ? 0.0 : ~(bus[indexer].S[2]/voltageDel[0]);

				//Last, but not least, admittance/impedance contributions
				temp_current[0] += bus[indexer].Y[0]*bus[indexer].V[0];
				temp_current[1] += bus[indexer].Y[1]*bus[indexer].V[1];
				temp_current[2] += bus[indexer].Y[2]*voltageDel[0];

				//See if we are a house-connected node, if so, adjust and add in those values as well
				if ((bus[indexer].phases & 0x40) == 0x40)
				{
					//Update phase adjustments
					temp_store[0].SetPolar(1.0,bus[indexer].V[0].Arg());	//Pull phase of V1
					temp_store[1].SetPolar(1.0,bus[indexer].V[1].Arg());	//Pull phase of V2
					temp_store[2].SetPolar(1.0,voltageDel[0].Arg());		//Pull phase of V12

					//Update these current contributions (use delta current variable, it isn't used in here anyways)
					delta_current[0] = bus[indexer].house_var[0]/(~temp_store[0]);		//Just denominator conjugated to keep math right (rest was conjugated in house)
					delta_current[1] = bus[indexer].house_var[1]/(~temp_store[1]);
					delta_current[2] = bus[indexer].house_var[2]/(~temp_store[2]);

					//Now add it into the current contributions
					temp_current[0] += delta_current[0];
					temp_current[1] += delta_current[1];
					temp_current[2] += delta_current[2];
				}//End house-attached splitphase

				if (jacobian_pass == false)	//Current injection update
				{
					//Convert 'em to line currents, then make power (to be consistent with others)
					temp_store[0] = bus[indexer].V[0]*~(temp_current[0] + temp_current[2]);
					temp_store[1] = bus[indexer].V[1]*~(-temp_current[1] - temp_current[2]);

					//Update the stored values
					bus[indexer].PL[0] = temp_store[0].Re();
					bus[indexer].QL[0] = temp_store[0].Im();

					bus[indexer].PL[1] = temp_store[1].Re();
					bus[indexer].QL[1] = temp_store[1].Im();
				}
				else	//Jacobian update
				{
					//Convert 'em to line currents - they need to be negated (due to the convention from earlier)
					temp_store[0] = -(temp_current[0] + temp_current[2]);
					temp_store[1] = -(-temp_current[1] - temp_current[2]);

					for (jindex=0; jindex<2; jindex++)
					{
						if ((bus[indexer].V[jindex]).Mag()!=0)	//Only current
						{
							bus[indexer].Jacob_A[jindex] = ((bus[indexer].V[jindex]).Re()*(bus[indexer].V[jindex]).Im()*(temp_store[jindex]).Re() + (temp_store[jindex]).Im() *gld::pow((bus[indexer].V[jindex]).Im(),2))/gld::pow((bus[indexer].V[jindex]).Mag(),3);// second part of equation(37)
							bus[indexer].Jacob_B[jindex] = -((bus[indexer].V[jindex]).Re()*(bus[indexer].V[jindex]).Im()*(temp_store[jindex]).Im() + (temp_store[jindex]).Re() *gld::pow((bus[indexer].V[jindex]).Re(),2))/gld::pow((bus[indexer].V[jindex]).Mag(),3);// second part of equation(38)
							bus[indexer].Jacob_C[jindex] =((bus[indexer].V[jindex]).Re()*(bus[indexer].V[jindex]).Im()*(temp_store[jindex]).Im() - (temp_store[jindex]).Re() *gld::pow((bus[indexer].V[jindex]).Im(),2))/gld::pow((bus[indexer].V[jindex]).Mag(),3);// second part of equation(39)
							bus[indexer].Jacob_D[jindex] = ((bus[indexer].V[jindex]).Re()*(bus[indexer].V[jindex]).Im()*(temp_store[jindex]).Re() - (temp_store[jindex]).Im() *gld::pow((bus[indexer].V[jindex]).Re(),2))/gld::pow((bus[indexer].V[jindex]).Mag(),3);// second part of equation(40)
						}
						else
						{
							bus[indexer].Jacob_A[jindex]=  -1e-4;	//Put very small to avoid singularity issues
							bus[indexer].Jacob_B[jindex]=  -1e-4;
							bus[indexer].Jacob_C[jindex]=  -1e-4;
							bus[indexer].Jacob_D[jindex]=  -1e-4;
						}
					}

					//Zero the last elements, just to be safe (shouldn't be an issue, but who knows)
					bus[indexer].Jacob_A[2] = 0.0;
					bus[indexer].Jacob_B[2] = 0.0;
					bus[indexer].Jacob_C[2] = 0.0;
					bus[indexer].Jacob_D[2] = 0.0;
				}//End specific update type
			}//end split-phase connected
			else	//Wye-connected system/load
			{
				//Populate the values for constant current -- deltamode different right now (all same in future?)
				if (*bus[indexer].dynamics_enabled == true)
				{
					//Create nominal magnitudes
					adjust_nominal_voltage_val = bus[indexer].volt_base;

					//Create the nominal voltage vectors
					adjust_temp_nominal_voltage[3].SetPolar(bus[indexer].volt_base,0.0);
					adjust_temp_nominal_voltage[4].SetPolar(bus[indexer].volt_base,-2.0*PI/3.0);
					adjust_temp_nominal_voltage[5].SetPolar(bus[indexer].volt_base,2.0*PI/3.0);

					//Get magnitudes of all
					adjust_temp_voltage_mag[3] = bus[indexer].V[0].Mag();
					adjust_temp_voltage_mag[4] = bus[indexer].V[1].Mag();
					adjust_temp_voltage_mag[5] = bus[indexer].V[2].Mag();

					//Start adjustments - A
					if ((bus[indexer].I[0] != 0.0) && (adjust_temp_voltage_mag[3] != 0.0))
					{
						//calculate new value
						adjusted_constant_current[0] = ~(adjust_temp_nominal_voltage[3] * ~bus[indexer].I[0] * adjust_temp_voltage_mag[3] / (bus[indexer].V[0] * adjust_nominal_voltage_val));
					}
					else
					{
						adjusted_constant_current[0] = complex(0.0,0.0);
					}

					//Start adjustments - B
					if ((bus[indexer].I[1] != 0.0) && (adjust_temp_voltage_mag[4] != 0.0))
					{
						//calculate new value
						adjusted_constant_current[1] = ~(adjust_temp_nominal_voltage[4] * ~bus[indexer].I[1] * adjust_temp_voltage_mag[4] / (bus[indexer].V[1] * adjust_nominal_voltage_val));
					}
					else
					{
						adjusted_constant_current[1] = complex(0.0,0.0);
					}

					//Start adjustments - C
					if ((bus[indexer].I[2] != 0.0) && (adjust_temp_voltage_mag[5] != 0.0))
					{
						//calculate new value
						adjusted_constant_current[2] = ~(adjust_temp_nominal_voltage[5] * ~bus[indexer].I[2] * adjust_temp_voltage_mag[5] / (bus[indexer].V[2] * adjust_nominal_voltage_val));
					}
					else
					{
						adjusted_constant_current[2] = complex(0.0,0.0);
					}

					if (bus[indexer].prerot_I[0] != 0.0)
						adjusted_constant_current[0] += bus[indexer].prerot_I[0];

					if (bus[indexer].prerot_I[1] != 0.0)
						adjusted_constant_current[1] += bus[indexer].prerot_I[1];

					if (bus[indexer].prerot_I[2] != 0.0)
						adjusted_constant_current[2] += bus[indexer].prerot_I[2];

					//See if we have any "different children"
					if ((bus[indexer].phases & 0x10) == 0x10)
					{
						//Create nominal magnitudes
						adjust_nominal_voltage_val = bus[indexer].volt_base * sqrt(3.0);

						//Create the nominal voltage vectors
						adjust_temp_nominal_voltage[0].SetPolar(adjust_nominal_voltage_val,PI/6.0);
						adjust_temp_nominal_voltage[1].SetPolar(adjust_nominal_voltage_val,-1.0*PI/2.0);
						adjust_temp_nominal_voltage[2].SetPolar(adjust_nominal_voltage_val,5.0*PI/6.0);

						//Compute delta voltages
						voltageDel[0] = bus[indexer].V[0] - bus[indexer].V[1];
						voltageDel[1] = bus[indexer].V[1] - bus[indexer].V[2];
						voltageDel[2] = bus[indexer].V[2] - bus[indexer].V[0];

						//Get magnitudes of all
						adjust_temp_voltage_mag[0] = voltageDel[0].Mag();
						adjust_temp_voltage_mag[1] = voltageDel[1].Mag();
						adjust_temp_voltage_mag[2] = voltageDel[2].Mag();

						//Start adjustments - AB
						if ((bus[indexer].extra_var[6] != 0.0) && (adjust_temp_voltage_mag[0] != 0.0))
						{
							//calculate new value
							adjusted_constant_current[3] = ~(adjust_temp_nominal_voltage[0] * ~bus[indexer].extra_var[6] * adjust_temp_voltage_mag[0] / (voltageDel[0] * adjust_nominal_voltage_val));
						}
						else
						{
							adjusted_constant_current[3] = complex(0.0,0.0);
						}

						//Start adjustments - BC
						if ((bus[indexer].extra_var[7] != 0.0) && (adjust_temp_voltage_mag[1] != 0.0))
						{
							//calculate new value
							adjusted_constant_current[4] = ~(adjust_temp_nominal_voltage[1] * ~bus[indexer].extra_var[7] * adjust_temp_voltage_mag[1] / (voltageDel[1] * adjust_nominal_voltage_val));
						}
						else
						{
							adjusted_constant_current[4] = complex(0.0,0.0);
						}

						//Start adjustments - CA
						if ((bus[indexer].extra_var[8] != 0.0) && (adjust_temp_voltage_mag[2] != 0.0))
						{
							//calculate new value
							adjusted_constant_current[5] = ~(adjust_temp_nominal_voltage[2] * ~bus[indexer].extra_var[8] * adjust_temp_voltage_mag[2] / (voltageDel[2] * adjust_nominal_voltage_val));
						}
						else
						{
							adjusted_constant_current[5] = complex(0.0,0.0);
						}
					}
					else	//Nope
					{
						//Set to zero, just cause
						adjusted_constant_current[3] = complex(0.0,0.0);
						adjusted_constant_current[4] = complex(0.0,0.0);
						adjusted_constant_current[5] = complex(0.0,0.0);
					}
				}
				else	//"Normal" modes -- handle traditionally
				{
					adjusted_constant_current[0] = bus[indexer].I[0];
					adjusted_constant_current[1] = bus[indexer].I[1];
					adjusted_constant_current[2] = bus[indexer].I[2];

					//See if we have different children too
					if ((bus[indexer].phases & 0x10) == 0x10)
					{
						//Store them too
						adjusted_constant_current[3] = bus[indexer].extra_var[6];
						adjusted_constant_current[4] = bus[indexer].extra_var[7];
						adjusted_constant_current[5] = bus[indexer].extra_var[8];
					}
					else	//Nope, just zero this for now
					{
						adjusted_constant_current[3] = complex(0.0,0.0);
						adjusted_constant_current[4] = complex(0.0,0.0);
						adjusted_constant_current[5] = complex(0.0,0.0);
					}
				}//End adjustment code

				//For Wye-connected, only compute and store phases that exist (make top heavy)
				temp_index = -1;
				temp_index_b = -1;

				if ((bus[indexer].phases & 0x10) == 0x10)	//"Different" child load - in this case it must be delta - also must be three phase (just because that's how I forced it to be implemented)
				{											//Calculate all the deltas to wyes in advance (otherwise they'll get repeated)
					//Make sure phase combinations exist
					if ((bus[indexer].phases & 0x06) == 0x06)	//Has A-B
					{
						//Delta voltages
						voltageDel[0] = bus[indexer].V[0] - bus[indexer].V[1];

						//Power - put into a current value (iterates less this way)
						delta_current[0] = (voltageDel[0] == 0) ? 0 : ~(bus[indexer].extra_var[0]/voltageDel[0]);

						//Convert delta connected load to appropriate Wye
						delta_current[0] += voltageDel[0] * (bus[indexer].extra_var[3]);
					}
					else
					{
						//Zero it, for good measure
						voltageDel[0] = complex(0.0,0.0);
						delta_current[0] = complex(0.0,0.0);
					}

					//Check for BC
					if ((bus[indexer].phases & 0x03) == 0x03)	//Has B-C
					{
						//Delta voltages
						voltageDel[1] = bus[indexer].V[1] - bus[indexer].V[2];

						//Power - put into a current value (iterates less this way)
						delta_current[1] = (voltageDel[1] == 0) ? 0 : ~(bus[indexer].extra_var[1]/voltageDel[1]);

						//Convert delta connected load to appropriate Wye
						delta_current[1] += voltageDel[1] * (bus[indexer].extra_var[4]);
					}
					else
					{
						//Zero it, for good measure
						voltageDel[1] = complex(0.0,0.0);
						delta_current[1] = complex(0.0,0.0);
					}

					//Check for CA
					if ((bus[indexer].phases & 0x05) == 0x05)	//Has C-A
					{
						//Delta voltages
						voltageDel[2] = bus[indexer].V[2] - bus[indexer].V[0];

						//Power - put into a current value (iterates less this way)
						delta_current[2] = (voltageDel[2] == 0) ? 0 : ~(bus[indexer].extra_var[2]/voltageDel[2]);

						//Convert delta connected load to appropriate Wye
						delta_current[2] += voltageDel[2] * (bus[indexer].extra_var[5]);
					}
					else
					{
						//Zero it, for good measure
						voltageDel[2] = complex(0.0,0.0);
						delta_current[2] = complex(0.0,0.0);
					}

					//Convert delta-current into a phase current - reuse temp variable
					undeltacurr[0]=(adjusted_constant_current[3]+delta_current[0])-(adjusted_constant_current[5]+delta_current[2]);
					undeltacurr[1]=(adjusted_constant_current[4]+delta_current[1])-(adjusted_constant_current[3]+delta_current[0]);
					undeltacurr[2]=(adjusted_constant_current[5]+delta_current[2])-(adjusted_constant_current[4]+delta_current[1]);
				}
				else	//zero the variable so we don't have excessive ifs
				{
					undeltacurr[0] = undeltacurr[1] = undeltacurr[2] = complex(0.0,0.0);	//Zero it
				}

				for (jindex=0; jindex<powerflow_values->BA_diag[indexer].size; jindex++)
				{
					switch(bus[indexer].phases & 0x07) {
						case 0x01:	//C
							{
								temp_index=0;
								temp_index_b=2;
								break;
							}
						case 0x02:	//B
							{
								temp_index=0;
								temp_index_b=1;
								break;
							}
						case 0x03:	//BC
							{
								if (jindex==0)	//B
								{
									temp_index=0;
									temp_index_b=1;
								}
								else			//C
								{
									temp_index=1;
									temp_index_b=2;
								}
								break;
							}
						case 0x04:	//A
							{
								temp_index=0;
								temp_index_b=0;
								break;
							}
						case 0x05:	//AC
							{
								if (jindex==0)	//A
								{
									temp_index=0;
									temp_index_b=0;
								}
								else			//C
								{
									temp_index=1;
									temp_index_b=2;
								}
								break;
							}
						case 0x06:	//AB
						case 0x07:	//ABC
							{
								temp_index=jindex;
								temp_index_b=jindex;
								break;
							}
						default:
							break;
					}//end case

					if (jacobian_pass == false)	//Current injection pass
					{
						if ((temp_index==-1) || (temp_index_b==-1))
						{
							GL_THROW("NR: A scheduled power update element failed.");
							/*  TROUBLESHOOT
							While attempting to calculate the scheduled portions of the
							attached loads, an update failed to process correctly.
							Submit you code and a bug report using the trac website.
							*/
						}

						//Perform the power calculation
						tempPbus = (bus[indexer].S[temp_index_b]).Re();									// Real power portion of constant power portion
						tempPbus += (adjusted_constant_current[temp_index_b]).Re() * (bus[indexer].V[temp_index_b]).Re() + (adjusted_constant_current[temp_index_b]).Im() * (bus[indexer].V[temp_index_b]).Im();	// Real power portion of Constant current component multiply the magnitude of bus voltage
						tempPbus += (undeltacurr[temp_index_b]).Re() * (bus[indexer].V[temp_index_b]).Re() + (undeltacurr[temp_index_b]).Im() * (bus[indexer].V[temp_index_b]).Im();	// Real power portion of Constant current from "different" children
						tempPbus += (bus[indexer].Y[temp_index_b]).Re() * (bus[indexer].V[temp_index_b]).Re() * (bus[indexer].V[temp_index_b]).Re() + (bus[indexer].Y[temp_index_b]).Re() * (bus[indexer].V[temp_index_b]).Im() * (bus[indexer].V[temp_index_b]).Im();	// Real power portion of Constant impedance component multiply the square of the magnitude of bus voltage
						bus[indexer].PL[temp_index] = tempPbus;	//Real power portion


						tempQbus = (bus[indexer].S[temp_index_b]).Im();									// Reactive power portion of constant power portion
						tempQbus += (adjusted_constant_current[temp_index_b]).Re() * (bus[indexer].V[temp_index_b]).Im() - (adjusted_constant_current[temp_index_b]).Im() * (bus[indexer].V[temp_index_b]).Re();	// Reactive power portion of Constant current component multiply the magnitude of bus voltage
						tempQbus += (undeltacurr[temp_index_b]).Re() * (bus[indexer].V[temp_index_b]).Im() - (undeltacurr[temp_index_b]).Im() * (bus[indexer].V[temp_index_b]).Re();	// Reactive power portion of Constant current from "different" children
						tempQbus += -(bus[indexer].Y[temp_index_b]).Im() * (bus[indexer].V[temp_index_b]).Im() * (bus[indexer].V[temp_index_b]).Im() - (bus[indexer].Y[temp_index_b]).Im() * (bus[indexer].V[temp_index_b]).Re() * (bus[indexer].V[temp_index_b]).Re();	// Reactive power portion of Constant impedance component multiply the square of the magnitude of bus voltage
						bus[indexer].QL[temp_index] = tempQbus;	//Reactive power portion
					}
					else	//Jacobian update pass
					{
						if ((temp_index==-1) || (temp_index_b==-1))
						{
							GL_THROW("NR: A Jacobian update element failed.");
							/*  TROUBLESHOOT
							While attempting to calculate the "dynamic" portions of the
							Jacobian matrix that encompass attached loads, an update failed to process correctly.
							Submit you code and a bug report using the trac website.
							*/
						}

						if ((bus[indexer].V[temp_index_b]).Mag()!=0)
						{
							bus[indexer].Jacob_A[temp_index] = ((bus[indexer].S[temp_index_b]).Im() * (gld::pow((bus[indexer].V[temp_index_b]).Re(),2) - gld::pow((bus[indexer].V[temp_index_b]).Im(),2)) - 2*(bus[indexer].V[temp_index_b]).Re()*(bus[indexer].V[temp_index_b]).Im()*(bus[indexer].S[temp_index_b]).Re())/gld::pow((bus[indexer].V[temp_index_b]).Mag(),4);// first part of equation(37)
							bus[indexer].Jacob_A[temp_index] += ((bus[indexer].V[temp_index_b]).Re()*(bus[indexer].V[temp_index_b]).Im()*(adjusted_constant_current[temp_index_b]).Re() + (adjusted_constant_current[temp_index_b]).Im() *gld::pow((bus[indexer].V[temp_index_b]).Im(),2))/gld::pow((bus[indexer].V[temp_index_b]).Mag(),3) + (bus[indexer].Y[temp_index_b]).Im();// second part of equation(37)
							bus[indexer].Jacob_A[temp_index] += ((bus[indexer].V[temp_index_b]).Re()*(bus[indexer].V[temp_index_b]).Im()*(undeltacurr[temp_index_b]).Re() + (undeltacurr[temp_index_b]).Im() *gld::pow((bus[indexer].V[temp_index_b]).Im(),2))/gld::pow((bus[indexer].V[temp_index_b]).Mag(),3);// current part of equation (37) - Handles "different" children

							bus[indexer].Jacob_B[temp_index] = ((bus[indexer].S[temp_index_b]).Re() * (gld::pow((bus[indexer].V[temp_index_b]).Re(),2) - gld::pow((bus[indexer].V[temp_index_b]).Im(),2)) + 2*(bus[indexer].V[temp_index_b]).Re()*(bus[indexer].V[temp_index_b]).Im()*(bus[indexer].S[temp_index_b]).Im())/gld::pow((bus[indexer].V[temp_index_b]).Mag(),4);// first part of equation(38)
							bus[indexer].Jacob_B[temp_index] += -((bus[indexer].V[temp_index_b]).Re()*(bus[indexer].V[temp_index_b]).Im()*(adjusted_constant_current[temp_index_b]).Im() + (adjusted_constant_current[temp_index_b]).Re() *gld::pow((bus[indexer].V[temp_index_b]).Re(),2))/gld::pow((bus[indexer].V[temp_index_b]).Mag(),3) - (bus[indexer].Y[temp_index_b]).Re();// second part of equation(38)
							bus[indexer].Jacob_B[temp_index] += -((bus[indexer].V[temp_index_b]).Re()*(bus[indexer].V[temp_index_b]).Im()*(undeltacurr[temp_index_b]).Im() + (undeltacurr[temp_index_b]).Re() *gld::pow((bus[indexer].V[temp_index_b]).Re(),2))/gld::pow((bus[indexer].V[temp_index_b]).Mag(),3);// current part of equation(38) - Handles "different" children

							bus[indexer].Jacob_C[temp_index] = ((bus[indexer].S[temp_index_b]).Re() * (gld::pow((bus[indexer].V[temp_index_b]).Im(),2) - gld::pow((bus[indexer].V[temp_index_b]).Re(),2)) - 2*(bus[indexer].V[temp_index_b]).Re()*(bus[indexer].V[temp_index_b]).Im()*(bus[indexer].S[temp_index_b]).Im())/gld::pow((bus[indexer].V[temp_index_b]).Mag(),4);// first part of equation(39)
							bus[indexer].Jacob_C[temp_index] +=((bus[indexer].V[temp_index_b]).Re()*(bus[indexer].V[temp_index_b]).Im()*(adjusted_constant_current[temp_index_b]).Im() - (adjusted_constant_current[temp_index_b]).Re() *gld::pow((bus[indexer].V[temp_index_b]).Im(),2))/gld::pow((bus[indexer].V[temp_index_b]).Mag(),3) - (bus[indexer].Y[temp_index_b]).Re();// second part of equation(39)
							bus[indexer].Jacob_C[temp_index] +=((bus[indexer].V[temp_index_b]).Re()*(bus[indexer].V[temp_index_b]).Im()*(undeltacurr[temp_index_b]).Im() - (undeltacurr[temp_index_b]).Re() *gld::pow((bus[indexer].V[temp_index_b]).Im(),2))/gld::pow((bus[indexer].V[temp_index_b]).Mag(),3);// Current part of equation(39) - Handles "different" children

							bus[indexer].Jacob_D[temp_index] = ((bus[indexer].S[temp_index_b]).Im() * (gld::pow((bus[indexer].V[temp_index_b]).Re(),2) - gld::pow((bus[indexer].V[temp_index_b]).Im(),2)) - 2*(bus[indexer].V[temp_index_b]).Re()*(bus[indexer].V[temp_index_b]).Im()*(bus[indexer].S[temp_index_b]).Re())/gld::pow((bus[indexer].V[temp_index_b]).Mag(),4);// first part of equation(40)
							bus[indexer].Jacob_D[temp_index] += ((bus[indexer].V[temp_index_b]).Re()*(bus[indexer].V[temp_index_b]).Im()*(adjusted_constant_current[temp_index_b]).Re() - (adjusted_constant_current[temp_index_b]).Im() *gld::pow((bus[indexer].V[temp_index_b]).Re(),2))/gld::pow((bus[indexer].V[temp_index_b]).Mag(),3) - (bus[indexer].Y[temp_index_b]).Im();// second part of equation(40)
							bus[indexer].Jacob_D[temp_index] += ((bus[indexer].V[temp_index_b]).Re()*(bus[indexer].V[temp_index_b]).Im()*(undeltacurr[temp_index_b]).Re() - (undeltacurr[temp_index_b]).Im() *gld::pow((bus[indexer].V[temp_index_b]).Re(),2))/gld::pow((bus[indexer].V[temp_index_b]).Mag(),3);// Current part of equation(40) - Handles "different" children

						}
						else
						{
							bus[indexer].Jacob_A[temp_index]= (bus[indexer].Y[temp_index_b]).Im() - 1e-4;	//Small offset to avoid singularity issues
							bus[indexer].Jacob_B[temp_index]= -(bus[indexer].Y[temp_index_b]).Re() - 1e-4;
							bus[indexer].Jacob_C[temp_index]= -(bus[indexer].Y[temp_index_b]).Re() - 1e-4;
							bus[indexer].Jacob_D[temp_index]= -(bus[indexer].Y[temp_index_b]).Im() - 1e-4;
						}
					}//End of pass-specific bus updates
				}//End phase traversion - Wye
			}//End wye-connected load

			//Perform delta/wye explicit load updates -- no triplex
			if ((bus[indexer].phases & 0x80) != 0x80)	//Not triplex
			{
				//Delta components - populate according to what is there
				if ((bus[indexer].phases & 0x06) == 0x06)	//Check for AB
				{
					//Voltage calculations
					voltageDel[0] = bus[indexer].V[0] - bus[indexer].V[1];

					//Power - convert to a current (uses less iterations this way)
					delta_current[0] = (voltageDel[0] == 0) ? 0 : ~(bus[indexer].S_dy[0]/voltageDel[0]);

					//Convert delta connected load to appropriate Wye
					delta_current[0] += voltageDel[0] * (bus[indexer].Y_dy[0]);

				}
				else
				{
					//Zero values - they shouldn't be used anyhow
					voltageDel[0] = complex(0.0,0.0);
					delta_current[0] = complex(0.0,0.0);
				}

				if ((bus[indexer].phases & 0x03) == 0x03)	//Check for BC
				{
					//Voltage calculations
					voltageDel[1] = bus[indexer].V[1] - bus[indexer].V[2];

					//Power - convert to a current (uses less iterations this way)
					delta_current[1] = (voltageDel[1] == 0) ? 0 : ~(bus[indexer].S_dy[1]/voltageDel[1]);

					//Convert delta connected load to appropriate Wye
					delta_current[1] += voltageDel[1] * (bus[indexer].Y_dy[1]);

				}
				else
				{
					//Zero unused
					voltageDel[1] = complex(0.0,0.0);
					delta_current[1] = complex(0.0,0.0);
				}

				if ((bus[indexer].phases & 0x05) == 0x05)	//Check for CA
				{
					//Voltage calculations
					voltageDel[2] = bus[indexer].V[2] - bus[indexer].V[0];

					//Power - convert to a current (uses less iterations this way)
					delta_current[2] = (voltageDel[2] == 0) ? 0 : ~(bus[indexer].S_dy[2]/voltageDel[2]);

					//Convert delta connected load to appropriate Wye
					delta_current[2] += voltageDel[2] * (bus[indexer].Y_dy[2]);

				}
				else
				{
					//Zero unused
					voltageDel[2] = complex(0.0,0.0);
					delta_current[2] = complex(0.0,0.0);
				}

				//Populate the values for constant current -- deltamode different right now (all same in future?)
				if (*bus[indexer].dynamics_enabled == true)
				{
					//Create line-line nominal magnitude
					adjust_nominal_voltage_val = bus[indexer].volt_base;
					adjust_nominal_voltaged_val = bus[indexer].volt_base * sqrt(3.0);

					//Create the nominal voltage vectors
					adjust_temp_nominal_voltage[0].SetPolar(adjust_nominal_voltaged_val,PI/6.0);
					adjust_temp_nominal_voltage[1].SetPolar(adjust_nominal_voltaged_val,-1.0*PI/2.0);
					adjust_temp_nominal_voltage[2].SetPolar(adjust_nominal_voltaged_val,5.0*PI/6.0);
					adjust_temp_nominal_voltage[3].SetPolar(adjust_nominal_voltage_val,0.0);
					adjust_temp_nominal_voltage[4].SetPolar(adjust_nominal_voltage_val,-2.0*PI/3.0);
					adjust_temp_nominal_voltage[5].SetPolar(adjust_nominal_voltage_val,2.0*PI/3.0);

					//Compute delta voltages
					voltageDel[0] = bus[indexer].V[0] - bus[indexer].V[1];
					voltageDel[1] = bus[indexer].V[1] - bus[indexer].V[2];
					voltageDel[2] = bus[indexer].V[2] - bus[indexer].V[0];

					//Get magnitudes of all
					adjust_temp_voltage_mag[0] = voltageDel[0].Mag();
					adjust_temp_voltage_mag[1] = voltageDel[1].Mag();
					adjust_temp_voltage_mag[2] = voltageDel[2].Mag();
					adjust_temp_voltage_mag[3] = bus[indexer].V[0].Mag();
					adjust_temp_voltage_mag[4] = bus[indexer].V[1].Mag();
					adjust_temp_voltage_mag[5] = bus[indexer].V[2].Mag();

					//Start adjustments - A
					if ((bus[indexer].I_dy[3] != 0.0) && (adjust_temp_voltage_mag[3] != 0.0))
					{
						//calculate new value
						adjusted_constant_current[3] = ~(adjust_temp_nominal_voltage[3] * ~bus[indexer].I_dy[3] * adjust_temp_voltage_mag[3] / (bus[indexer].V[0] * adjust_nominal_voltage_val));
					}
					else
					{
						adjusted_constant_current[3] = complex(0.0,0.0);
					}

					//Start adjustments - B
					if ((bus[indexer].I_dy[4] != 0.0) && (adjust_temp_voltage_mag[4] != 0.0))
					{
						//calculate new value
						adjusted_constant_current[4] = ~(adjust_temp_nominal_voltage[4] * ~bus[indexer].I_dy[4] * adjust_temp_voltage_mag[4] / (bus[indexer].V[1] * adjust_nominal_voltage_val));
					}
					else
					{
						adjusted_constant_current[4] = complex(0.0,0.0);
					}

					//Start adjustments - C
					if ((bus[indexer].I_dy[5] != 0.0) && (adjust_temp_voltage_mag[5] != 0.0))
					{
						//calculate new value
						adjusted_constant_current[5] = ~(adjust_temp_nominal_voltage[5] * ~bus[indexer].I_dy[5] * adjust_temp_voltage_mag[5] / (bus[indexer].V[2] * adjust_nominal_voltage_val));
					}
					else
					{
						adjusted_constant_current[5] = complex(0.0,0.0);
					}

					//Start adjustments - AB
					if ((bus[indexer].I_dy[0] != 0.0) && (adjust_temp_voltage_mag[0] != 0.0))
					{
						//calculate new value
						adjusted_constant_current[0] = ~(adjust_temp_nominal_voltage[0] * ~bus[indexer].I_dy[0] * adjust_temp_voltage_mag[0] / (voltageDel[0] * adjust_nominal_voltaged_val));
					}
					else
					{
						adjusted_constant_current[0] = complex(0.0,0.0);
					}

					//Start adjustments - BC
					if ((bus[indexer].I_dy[1] != 0.0) && (adjust_temp_voltage_mag[1] != 0.0))
					{
						//calculate new value
						adjusted_constant_current[1] = ~(adjust_temp_nominal_voltage[1] * ~bus[indexer].I_dy[1] * adjust_temp_voltage_mag[1] / (voltageDel[1] * adjust_nominal_voltaged_val));
					}
					else
					{
						adjusted_constant_current[1] = complex(0.0,0.0);
					}

					//Start adjustments - CA
					if ((bus[indexer].I_dy[2] != 0.0) && (adjust_temp_voltage_mag[2] != 0.0))
					{
						//calculate new value
						adjusted_constant_current[2] = ~(adjust_temp_nominal_voltage[2] * ~bus[indexer].I_dy[2] * adjust_temp_voltage_mag[2] / (voltageDel[2] * adjust_nominal_voltaged_val));
					}
					else
					{
						adjusted_constant_current[2] = complex(0.0,0.0);
					}
				}//End deltamode adjustment
				else	//Normal mode
				{
					//Just copy the values in
					adjusted_constant_current[0] = bus[indexer].I_dy[0];
					adjusted_constant_current[1] = bus[indexer].I_dy[1];
					adjusted_constant_current[2] = bus[indexer].I_dy[2];
					adjusted_constant_current[3] = bus[indexer].I_dy[3];
					adjusted_constant_current[4] = bus[indexer].I_dy[4];
					adjusted_constant_current[5] = bus[indexer].I_dy[5];
				}

				//Convert delta-current into a phase current, where appropriate - reuse temp variable
				//Everything will be accumulated into the "current" field for ease (including differents)
				//Also handle wye currents in here (was a differently connected child code before)
				if ((bus[indexer].phases & 0x04) == 0x04)	//Has a phase A
				{
					undeltacurr[0]=(adjusted_constant_current[0]+delta_current[0])-(adjusted_constant_current[2]+delta_current[2]);

					//Apply explicit wye-connected loads

					//Power values
					undeltacurr[0] += (bus[indexer].V[0] == 0) ? 0 : ~(bus[indexer].S_dy[3]/bus[indexer].V[0]);

					//Shunt values
					undeltacurr[0] += bus[indexer].Y_dy[3]*bus[indexer].V[0];

					//Current values
					undeltacurr[0] += adjusted_constant_current[3];

					//Add any three-phase/non-triplex house contributions, if they exist
					if ((bus[indexer].phases & 0x40) == 0x40)
					{
						//Update phase adjustments - use the temp array (not really needed)
						temp_store[0].SetPolar(1.0,bus[indexer].V[0].Arg());

						//Update these current contributions
						undeltacurr[0] += bus[indexer].house_var[0]/(~temp_store[0]);		//Just denominator conjugated to keep math right (rest was conjugated in house)
					}//End house-attached non-triplex
				}
				else
				{
					//Zero it, just in case
					undeltacurr[0] = complex(0.0,0.0);
				}

				if ((bus[indexer].phases & 0x02) == 0x02)	//Has a phase B
				{
					undeltacurr[1]=(adjusted_constant_current[1]+delta_current[1])-(adjusted_constant_current[0]+delta_current[0]);

					//Apply explicit wye-connected loads

					//Power values
					undeltacurr[1] += (bus[indexer].V[1] == 0) ? 0 : ~(bus[indexer].S_dy[4]/bus[indexer].V[1]);

					//Shunt values
					undeltacurr[1] += bus[indexer].Y_dy[4]*bus[indexer].V[1];

					//Current values
					undeltacurr[1] += adjusted_constant_current[4];

					//Add any three-phase/non-triplex house contributions, if they exist
					if ((bus[indexer].phases & 0x40) == 0x40)
					{
						//Update phase adjustments - use the temp array (not really needed)
						temp_store[1].SetPolar(1.0,bus[indexer].V[1].Arg());

						//Update these current contributions
						undeltacurr[1] += bus[indexer].house_var[1]/(~temp_store[1]);		//Just denominator conjugated to keep math right (rest was conjugated in house)
					}//End house-attached non-triplex
				}
				else
				{
					//Zero it, just in case
					undeltacurr[1] = complex(0.0,0.0);
				}

				if ((bus[indexer].phases & 0x01) == 0x01)	//Has a phase C
				{
					undeltacurr[2]=(adjusted_constant_current[2]+delta_current[2])-(adjusted_constant_current[1]+delta_current[1]);

					//Apply explicit wye-connected loads

					//Power values
					undeltacurr[2] += (bus[indexer].V[2] == 0) ? 0 : ~(bus[indexer].S_dy[5]/bus[indexer].V[2]);

					//Shunt values
					undeltacurr[2] += bus[indexer].Y_dy[5]*bus[indexer].V[2];

					//Current values
					undeltacurr[2] += adjusted_constant_current[5];

					//Add any three-phase/non-triplex house contributions, if they exist
					if ((bus[indexer].phases & 0x40) == 0x40)
					{
						//Update phase adjustments - use the temp array (not really needed)
						temp_store[2].SetPolar(1.0,bus[indexer].V[2].Arg());

						//Update these current contributions
						undeltacurr[2] += bus[indexer].house_var[2]/(~temp_store[2]);		//Just denominator conjugated to keep math right (rest was conjugated in house)
					}//End house-attached non-triplex
				}
				else
				{
					//Zero it, just in case
					undeltacurr[2] = complex(0.0,0.0);
				}

				//Provide updates to relevant phases
				//only compute and store phases that exist (make top heavy)
				temp_index = -1;
				temp_index_b = -1;

				for (jindex=0; jindex<powerflow_values->BA_diag[indexer].size; jindex++)
				{
					switch(bus[indexer].phases & 0x07) {
						case 0x01:	//C
							{
								temp_index=0;
								temp_index_b=2;
								break;
							}
						case 0x02:	//B
							{
								temp_index=0;
								temp_index_b=1;
								break;
							}
						case 0x03:	//BC
							{
								if (jindex==0)	//B
								{
									temp_index=0;
									temp_index_b=1;
								}
								else			//C
								{
									temp_index=1;
									temp_index_b=2;
								}
								break;
							}
						case 0x04:	//A
							{
								temp_index=0;
								temp_index_b=0;
								break;
							}
						case 0x05:	//AC
							{
								if (jindex==0)	//A
								{
									temp_index=0;
									temp_index_b=0;
								}
								else			//C
								{
									temp_index=1;
									temp_index_b=2;
								}
								break;
							}
						case 0x06:	//AB
						case 0x07:	//ABC
							{
								temp_index=jindex;
								temp_index_b=jindex;
								break;
							}
						default:
							break;
					}//end case

					if (jacobian_pass == false)	//Current injection update
					{
						if ((temp_index==-1) || (temp_index_b==-1))
						{
							GL_THROW("NR: A scheduled power update element failed.");
							//Defined below
						}

						//Real power calculations
						tempPbus = (undeltacurr[temp_index_b]).Re() * (bus[indexer].V[temp_index_b]).Re() + (undeltacurr[temp_index_b]).Im() * (bus[indexer].V[temp_index_b]).Im();	// Real power portion of Constant current component multiply the magnitude of bus voltage
						bus[indexer].PL[temp_index] += tempPbus;	//Real power portion - all is current based -- accumulate in case mixed and matched with old above

						//Reactive load calculations
						tempQbus = (undeltacurr[temp_index_b]).Re() * (bus[indexer].V[temp_index_b]).Im() - (undeltacurr[temp_index_b]).Im() * (bus[indexer].V[temp_index_b]).Re();	// Reactive power portion of Constant current component multiply the magnitude of bus voltage
						bus[indexer].QL[temp_index] += tempQbus;	//Reactive power portion - all is current based -- accumulate in case mixed and matched with old above
					}
					else	//Jacobian update
					{
						if ((temp_index==-1) || (temp_index_b==-1))
						{
							GL_THROW("NR: A Jacobian update element failed.");
							//Defined below
						}

						if ((bus[indexer].V[temp_index_b]).Mag()!=0)
						{
							//Apply as an accumulation, in case any "normal" connections are present too
							bus[indexer].Jacob_A[temp_index] += ((bus[indexer].V[temp_index_b]).Re()*(bus[indexer].V[temp_index_b]).Im()*(undeltacurr[temp_index_b]).Re() + (undeltacurr[temp_index_b]).Im() *gld::pow((bus[indexer].V[temp_index_b]).Im(),2))/gld::pow((bus[indexer].V[temp_index_b]).Mag(),3); // + (undeltaimped[temp_index_b]).Im();// second part of equation(37) - no power term needed
							bus[indexer].Jacob_B[temp_index] += -((bus[indexer].V[temp_index_b]).Re()*(bus[indexer].V[temp_index_b]).Im()*(undeltacurr[temp_index_b]).Im() + (undeltacurr[temp_index_b]).Re() *gld::pow((bus[indexer].V[temp_index_b]).Re(),2))/gld::pow((bus[indexer].V[temp_index_b]).Mag(),3); // - (undeltaimped[temp_index_b]).Re();// second part of equation(38) - no power term needed
							bus[indexer].Jacob_C[temp_index] +=((bus[indexer].V[temp_index_b]).Re()*(bus[indexer].V[temp_index_b]).Im()*(undeltacurr[temp_index_b]).Im() - (undeltacurr[temp_index_b]).Re() *gld::pow((bus[indexer].V[temp_index_b]).Im(),2))/gld::pow((bus[indexer].V[temp_index_b]).Mag(),3); // - (undeltaimped[temp_index_b]).Re();// second part of equation(39) - no power term needed
							bus[indexer].Jacob_D[temp_index] += ((bus[indexer].V[temp_index_b]).Re()*(bus[indexer].V[temp_index_b]).Im()*(undeltacurr[temp_index_b]).Re() - (undeltacurr[temp_index_b]).Im() *gld::pow((bus[indexer].V[temp_index_b]).Re(),2))/gld::pow((bus[indexer].V[temp_index_b]).Mag(),3); // - (undeltaimped[temp_index_b]).Im();// second part of equation(40) - no power term needed
						}
						else	//Zero voltage = only impedance is valid (others get divided by VMag, so are IND) - not entirely sure how this gets in here anyhow
						{
							bus[indexer].Jacob_A[temp_index] += -1e-4; //(undeltaimped[temp_index_b]).Im() - 1e-4;	//Small offset to avoid singularities (if impedance is zero too)
							bus[indexer].Jacob_B[temp_index] += -1e-4; //-(undeltaimped[temp_index_b]).Re() - 1e-4;
							bus[indexer].Jacob_C[temp_index] += -1e-4; //-(undeltaimped[temp_index_b]).Re() - 1e-4;
							bus[indexer].Jacob_D[temp_index] += -1e-4; //-(undeltaimped[temp_index_b]).Im() - 1e-4;
						}
					}//End pass differentiation
				}//End phase traversion
			}//End delta/wye explicit loads

			if (jacobian_pass == true)	//This part only gets done on the Jacobian update
			{
				//Delta load components  get added to the Jacobian values too -- mostly because this is the most convenient place to do it
				//See if we're even needed first
				if (bus[indexer].full_Y_load != NULL)
				{
					//Provide updates to relevant phases
					//only compute and store phases that exist (make top heavy)
					temp_index = -1;
					temp_index_b = -1;

					for (jindex=0; jindex<powerflow_values->BA_diag[indexer].size; jindex++)
					{
						switch(bus[indexer].phases & 0x07) {
							case 0x01:	//C
								{
									temp_index=0;
									temp_index_b=2;
									break;
								}
							case 0x02:	//B
								{
									temp_index=0;
									temp_index_b=1;
									break;
								}
							case 0x03:	//BC
								{
									if (jindex==0)	//B
									{
										temp_index=0;
										temp_index_b=1;
									}
									else			//C
									{
										temp_index=1;
										temp_index_b=2;
									}
									break;
								}
							case 0x04:	//A
								{
									temp_index=0;
									temp_index_b=0;
									break;
								}
							case 0x05:	//AC
								{
									if (jindex==0)	//A
									{
										temp_index=0;
										temp_index_b=0;
									}
									else			//C
									{
										temp_index=1;
										temp_index_b=2;
									}
									break;
								}
							case 0x06:	//AB
							case 0x07:	//ABC
								{
									temp_index=jindex;
									temp_index_b=jindex;
									break;
								}
							default:
								break;
						}//end case

						if ((temp_index==-1) || (temp_index_b==-1))
						{
							GL_THROW("NR: A Jacobian update element failed.");
							//Defined below
						}

						//Accumulate the values
						bus[indexer].Jacob_A[temp_index] += bus[indexer].full_Y_load[temp_index_b].Im();
						bus[indexer].Jacob_B[temp_index] += bus[indexer].full_Y_load[temp_index_b].Re();
						bus[indexer].Jacob_C[temp_index] += bus[indexer].full_Y_load[temp_index_b].Re();
						bus[indexer].Jacob_D[temp_index] -= bus[indexer].full_Y_load[temp_index_b].Im();
					}//End phase traversion
				}//End deltamode-enabled in-rush loads updates
			}//End Jacobian pass for deltamode loads
		}//End relevant island check
	}//end bus traversion for Jacobian or current injection items
}//End load update function

//Function to free up array of NR_SOLVER_STRUCT variables
STATUS NR_array_structure_free(NR_SOLVER_STRUCT *struct_of_interest,int number_of_islands)
{
	int index_val;
	SUPERLU_NR_vars *curr_island_superLU_vars;

	//Null the pointer, because
	curr_island_superLU_vars = NULL;

	//Loop through the individual entries, freeing them all
	for (index_val=0; index_val<number_of_islands; index_val++)
	{
		//Free the arrays - check htem all - otherwise this could have issues
		if (struct_of_interest->island_matrix_values[index_val].deltaI_NR != NULL)
			gl_free(struct_of_interest->island_matrix_values[index_val].deltaI_NR);

		if (struct_of_interest->island_matrix_values[index_val].Y_offdiag_PQ != NULL)
			gl_free(struct_of_interest->island_matrix_values[index_val].Y_offdiag_PQ);
		
		if (struct_of_interest->island_matrix_values[index_val].Y_diag_fixed != NULL)
			gl_free(struct_of_interest->island_matrix_values[index_val].Y_diag_fixed);
		
		if (struct_of_interest->island_matrix_values[index_val].Y_diag_update != NULL)
			gl_free(struct_of_interest->island_matrix_values[index_val].Y_diag_update);
		
		if (struct_of_interest->island_matrix_values[index_val].Y_Amatrix != NULL)
			gl_free(struct_of_interest->island_matrix_values[index_val].Y_Amatrix);

		//Do the sub-matrix elements too
		if (struct_of_interest->island_matrix_values[index_val].matrices_LU.a_LU != NULL)
			gl_free(struct_of_interest->island_matrix_values[index_val].matrices_LU.a_LU);

		if (struct_of_interest->island_matrix_values[index_val].matrices_LU.cols_LU != NULL)
			gl_free(struct_of_interest->island_matrix_values[index_val].matrices_LU.cols_LU);

		if (struct_of_interest->island_matrix_values[index_val].matrices_LU.rhs_LU != NULL)
			gl_free(struct_of_interest->island_matrix_values[index_val].matrices_LU.rhs_LU);

		if (struct_of_interest->island_matrix_values[index_val].matrices_LU.rows_LU != NULL)
			gl_free(struct_of_interest->island_matrix_values[index_val].matrices_LU.rows_LU);

		if (struct_of_interest->island_matrix_values[index_val].LU_solver_vars != NULL)
		{
			//If we're superLU - be sure to get rid of the submatrix sub-items
			if (matrix_solver_method == MM_SUPERLU)
			{
				//Map it
				curr_island_superLU_vars = (SUPERLU_NR_vars*)struct_of_interest->island_matrix_values[index_val].LU_solver_vars;

				//Free the others, if necessary
				if (curr_island_superLU_vars->A_LU.Store != NULL)
					gl_free(curr_island_superLU_vars->A_LU.Store);
				
				if (curr_island_superLU_vars->B_LU.Store != NULL)
					gl_free(curr_island_superLU_vars->B_LU.Store);
				
				if (curr_island_superLU_vars->perm_c != NULL)
					gl_free(curr_island_superLU_vars->perm_c);
				
				if (curr_island_superLU_vars->perm_r != NULL)
					gl_free(curr_island_superLU_vars->perm_r);

				//Null the pointer again, just because
				curr_island_superLU_vars = NULL;

				//Free the value
				gl_free(struct_of_interest->island_matrix_values[index_val].LU_solver_vars);
			}
			else if (matrix_solver_method == MM_EXTERN)
			{
				//Call destruction routine
				((void (*)(void *, bool))(LUSolverFcns.ext_destroy))(struct_of_interest->island_matrix_values[index_val].LU_solver_vars,false);
			}
			//Default else -- ??? Not sure how we get here
		}
	}

	//Free the overall array
	gl_free(struct_of_interest->island_matrix_values);

	//Null it out, so it gets detected
	struct_of_interest->island_matrix_values = NULL;

	//Free up the "common/base" item, as well
	gl_free(struct_of_interest->BA_diag);

	//Null the final indicator, just to be safe
	struct_of_interest->BA_diag = NULL;

	//If it made it this far, succeed
	return SUCCESS;
}

//Function to perform the base allocation of NR_SOLVER_STRUCT variables (solver_NR will handle the lower-level details)
STATUS NR_array_structure_allocate(NR_SOLVER_STRUCT *struct_of_interest,int number_of_islands)
{
	int index_val;

	//Make sure the existing item is empty -- otherwise, error, because we have no idea how big it was!
	if (struct_of_interest->island_matrix_values != NULL)
	{
		gl_error("solver_NR: Attempted to allocate over an existing NR solver variable array!");
		/*  TROUBLESHOOT
		While attempting to allocate over a NR solver/island variable, the variable to allocate
		to was not empty.  The base size is unknown, so this will fail (it may leave stranded memory locations).
		Please try again, and adjust any code added.  If the error persists, post an issue under the ticketing system.
		*/

		return FAILED;
	}

	//Allocate the base array
	struct_of_interest->island_matrix_values = (NR_MATRIX_CONSTRUCTION *)gl_malloc(number_of_islands*sizeof(NR_MATRIX_CONSTRUCTION));

	//Make sure it worked
	if (struct_of_interest->island_matrix_values == NULL)
	{
		gl_error("solver_NR: An attempt to allocate a variable array for the NR solver failed!");
		/*  TROUBLESHOOT
		While attempting to allocate an array for the NR solver, a memory allocation issue was encountered.
		Please try again.  If the error persists, please submit an issue via the ticketing system.
		*/

		return FAILED;
	}

	//Now loop through and initialize the variables
	for (index_val=0; index_val<number_of_islands; index_val++)
	{
		//Some of these are done in solver_NR as well, but let's be paranoid
		struct_of_interest->island_matrix_values[index_val].deltaI_NR = NULL;
		struct_of_interest->island_matrix_values[index_val].size_offdiag_PQ = 0;
		struct_of_interest->island_matrix_values[index_val].size_diag_fixed = 0;
		struct_of_interest->island_matrix_values[index_val].total_variables = 0;
		struct_of_interest->island_matrix_values[index_val].size_diag_update = 0;
		struct_of_interest->island_matrix_values[index_val].size_Amatrix = 0;
		struct_of_interest->island_matrix_values[index_val].max_size_offdiag_PQ = 0;
		struct_of_interest->island_matrix_values[index_val].max_size_diag_fixed = 0;
		struct_of_interest->island_matrix_values[index_val].max_total_variables = 0;
		struct_of_interest->island_matrix_values[index_val].max_size_diag_update = 0;
		struct_of_interest->island_matrix_values[index_val].prev_m = 0;
		struct_of_interest->island_matrix_values[index_val].index_count = 0;
		struct_of_interest->island_matrix_values[index_val].bus_count = 0;
		struct_of_interest->island_matrix_values[index_val].indexer = 0;
		struct_of_interest->island_matrix_values[index_val].NR_realloc_needed = false;
		struct_of_interest->island_matrix_values[index_val].Y_offdiag_PQ = NULL;
		struct_of_interest->island_matrix_values[index_val].Y_diag_fixed = NULL;
		struct_of_interest->island_matrix_values[index_val].Y_diag_update = NULL;
		struct_of_interest->island_matrix_values[index_val].Y_Amatrix = NULL;
		
		//Sub-structure of matrices
		struct_of_interest->island_matrix_values[index_val].matrices_LU.a_LU = NULL;
		struct_of_interest->island_matrix_values[index_val].matrices_LU.cols_LU = NULL;
		struct_of_interest->island_matrix_values[index_val].matrices_LU.rhs_LU = NULL;
		struct_of_interest->island_matrix_values[index_val].matrices_LU.rows_LU = NULL;

		//Other values
		struct_of_interest->island_matrix_values[index_val].LU_solver_vars = NULL;
		struct_of_interest->island_matrix_values[index_val].iteration_count = 0;
		struct_of_interest->island_matrix_values[index_val].new_iteration_required = false;
		struct_of_interest->island_matrix_values[index_val].swing_converged = false;
		struct_of_interest->island_matrix_values[index_val].swing_is_a_swing = false;
		struct_of_interest->island_matrix_values[index_val].SaturationMismatchPresent = false;
		struct_of_interest->island_matrix_values[index_val].solver_info = -1;	//"Bad", by default
		struct_of_interest->island_matrix_values[index_val].return_code = -1;	//Still "bad" too
		struct_of_interest->island_matrix_values[index_val].max_mismatch_converge = 0.0;
	}

	//Null out the main item too
	struct_of_interest->BA_diag = NULL;

	//If it made it this far, declare success
	return SUCCESS;
}<|MERGE_RESOLUTION|>--- conflicted
+++ resolved
@@ -676,7 +676,6 @@
 				{
 					//See if we're the stupid "backwards notation" bus or not
 					if ((bus[indexer].phases & 0x20) == 0x20)	//Special case
-<<<<<<< HEAD
 					{
 						//Need to be negated, due to crazy conventions
 						tempY[0][0] = -bus[indexer].full_Y[0];
@@ -686,17 +685,6 @@
 					}
 					else	//Standard triplex
 					{
-=======
-					{
-						//Need to be negated, due to crazy conventions
-						tempY[0][0] = -bus[indexer].full_Y[0];
-						tempY[0][1] = -bus[indexer].full_Y[0];
-						tempY[1][0] = bus[indexer].full_Y[0];
-						tempY[1][1] = bus[indexer].full_Y[0];
-					}
-					else	//Standard triplex
-					{
->>>>>>> 51804b2a
 						tempY[0][0] = bus[indexer].full_Y[0];
 						tempY[0][1] = bus[indexer].full_Y[0];
 						tempY[1][0] = -bus[indexer].full_Y[0];
@@ -3496,7 +3484,6 @@
 									powerflow_values->island_matrix_values[island_loop_index].deltaI_NR[2*bus[indexer].Matrix_Loc+powerflow_values->BA_diag[indexer].size] += bus[indexer].DynCurrent[0].Re();		//Phase A
 									powerflow_values->island_matrix_values[island_loop_index].deltaI_NR[2*bus[indexer].Matrix_Loc+powerflow_values->BA_diag[indexer].size + 1] += bus[indexer].DynCurrent[1].Re();	//Phase B
 									powerflow_values->island_matrix_values[island_loop_index].deltaI_NR[2*bus[indexer].Matrix_Loc+powerflow_values->BA_diag[indexer].size + 2] += bus[indexer].DynCurrent[2].Re();	//Phase C
-<<<<<<< HEAD
 
 									powerflow_values->island_matrix_values[island_loop_index].deltaI_NR[2*bus[indexer].Matrix_Loc] += bus[indexer].DynCurrent[0].Im();		//Phase A
 									powerflow_values->island_matrix_values[island_loop_index].deltaI_NR[2*bus[indexer].Matrix_Loc + 1] += bus[indexer].DynCurrent[1].Im();	//Phase B
@@ -3596,107 +3583,6 @@
 									}
 									//Defaulted else - leave as they were - some other bustype
 
-=======
-
-									powerflow_values->island_matrix_values[island_loop_index].deltaI_NR[2*bus[indexer].Matrix_Loc] += bus[indexer].DynCurrent[0].Im();		//Phase A
-									powerflow_values->island_matrix_values[island_loop_index].deltaI_NR[2*bus[indexer].Matrix_Loc + 1] += bus[indexer].DynCurrent[1].Im();	//Phase B
-									powerflow_values->island_matrix_values[island_loop_index].deltaI_NR[2*bus[indexer].Matrix_Loc + 2] += bus[indexer].DynCurrent[2].Im();	//Phase C
-								}
-								else if ((bus[indexer].phases & 0x80) == 0x80)
-								{
-									//Add these into the system - added because "generation"
-									//Assume is a 1-2 connection (1 flowing into 2)
-
-									//See what kind of triplex we are
-									if ((bus[indexer].phases & 0x20) == 0x20) //SPCT "special"
-									{
-										powerflow_values->island_matrix_values[island_loop_index].deltaI_NR[2*bus[indexer].Matrix_Loc+powerflow_values->BA_diag[indexer].size] -= bus[indexer].DynCurrent[0].Re();		//Phase 1
-										powerflow_values->island_matrix_values[island_loop_index].deltaI_NR[2*bus[indexer].Matrix_Loc+powerflow_values->BA_diag[indexer].size + 1] += bus[indexer].DynCurrent[0].Re();	//Phase 2
-
-										powerflow_values->island_matrix_values[island_loop_index].deltaI_NR[2*bus[indexer].Matrix_Loc] -= bus[indexer].DynCurrent[0].Im();		//Phase 1
-										powerflow_values->island_matrix_values[island_loop_index].deltaI_NR[2*bus[indexer].Matrix_Loc + 1] += bus[indexer].DynCurrent[0].Im();	//Phase 2
-									}
-									else	//"Standard"
-									{
-										powerflow_values->island_matrix_values[island_loop_index].deltaI_NR[2*bus[indexer].Matrix_Loc+powerflow_values->BA_diag[indexer].size] += bus[indexer].DynCurrent[0].Re();		//Phase 1
-										powerflow_values->island_matrix_values[island_loop_index].deltaI_NR[2*bus[indexer].Matrix_Loc+powerflow_values->BA_diag[indexer].size + 1] -= bus[indexer].DynCurrent[0].Re();	//Phase 2
-
-										powerflow_values->island_matrix_values[island_loop_index].deltaI_NR[2*bus[indexer].Matrix_Loc] += bus[indexer].DynCurrent[0].Im();		//Phase 1
-										powerflow_values->island_matrix_values[island_loop_index].deltaI_NR[2*bus[indexer].Matrix_Loc + 1] -= bus[indexer].DynCurrent[0].Im();	//Phase 2
-									}
-								}
-								else if ((bus[indexer].phases & 0x07) != 0x00)	//It has something on it
-									{
-									//SWING update functionality is not in here, just "normal"
-									//Don't get added in as part of "normal swing" routine
-									if (bus[indexer].type == 0)	//"SWING not a SWING" was here, but given the exception to being a SWING, it isn't needed here
-									{
-										//Figure out "where/what" to add
-										//Case it out by phases
-										switch (bus[indexer].phases & 0x07)	{
-											case 0x01:	//C
-												{
-													//Add these into the system - added because "generation"
-													powerflow_values->island_matrix_values[island_loop_index].deltaI_NR[2*bus[indexer].Matrix_Loc+powerflow_values->BA_diag[indexer].size] += bus[indexer].DynCurrent[2].Re();		//Phase C
-													powerflow_values->island_matrix_values[island_loop_index].deltaI_NR[2*bus[indexer].Matrix_Loc] += bus[indexer].DynCurrent[2].Im();		//Phase C
-													break;
-												}//end 0x01
-											case 0x02:	//B
-												{
-													//Add these into the system - added because "generation"
-													powerflow_values->island_matrix_values[island_loop_index].deltaI_NR[2*bus[indexer].Matrix_Loc+powerflow_values->BA_diag[indexer].size] += bus[indexer].DynCurrent[1].Re();		//Phase B
-													powerflow_values->island_matrix_values[island_loop_index].deltaI_NR[2*bus[indexer].Matrix_Loc] += bus[indexer].DynCurrent[1].Im();		//Phase B
-													break;
-												}
-											case 0x03:	//BC
-												{
-													//Add these into the system - added because "generation"
-													powerflow_values->island_matrix_values[island_loop_index].deltaI_NR[2*bus[indexer].Matrix_Loc+powerflow_values->BA_diag[indexer].size] += bus[indexer].DynCurrent[1].Re();		//Phase C
-													powerflow_values->island_matrix_values[island_loop_index].deltaI_NR[2*bus[indexer].Matrix_Loc+powerflow_values->BA_diag[indexer].size + 1] += bus[indexer].DynCurrent[2].Re();	//Phase C
-
-													powerflow_values->island_matrix_values[island_loop_index].deltaI_NR[2*bus[indexer].Matrix_Loc] += bus[indexer].DynCurrent[1].Im();		//Phase B
-													powerflow_values->island_matrix_values[island_loop_index].deltaI_NR[2*bus[indexer].Matrix_Loc + 1] += bus[indexer].DynCurrent[2].Im();	//Phase C
-													break;
-												}
-											case 0x04:	//A
-												{
-													//Add these into the system - added because "generation"
-													powerflow_values->island_matrix_values[island_loop_index].deltaI_NR[2*bus[indexer].Matrix_Loc+powerflow_values->BA_diag[indexer].size] += bus[indexer].DynCurrent[0].Re();		//Phase A
-													powerflow_values->island_matrix_values[island_loop_index].deltaI_NR[2*bus[indexer].Matrix_Loc] += bus[indexer].DynCurrent[0].Im();		//Phase A
-													break;
-												}
-											case 0x05:	//AC
-												{
-													//Add these into the system - added because "generation"
-													powerflow_values->island_matrix_values[island_loop_index].deltaI_NR[2*bus[indexer].Matrix_Loc+powerflow_values->BA_diag[indexer].size] += bus[indexer].DynCurrent[0].Re();		//Phase A
-													powerflow_values->island_matrix_values[island_loop_index].deltaI_NR[2*bus[indexer].Matrix_Loc+powerflow_values->BA_diag[indexer].size + 1] += bus[indexer].DynCurrent[2].Re();	//Phase C
-
-													powerflow_values->island_matrix_values[island_loop_index].deltaI_NR[2*bus[indexer].Matrix_Loc] += bus[indexer].DynCurrent[0].Im();		//Phase A
-													powerflow_values->island_matrix_values[island_loop_index].deltaI_NR[2*bus[indexer].Matrix_Loc + 1] += bus[indexer].DynCurrent[2].Im();	//Phase C
-													break;
-												}
-											case 0x06:	//AB
-												{
-													//Add these into the system - added because "generation"
-													powerflow_values->island_matrix_values[island_loop_index].deltaI_NR[2*bus[indexer].Matrix_Loc+powerflow_values->BA_diag[indexer].size] += bus[indexer].DynCurrent[0].Re();		//Phase A
-													powerflow_values->island_matrix_values[island_loop_index].deltaI_NR[2*bus[indexer].Matrix_Loc+powerflow_values->BA_diag[indexer].size + 1] += bus[indexer].DynCurrent[1].Re();	//Phase B
-
-													powerflow_values->island_matrix_values[island_loop_index].deltaI_NR[2*bus[indexer].Matrix_Loc] += bus[indexer].DynCurrent[0].Im();		//Phase A
-													powerflow_values->island_matrix_values[island_loop_index].deltaI_NR[2*bus[indexer].Matrix_Loc + 1] += bus[indexer].DynCurrent[1].Im();	//Phase B
-
-													break;
-												}
-											default:	//Don't need an ABC or anything - how would we get here!?!
-												{
-													//Error for good measure
-													GL_THROW("NR: A Norton-equivalent generator had an odd phase combination");
-													//Defined above
-												}
-										}//End switch/case
-									}
-									//Defaulted else - leave as they were - some other bustype
-
->>>>>>> 51804b2a
 								}
 								//Default else - should probably just be zero anyways
 							}
