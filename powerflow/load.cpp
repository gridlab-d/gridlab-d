--- conflicted
+++ resolved
@@ -3099,8 +3099,6 @@
 	}
 }
 
-<<<<<<< HEAD
-=======
 int load::kmldata(int (*stream)(const char*,...))
 {
 	int phase[3] = {has_phase(PHASE_A),has_phase(PHASE_B),has_phase(PHASE_C)};
@@ -3142,5 +3140,4 @@
 }
 
 
->>>>>>> b7ce5bdb
 /**@}*/