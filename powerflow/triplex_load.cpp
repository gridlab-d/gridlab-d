--- conflicted
+++ resolved
@@ -98,12 +98,7 @@
          	NULL) < 1) GL_THROW("unable to publish properties in %s",__FILE__);
 
 			//Publish deltamode functions
-			if (gl_publish_function(oclass,	"delta_linkage_node", (FUNCTIONADDR)delta_linkage)==NULL)
-				GL_THROW("Unable to publish triplex_load delta_linkage function");
 			if (gl_publish_function(oclass,	"interupdate_pwr_object", (FUNCTIONADDR)interupdate_triplex_load)==NULL)
-				GL_THROW("Unable to publish triplex_load deltamode function");
-<<<<<<< HEAD
-			if (gl_publish_function(oclass,	"delta_freq_pwr_object", (FUNCTIONADDR)delta_frequency_node)==NULL)
 				GL_THROW("Unable to publish triplex_load deltamode function");
 			if (gl_publish_function(oclass,	"pwr_object_swing_swapper", (FUNCTIONADDR)swap_node_swing_status)==NULL)
 				GL_THROW("Unable to publish triplex_load swing-swapping function");
@@ -113,8 +108,6 @@
 				GL_THROW("Unable to publish triplex_load VFD attachment function");
 			if (gl_publish_function(oclass, "pwr_object_reset_disabled_status", (FUNCTIONADDR)node_reset_disabled_status) == NULL)
 				GL_THROW("Unable to publish triplex_load island-status-reset function");
-=======
->>>>>>> b8722c81
     }
 }
 
