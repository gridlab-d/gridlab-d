--- conflicted
+++ resolved
@@ -32,18 +32,11 @@
 	double QL[3];			///< reactive power component of total bus load
 	bool *dynamics_enabled;	///< Flag indicating this particular node has a dynamics contribution function
 	bool swing_functions_enabled;	///< Flag indicating if this particular node is a swing node, and if so, if it is behaving "all swingy"
-<<<<<<< HEAD
+	bool swing_topology_entry;		///< Flag to indicate this bus was the source entry point, even if it isn't a swing anymore (SWING_PQ generator stuff)
 	gld::complex *PGenTotal;		///< Total output of any generation at this node - lumped for now for dynamics
 	gld::complex *DynCurrent;	///< Dynamics current portions - used as storage/tracking for generator dynamics
 	gld::complex *BusHistTerm;	///< History term pointer for in-rush-based calculations
 	gld::complex *BusSatTerm;	///< Saturation term pointer for in-rush-based transformer calculations - separate for ease
-=======
-	bool swing_topology_entry;		///< Flag to indicate this bus was the source entry point, even if it isn't a swing anymore (SWING_PQ generator stuff)
-	complex *PGenTotal;		///< Total output of any generation at this node - lumped for now for dynamics
-	complex *DynCurrent;	///< Dynamics current portions - used as storage/tracking for generator dynamics
-	complex *BusHistTerm;	///< History term pointer for in-rush-based calculations
-	complex *BusSatTerm;	///< Saturation term pointer for in-rush-based transformer calculations - separate for ease
->>>>>>> d85e8c78
 	double volt_base;		///< voltage basis
     double mva_base;		/// MVA basis
 	double Jacob_A[3];		// Element a in equation (37), which is used to update the Jacobian matrix at each iteration
