--- conflicted
+++ resolved
@@ -128,7 +128,6 @@
     new overhead_line_conductor(module);
     new underground_line_conductor(module);
     new line_configuration(module);
-<<<<<<< HEAD
     new transformer_configuration(module);
     new transformer(module);
     new load(module);
@@ -159,46 +158,11 @@
     new impedance_dump(module);
     new vfd(module);
     new jsondump(module);
+	new performance_motor(module);
+	new sync_check(module);
 
     /* always return the first class registered */
     return node::oclass;
-=======
-	new transformer_configuration(module);
-	new transformer(module);
-	new load(module);
-	new regulator_configuration(module);
-	new regulator(module);
-	new triplex_node(module);
-	new triplex_meter(module);
-	new triplex_line(module);
-	new triplex_line_configuration(module);
-	new triplex_line_conductor(module);
-	new switch_object(module);
-	new substation(module);
-	new pqload(module);
-	new voltdump(module);
-	new series_reactor(module);
-	new restoration(module);
-	new volt_var_control(module);
-	new fault_check(module);
-	new motor(module);
-	new billdump(module);
-	new power_metrics(module);
-	new currdump(module);
-	new recloser(module);
-	new sectionalizer(module);
-	new emissions(module);
-	new load_tracker(module);
-	new triplex_load(module);
-	new impedance_dump(module);
-	new vfd(module);
-	new jsondump(module);
-	new performance_motor(module);
-	new sync_check(module);
-
-	/* always return the first class registered */
-	return node::oclass;
->>>>>>> d85e8c78
 }
 
 //Call function for scheduling deltamode
