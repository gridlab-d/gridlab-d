--- conflicted
+++ resolved
@@ -8,15 +8,8 @@
 #include "link.h"
 #include "regulator_configuration.h"
 
-<<<<<<< HEAD
-#define tap_A tap[0]
-#define tap_B tap[1]
-#define tap_C tap[2]
-
 EXPORT SIMULATIONMODE interupdate_regulator(OBJECT *obj, unsigned int64 delta_time, unsigned long dt, unsigned int iteration_count_val, bool interupdate_pos);
 
-=======
->>>>>>> b8722c81
 class regulator : public link_object
 {
 public:
