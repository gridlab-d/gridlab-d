--- conflicted
+++ resolved
@@ -1814,8 +1814,6 @@
 	}
 }
 
-<<<<<<< HEAD
-=======
 int capacitor::kmldata(int (*stream)(const char*,...))
 {
 	int phase[3] = {has_phase(PHASE_A),has_phase(PHASE_B),has_phase(PHASE_C)};
@@ -1873,5 +1871,4 @@
 }
 
 
->>>>>>> b7ce5bdb
 /**@}*/