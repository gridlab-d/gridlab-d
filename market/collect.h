#include "gridlabd.h"
#include <stdexcept>

#ifndef _collect_h_
#define _collect_h_

/** Supply/Demand collect */
class collect {
public:
	typedef struct supervisor_bid {
		int sort_by;	/**< determines which member to sort by */
		OBJECT *from;	/**< object from which bid was received */
		double power;	/**< bid power */
		double voltage_deviation;	/**< bid voltage deviation */
		int state;	/**< bid state */
		bool operator<(const supervisor_bid& rhs) const {
			bool return_val = false;
			if (sort_by == 1) {  // sort by power increasing
				return_val = power < rhs.power;
			}
			else if (sort_by == 2) {  // sort by power decreasing
				return_val = power > rhs.power;
			}
			else if (sort_by == 3) { // sort by deviation of voltage from nominal
				return_val = voltage_deviation < rhs.voltage_deviation;
			}
			else if (sort_by == 4) { // sort by furtherst away from nominal in each direction
				return_val = voltage_deviation < rhs.voltage_deviation;
			}
			else {
<<<<<<< HEAD
				gl_error("sort method is not defined!");
				throw;
=======
				throw std::logic_error("sort method is not defined!"); // This fixes no-return state.
>>>>>>> f0ecd4ec
			}
			return return_val;
		}
	} SUPERVISORBID;
	collect(void);
	~collect(void);
	void clear(void);
	int submit_on(OBJECT *from, double power, double voltage_deviation, int key, int state);
	int submit_off(OBJECT *from, double power, double voltage_deviation, int key, int state);
	int calculate_freq_thresholds(double droop, double nom_freq, double frequency_deadband, int PFC_mode);
	int sort(int sort_mode);
private:
	int len_on;
	int len_off;
	int number_of_bids_on;
	int number_of_bids_off;
	SUPERVISORBID *supervisor_bid_on;
	SUPERVISORBID *supervisor_bid_off;
	void fetch_double(double **prop, const char *name, OBJECT *parent);
	void fetch_int(int **prop, const char *name, OBJECT *parent);
};

#endif<|MERGE_RESOLUTION|>--- conflicted
+++ resolved
@@ -28,12 +28,7 @@
 				return_val = voltage_deviation < rhs.voltage_deviation;
 			}
 			else {
-<<<<<<< HEAD
-				gl_error("sort method is not defined!");
-				throw;
-=======
 				throw std::logic_error("sort method is not defined!"); // This fixes no-return state.
->>>>>>> f0ecd4ec
 			}
 			return return_val;
 		}
