/** $Id$
 * FNCS message object
 */
#include <stdlib.h>
#include <stdio.h>
#include <errno.h>
#include <math.h>
#include <gld_complex.h>

#include "fncs_msg.h"

EXPORT_CREATE(fncs_msg);
EXPORT_INIT(fncs_msg);
EXPORT_PRECOMMIT(fncs_msg);
EXPORT_SYNC(fncs_msg);
EXPORT_COMMIT(fncs_msg);
EXPORT_FINALIZE(fncs_msg);
EXPORT_NOTIFY(fncs_msg);
EXPORT_PLC(fncs_msg);
EXPORT_LOADMETHOD(fncs_msg,route);
EXPORT_LOADMETHOD(fncs_msg,option);
EXPORT_LOADMETHOD(fncs_msg,publish);
EXPORT_LOADMETHOD(fncs_msg,subscribe);
EXPORT_LOADMETHOD(fncs_msg,configure);

EXPORT TIMESTAMP fncs_clocks_update(void *ptr, TIMESTAMP t1)
{
	fncs_msg*my = (fncs_msg*)ptr;
	return my->clk_update(t1);
}

EXPORT SIMULATIONMODE fncs_dInterupdate(void *ptr, unsigned int dIntervalCounter, TIMESTAMP t0, unsigned int64 dt)
{
	fncs_msg *my = (fncs_msg *)ptr;
	return my->deltaInterUpdate(dIntervalCounter, t0, dt);
}

EXPORT SIMULATIONMODE fncs_dClockupdate(void *ptr, double t1, unsigned long timestep, SIMULATIONMODE sysmode)
{
	fncs_msg *my = (fncs_msg *)ptr;
	return my->deltaClockUpdate(t1, timestep, sysmode);
}

static FUNCTIONSRELAY *first_fncsfunction = nullptr;

CLASS *fncs_msg::oclass = nullptr;
fncs_msg *fncs_msg::defaults = nullptr;

//Constructor
fncs_msg::fncs_msg(MODULE *module)
{
	// register to receive notice for first top down. bottom up, and second top down synchronizations
	oclass = gld_class::create(module,"fncs_msg",sizeof(fncs_msg),PC_AUTOLOCK|PC_PRETOPDOWN|PC_BOTTOMUP|PC_POSTTOPDOWN|PC_OBSERVER);
	if (oclass == nullptr)
		throw "connection/fncs_msg::fncs_msg(MODULE*): unable to register class connection:fncs_msg";
	else
		oclass->trl = TRL_UNKNOWN;

	defaults = this;
	if (gl_publish_variable(oclass,
		PT_double, "version", get_version_offset(), PT_DESCRIPTION, "fncs_msg version",
		PT_enumeration, "message_type", PADDR(message_type), PT_DESCRIPTION, "set the type of message format you wish to construct",
			PT_KEYWORD, "GENERAL", enumeration(MT_GENERAL), PT_DESCRIPTION, "use this for sending a general fncs topic/value pair",
			PT_KEYWORD, "JSON", enumeration(MT_JSON), PT_DESCRIPTION, "use this for wanting to send a bundled json formatted message in a single topic",
		PT_int32, "gridappd_publish_period", PADDR(real_time_gridappsd_publish_period), PT_DESCRIPTION, "use this with json bundling to set the period [s] at which data is published.",
			// PT_KEYWORD, "JSON_SB", enumeration(MT_JSON_SB), PT_DESCRIPTION, "use this for wanting to subsribe a bundled json formatted message in a single topic",
		PT_bool, "aggregate_publications", PADDR(aggregate_pub), PT_DESCRIPTION, "enable FNCS flag to aggregate publications",
		PT_bool, "aggregate_subscriptions", PADDR(aggregate_sub), PT_DESCRIPTION, "enable FNCS flag to aggregate subscriptions",
		// TODO add published properties here
		nullptr)<1)
			throw "connection/fncs_msg::fncs_msg(MODULE*): unable to publish properties of connection:fncs_msg";
	if ( !gl_publish_loadmethod(oclass,"route",(int (*)(void*, char*))loadmethod_fncs_msg_route) )
		throw "connection/fncs_msg::fncs_msg(MODULE*): unable to publish route method of connection:fncs_msg";
	if ( !gl_publish_loadmethod(oclass,"option",(int (*)(void*, char*))loadmethod_fncs_msg_option) )
		throw "connection/fncs_msg::fncs_msg(MODULE*): unable to publish option method of connection:fncs_msg";
	if ( !gl_publish_loadmethod(oclass,"publish",(int (*)(void*, char*))loadmethod_fncs_msg_publish) )
		throw "connection/fncs_msg::fncs_msg(MODULE*): unable to publish publish method of connection:fncs_msg";
	if ( !gl_publish_loadmethod(oclass,"subscribe",(int (*)(void*, char*))loadmethod_fncs_msg_subscribe) )
		throw "connection/fncs_msg::fncs_msg(MODULE*): unable to publish subscribe method of connection:fncs_msg";
	if ( !gl_publish_loadmethod(oclass,"configure",(int (*)(void*, char*))loadmethod_fncs_msg_configure) )
		throw "connection/fncs_msg::fncs_msg(MODULE*): unable to publish configure method of connection:fncs_msg";
}

int fncs_msg::create(){
	version = 1.0;
	message_type = MT_GENERAL;
	add_clock_update((void *)this,fncs_clocks_update);
	register_object_interupdate((void *)this, fncs_dInterupdate);
	register_object_deltaclockupdate((void *)this, fncs_dClockupdate);
	// setup all the variable maps
	for ( int n=1 ; n<14 ; n++ )
		vmap[n] = new varmap;
	port = new string("");
	header_version = new string("");
	hostname = new string("");
	inFunctionTopics = new vector<string>();
	real_time_gridappsd_publish_period = 3;

	// default FNCS message aggregation flags to false
	aggregate_pub = false;
	aggregate_sub = false;

	return 1;
}

int fncs_msg::publish(char *value)
{
	// gl_warning("entering fncs_msg::publish()"); //renke debug

	int rv = 0;
	rv = fncs_link(value, CT_PUBSUB);
	return rv;
}

int fncs_msg::subscribe(char *value)
{
	// gl_warning("entering fncs_msg::subscribe()"); //renke debug

	int rv = 0;
	rv = fncs_link(value, CT_PUBSUB);
	return rv;
}

int fncs_msg::route(char *value)
{
	int rv = 0;
	rv = fncs_link(value, CT_ROUTE);
	return rv;
}

int fncs_msg::option(char *value){
	int rv = 0;
	char target[256];
	char command[1024];
	char *cmd;
	string p;
	string hversion;
	string host;
	// parse the pseudo-property
	if ( sscanf(value,"%[^:]:%[^\n]", target, command)==2 )
	{
		gl_verbose("fncs_msg::option(char *value='%s') parsed ok", value);
	}
	else
	{
		gl_error("fncs_msg::option(char *value='%s'): unable to parse option argument", value);
		return 0;
	}
	cmd = &command[0];
	if(strncmp(target, "connection", 10) == 0){
		gl_warning("connection is always a client when operating with fncs. ingnoring option.");
		rv = 1;
	} else if(strncmp(target, "transport", 9) == 0){
		char param[256], val[1024];
		while ( cmd!=nullptr && *cmd!='\0' )
		{
			memset(param,'\0',256);
			memset(val,'\0',1024);
			switch ( sscanf(cmd,"%256[^ =]%*[ =]%[^,;]",param,val) ) {
			case 1:
				gl_error("fncs_msg::option \"transport:%s\" not recognized", cmd);
				return 0;
			case 2:
				if ( strcmp(param,"port")==0 )
				{
					*port = val;
				}
				else if ( strcmp(param,"header_version")==0 )
				{
					*header_version = val;
				}
				else if ( strcmp(param,"hostname")==0 )
				{
					*hostname = val;
				}
				else
				{
					error("fncs_msg::option \"transport:%s\" not recognized", cmd);
					return 0;
				}
				break;
			default:
				error("fncs_msg::option \"transport:%s\" cannot be parsed", cmd);
				return 0;
			}
			char *comma = strchr(cmd,',');
			char *semic = strchr(cmd,';');
			if ( comma && semic )
				if ((comma - cmd) > (semic - cmd)) {
					cmd = semic;
				} else {
					cmd = comma;
				}
				// original intent was:
				// cmd = min(comma, semic);
			else if ( comma )
				cmd = comma;
			else if ( semic )
				cmd = semic;
			else
				cmd = nullptr;
			if ( cmd )
			{
				while ( isspace(*cmd) || *cmd==',' || *cmd==';' ) cmd++;
			}
		}
		rv = 1;
	}
	return rv;
}

int fncs_msg::configure(char *value)
{
	int rv = 1;
	strcpy(configFile, value);
	if (strcmp(configFile, "") != 0) {
		ifstream ifile;
		string confLine;
		string value = "";

		char buf[1024];
		char cval[1024];

		ifile.open(configFile, ifstream::in);
		if (ifile.good()) {
			if (message_type == MT_GENERAL) { // renke debug
				while (!ifile.eof()) {
					memset(buf, '\0', 1024);// clear the buffer
					ifile.getline(buf, 1024);// place the line in the buffer
					confLine = string(buf);
					if (confLine.find("publish") != string::npos){
						gl_verbose("fncs_msg.configure(): processing line: %s", confLine.c_str());
						value = confLine.substr(confLine.find("publish") + 9, confLine.length() - confLine.find("publish") - 9 - 2);
						strcpy(cval, value.c_str());
						rv = publish(&cval[0]);
						if (rv == 0) {
							return 0;
						}
					} else if (confLine.find("subscribe") != string::npos) {
						gl_verbose("fncs_msg.configure(): processing line: %s", confLine.c_str());
						value = confLine.substr(confLine.find("subscribe") + 11, confLine.length() - confLine.find("subscribe") - 11 - 2);
						strcpy(cval, value.c_str());
						rv = subscribe(&cval[0]);
						if (rv == 0) {
							return 0;
						}
					} else if (confLine.find("route") != string::npos) {
						gl_verbose("fncs_msg.configure(): processing line: %s", confLine.c_str());
						value = confLine.substr(confLine.find("route") + 7, confLine.length() - confLine.find("route") - 7 - 2);
						strcpy(cval, value.c_str());
						rv = route(&cval[0]);
						if (rv == 0) {
							return 0;
						}
					} else if (confLine.find("option") != string::npos) {
						gl_verbose("fncs_msg.configure(): processing line: %s", confLine.c_str());
						value = confLine.substr(confLine.find("option") + 8, confLine.length() - confLine.find("option") - 8 - 2);
						strcpy(cval, value.c_str());
						rv = option(&cval[0]);
						if (rv == 0) {
							return 0;
						}
					}
				}  // end of while (!ifile.eof())
			} //end of if (message_type == MT_GENERAL)
			else if (message_type == MT_JSON) {
				stringstream json_config_stream ("");
				string json_config_line;
				string json_config_string;
				while (ifile >> json_config_line) { //Place the entire contents of the file into a stringstream
					json_config_stream << json_config_line << "\n";
				}
				json_config_string = json_config_stream.str();
				gl_verbose("fncs_msg::configure(): json string read from configure file: %s .\n", json_config_string.c_str()); //renke debug

				//test code start

				//Json::Reader json_reader;
				//json_reader.parse(json_config_string, publish_json_config);
				//Json::FastWriter jsonwriter;
				//string pubjsonstr;
				//pubjsonstr = jsonwriter.write(publish_json_config);
				//gl_verbose("fncs_msg::configure(): string from publish_json_config: %s .\n", pubjsonstr.c_str()); //renke debug

				//test code end

				rv = publish_fncsjson_link();
				if (rv == 0) {
					return 0;
				}
			}
		}
		//else if(message_type == MT_JSON_SB){
		//	rv = 1;

		//}
		else {
			gl_error("fncs_msg::configure(): failed to open the configuration file %s \n", configFile.get_string());
			rv = 0;
		} // end of if (ifile.good())
	}

	return rv;
}

void fncs_send_die(void)
{
	//need to check the exit code. send die with an error exit code.
	int a;
	a = 0;

	gld_global exitCode("exit_code");
	if(exitCode.get_int16() != 0){
		fncs::die();
//	} else {
	//	fncs::finalize();
	}
}

int fncs_msg::init(OBJECT *parent){

	gl_verbose("entering fncs_msg::init()");

	int rv;
#if HAVE_FNCS
	rv = 1;
#else
	gl_error("fncs_msg::init ~ fncs was not linked with GridLAB-D at compilation. fncs_msg cannot be used if fncs was not linked with GridLAB-D.");
	rv = 0;
#endif
	if (rv == 0)
	{
		return 0;
	}
	//write zplfile
	stringstream zplfile;
	VARMAP *pMap;
	FUNCTIONSRELAY *relay;
	bool uniqueTopic;
	bool defer = false;
	vector<string> inVariableTopics;
	vector<string> inFunctionTopcis;
	int n = 0;
	int i = 0;
	int d = 0;
	OBJECT *obj = OBJECTHDR(this);
	OBJECT *vObj = nullptr;
	char buffer[1024] = "";
	string simName = string(gl_name(obj, buffer, 1023));
	string dft;
	char defaultBuf[1024] = "";
	string type;
	if(hostname->empty()){
		*hostname = "localhost";
	}
	if(port->empty()){
		*port = "39036";
	}
	//resolve all the map variables
	for(n = 1; n < 14; n++){
		vmap[n]->resolve();
		//defer till all other objects have initialized
		for(pMap = vmap[n]->getfirst(); pMap != nullptr; pMap = pMap->next){
			vObj = pMap->obj->get_object();
			if((vObj->flags & OF_INIT) != OF_INIT){
				defer = true;
			}
		}
	}

	if(defer == true){
		gl_verbose("fncs_msg::init(): %s is defering initialization.", obj->name);
		return 2;
	}

	// resolve all the json_configure gl_properties for publishing json style string, renke
	// TODO
	// gl_warning("before resolve all json objects, defer: %d \n", defer);

	int nsize = vjson_publish_gld_property_name.size();
	gld_property *gldpro_obj;
	OBJECT *gld_obj;
	for (int isize=0 ; isize<nsize ; isize++){
		if(!vjson_publish_gld_property_name[isize]->is_header) {
			const string gld_object_name = vjson_publish_gld_property_name[isize]->object_name;
			if(gld_object_name.compare("globals") != 0){
				const string gld_property_name = vjson_publish_gld_property_name[isize]->object_name + "." + vjson_publish_gld_property_name[isize]->object_property;
				const char *expr1 = vjson_publish_gld_property_name[isize]->object_name.c_str();
				const char *expr2 = vjson_publish_gld_property_name[isize]->object_property.c_str();
				char *bufObj = new char[strlen(expr1)+1];
				char *bufProp = new char[strlen(expr2)+1];
				strcpy(bufObj, expr1);
				strcpy(bufProp, expr2);
				vjson_publish_gld_property_name[isize]->prop = new gld_property(bufObj,bufProp);

				if ( vjson_publish_gld_property_name[isize]->prop->is_valid() ){
					gl_verbose("connection: local variable '%s' resolved OK, object id %d",
							gld_property_name.c_str(), vjson_publish_gld_property_name[isize]->prop->get_object()->id); //renke debug
				}
				else {
					gl_warning("connection: local variable '%s' cannot be resolved. This local variable will not be publish.", gld_property_name.c_str());
				}
			} else {
				const string gld_global_name = vjson_publish_gld_property_name[isize]->object_property;
				const char * expr1 = vjson_publish_gld_property_name[isize]->object_property.c_str();
				char *bufProp = new char[strlen(expr1)+1];
				strcpy(bufProp, expr1);
				vjson_publish_gld_property_name[isize]->prop = new gld_property(bufProp);
				if( vjson_publish_gld_property_name[isize]->prop->is_valid() ) {
					gl_verbose("fncs_msg::init: Global variable '%s' resolved OK",vjson_publish_gld_property_name[isize]->object_property.c_str());
				} else {
					gl_warning("fncs_msg::init: Global variable '%s' cannot be resolved This global variable will not be published.", vjson_publish_gld_property_name[isize]->object_property.c_str());
				}
			}
		} else {
			if(vjson_publish_gld_property_name[isize]->object_property.compare("parent") == 0) {
				char objname[1024];
				const char *oName = vjson_publish_gld_property_name[isize]->object_name.c_str();
				strcpy(objname, oName);
				vjson_publish_gld_property_name[isize]->obj = gl_get_object(objname);
				vjson_publish_gld_property_name[isize]->hdr_val = string(vjson_publish_gld_property_name[isize]->obj->parent->name);
			}
		}
	}

	for (int isize=0 ; isize<nsize ; isize++){
		if(!vjson_publish_gld_property_name[isize]->is_header) {
			if (vjson_publish_gld_property_name[isize]->prop->is_valid()) {
				vObj = vjson_publish_gld_property_name[isize]->prop->get_object();
			} else {
				vObj = nullptr;
			}
		} else {
			vObj = vjson_publish_gld_property_name[isize]->obj;
		}
		if(vObj != nullptr){
			if((vObj->flags & OF_INIT) != OF_INIT){
				gl_warning("%d, fncs_msg::init(): vjson_publish_gld_property %s.%s not initialized!:  \n", isize,
						vjson_publish_gld_property_name[isize]->object_name.c_str(), vjson_publish_gld_property_name[isize]->object_property.c_str());
				defer = true;
			}
		}
	}

	if(defer == true){
		gl_warning("fncs_msg::init(): %s is deferring initialization.", obj->name);
		return 2;
	}

	// determine the fncs_step as either 1s, or the global minimum_step
	fncs_step = 1;
	// parsing the global variable from string==>int (code copied from regulator.cpp)
	char temp_buff[128];
	gl_global_getvar("minimum_timestep",temp_buff,sizeof(temp_buff));
	int indexval = 0;
	unsigned int glob_min_timestep = 0;
	while ((indexval < sizeof(temp_buff)) && (temp_buff[indexval] != 0)) {
		glob_min_timestep *= 10;
		glob_min_timestep += (temp_buff[indexval]-48);
		indexval++;
	}
	if (glob_min_timestep > 1) {
		fncs_step = glob_min_timestep;
	}
	fncs_step *= 1000000000; // seconds ==> ns

	//create zpl file for registering with fncs
	if (message_type == MT_GENERAL){
		zplfile << "name = " << simName << endl;
		zplfile << "time_delta = " << fncs_step << "ns" << endl; //TODO: minimum timestep needs to take into account deltamode steps eventually.
		zplfile << "broker = tcp://" << *hostname << ":" << *port << endl;
		if (aggregate_sub) {
			zplfile << "aggregate_sub = true" << endl;
		}
		if (aggregate_pub) {
			zplfile << "aggregate_pub = true" << endl;
		}
		zplfile << "values" << endl;
		for(n = 1; n < 14; n++){
			if( n >= 1 && n <= 13){
				for(pMap = vmap[n]->getfirst(); pMap != nullptr; pMap = pMap->next){
					if(pMap->dir == DXD_READ){
						uniqueTopic = true;
						for(i = 0; i < inVariableTopics.size(); i++){
							if((*inFunctionTopics)[i].compare(string(pMap->remote_name)) == 0){
								uniqueTopic = false;
							}
						}
						if(uniqueTopic == true){
							inFunctionTopics->push_back(string(pMap->remote_name));
							if( pMap->obj->to_string(&defaultBuf[0], 1024 ) < 0){
								dft = "NA";
							} else {
								dft = string(defaultBuf);
							}
							zplfile << "    " << string(pMap->remote_name) << endl;
							zplfile << "        topic = " << string(pMap->remote_name) << endl;
							if(dft.empty() != true){
								zplfile << "        default = " << dft << endl;
							}
							if(type.empty() != true){
								zplfile << "        type = " << type << endl;
							}
							zplfile << "        list = false" << endl;
						}
					}
				}
			}
		}
	}
	else if (message_type == MT_JSON){

			string default_json_str = string("{\"")+simName+string("\":{}}");

			zplfile << "name = " << simName << endl;
			zplfile << "time_delta = " << fncs_step << "ns" << endl; //TODO: minimum timestep needs to take into account deltamode steps eventually.
			zplfile << "broker = tcp://" << *hostname << ":" << *port << endl;
			zplfile << "values" << endl;
			zplfile << "    " << simName <<"/fncs_input" << endl;
			zplfile << "        topic = " << simName << "/fncs_input" << endl;
			zplfile << "        default = " << default_json_str << endl;
			zplfile << "        type = " << "JSON" << endl;
			zplfile << "        list = true" << endl;

	}

	//get a string vector of the unique function subscriptions
	for(relay = first_fncsfunction; relay != nullptr; relay = relay->next){
		if(relay->drtn == DXD_READ){
			uniqueTopic = true;
			for(i = 0; i < inFunctionTopics->size(); i++){
				if((*inFunctionTopics)[i].compare(string(relay->remotename)) == 0){
					uniqueTopic = false;
				}
			}
			if(uniqueTopic == true){
				inFunctionTopics->push_back(string(relay->remotename));
				zplfile << "    " << string(relay->remotename) << endl;
				zplfile << "        topic = " << string(relay->remotename) << endl;
				zplfile << "        list = true" << endl;
			}
		}
	}
	//register with fncs
//	printf("%s",zplfile.str().c_str());
	fncs::initialize(zplfile.str());
	atexit(fncs_send_die);
	last_approved_fncs_time = gl_globalclock;
	last_delta_fncs_time = (double)(gl_globalclock);
	initial_sim_time = gl_globalclock;
	gridappsd_publish_time = initial_sim_time + (TIMESTAMP)real_time_gridappsd_publish_period;
	return rv;
}

int fncs_msg::precommit(TIMESTAMP t1){
	int result = 0;

	if (message_type == MT_GENERAL){

		//process external function calls
		incoming_fncs_function();
		//publish precommit variables
		if(t1<gl_globalstoptime){
			result = publishVariables(vmap[4]);
			if(result == 0){
				return result;
			}
			//read precommit variables from cache
			result = subscribeVariables(vmap[4]);
			if(result == 0){
				return result;
			}
		}
	}
	// read precommit json variables from GridAPPSD, renke
	//TODO
	//else if (message_type == MT_JSON)
	//{
	//	result = subscribeJsonVariables();
	//	if(result == 0){
	//		return result;
	//	}
	//}

	return 1;
}

TIMESTAMP fncs_msg::presync(TIMESTAMP t1){

	int result = 0;
	if (message_type == MT_GENERAL) {
		result = publishVariables(vmap[5]);
		if(result == 0){
			return TS_INVALID;
		}
		//read presync variables from cache
		result = subscribeVariables(vmap[5]);
		if(result == 0){
			return TS_INVALID;
		}
	} else if (message_type == MT_JSON)
	{
		result = subscribeJsonVariables();
		if(result == 0){
			return TS_INVALID;
		}
	}
	return TS_NEVER;
}

TIMESTAMP fncs_msg::plc(TIMESTAMP t1){

	int result = 0;
	if(t1<gl_globalstoptime){
		result = publishVariables(vmap[12]);
		if(result == 0){
			return TS_INVALID;
		}
		//read plc variables from cache
		result = subscribeVariables(vmap[12]);
		if(result == 0){
			return TS_INVALID;
		}
	}
	return TS_NEVER;
}

TIMESTAMP fncs_msg::sync(TIMESTAMP t1){

	int result = 0;
	TIMESTAMP t2;
	if(t1<gl_globalstoptime){
		result = publishVariables(vmap[6]);
		if(result == 0){
			return TS_INVALID;
		}
		//read sync variables from cache
		result = subscribeVariables(vmap[6]);
		if(result == 0){
			return TS_INVALID;
		}
	}
	if (message_type == MT_GENERAL)
		return TS_NEVER;
	else if (message_type == MT_JSON ){
		t2=t1+1;
		return t2;
	}
	return TS_INVALID;
}

TIMESTAMP fncs_msg::postsync(TIMESTAMP t1){

	int result = 0;
	if(t1<gl_globalstoptime){
		result = publishVariables(vmap[7]);
		if(result == 0){
			return TS_INVALID;
		}
		//read postsync variables from cache
		result = subscribeVariables(vmap[7]);
		if(result == 0){
			return TS_INVALID;
		}
	}
	return TS_NEVER;
}

TIMESTAMP fncs_msg::commit(TIMESTAMP t0, TIMESTAMP t1){

	int result = 0;
	if(t1<gl_globalstoptime){
		result = publishVariables(vmap[8]);
		if(result == 0){
			return TS_INVALID;
		}
	}
	// publish json_configure variables, renke
	// TODO
	if (message_type == MT_JSON)
	{
		if (real_time_gridappsd_publish_period == 0 || t1 == gridappsd_publish_time){
			if(real_time_gridappsd_publish_period > 0){
				gridappsd_publish_time = t1 + (TIMESTAMP)real_time_gridappsd_publish_period;
			}
			if(t1<gl_globalstoptime){
				result = publishJsonVariables();
				if(result == 0){
					return TS_INVALID;
				}
			}
		}
	}

	//read commit variables from cache
	// put a if to check the message_type
	if(t1<gl_globalstoptime){
		result = subscribeVariables(vmap[8]);
		if(result == 0){
			return TS_INVALID;
		}
	}
	return TS_NEVER;
}

int fncs_msg::prenotify(PROPERTY* p,char* v){

	int result = 0;
	//publish prenotify variables
	result = publishVariables(vmap[9]);
	if(result == 0){
		return result;
	}
	//read prenotify variables from cache
	result = subscribeVariables(vmap[9]);
	if(result == 0){
		return result;
	}
	return 1;
}

int fncs_msg::postnotify(PROPERTY* p,char* v){

	int result = 0;
	//publish postnotify variables
	result = publishVariables(vmap[10]);
	if(result == 0){
		return result;
	}
	//read postnotify variables from cache
	result = subscribeVariables(vmap[10]);
	if(result == 0){
		return result;
	}
	return 1;
}

SIMULATIONMODE fncs_msg::deltaInterUpdate(unsigned int delta_iteration_counter, TIMESTAMP t0, unsigned int64 dt)
{
	int result = 0;
	gld_global dclock("deltaclock");
	if (!dclock.is_valid()) {
		gl_error("fncs_msg::deltaInterUpdate: Unable to find global deltaclock!");
		return SM_ERROR;
	}
	if(dclock.get_int64() > 0){
		if(delta_iteration_counter == 0){
			//publish commit variables
			result = publishVariables(vmap[8]);
			if(result == 0){
				return SM_ERROR;
			}
			//read commit variables from cache
			result = subscribeVariables(vmap[8]);
			if(result == 0){
				return SM_ERROR;
			}

			//process external function calls
			incoming_fncs_function();

			//publish precommit variables
			result = publishVariables(vmap[4]);
			if(result == 0){
				return SM_ERROR;
			}
			//read precommit variables from cache
			result = subscribeVariables(vmap[4]);
			if(result == 0){
				return SM_ERROR;
			}
			return SM_DELTA_ITER;
		}

		if(delta_iteration_counter == 1)
		{
			//publish presync variables
			result = publishVariables(vmap[5]);
			if(result == 0){
				return SM_ERROR;
			}
			//read presync variables from cache
			result = subscribeVariables(vmap[5]);
			if(result == 0){
				return SM_ERROR;
			}
			return SM_DELTA_ITER;
		}

		if(delta_iteration_counter == 2)
		{
			//publish plc variables
			result = publishVariables(vmap[12]);
			if(result == 0){
				return SM_ERROR;
			}
			//read plc variables from cache
			result = subscribeVariables(vmap[12]);
			if(result == 0){
				return SM_ERROR;
			}
			return SM_DELTA_ITER;
		}

		if(delta_iteration_counter == 3)
		{
			//publish sync variables
			result = publishVariables(vmap[6]);
			if(result == 0){
				return SM_ERROR;
			}
			//read sync variables from cache
			result = subscribeVariables(vmap[6]);
			if(result == 0){
				return SM_ERROR;
			}
			return SM_DELTA_ITER;
		}

		if(delta_iteration_counter == 4)
			{
			//publish postsync variables
			result = publishVariables(vmap[7]);
			if(result == 0){
				return SM_ERROR;
			}
			//read postsync variables from cache
			result = subscribeVariables(vmap[7]);
			if(result == 0){
				return SM_ERROR;
			}
		}
	}
	return SM_EVENT;
}

SIMULATIONMODE fncs_msg::deltaClockUpdate(double t1, unsigned long timestep, SIMULATIONMODE sysmode)
{
	SIMULATIONMODE rv = SM_DELTA;
#if HAVE_FNCS
	if (t1 > last_delta_fncs_time){
		fncs::time fncs_time = 0;
		fncs::time t = 0;
		double dt = 0;
		dt = (t1 - (double)initial_sim_time) * 1000000000.0;
		if(sysmode == SM_EVENT) {
			t = (fncs::time)((dt + (1000000000.0 / 2.0)) - fmod((dt + (1000000000.0 / 2.0)), 1000000000.0));
		} else {
			t = (fncs::time)((dt + ((double)(timestep) / 2.0)) - fmod((dt + ((double)(timestep) / 2.0)), (double)timestep));
		}
		fncs::update_time_delta((fncs::time)timestep);
		fncs_time = fncs::time_request(t);
		if(sysmode == SM_EVENT)
			exitDeltamode = true;
			rv = SM_EVENT;
		if(fncs_time != t){
			gl_error("fncs_msg::deltaClockUpdate: Cannot return anything other than the time GridLAB-D requested in deltamode.");
			return SM_ERROR;
		} else {
			last_delta_fncs_time = (double)(fncs_time)/1000000000.0 + (double)(initial_sim_time);
		}
	}
#endif
	return rv; // We should've only gotten here by being in SM_DELTA to begin with.
}

TIMESTAMP fncs_msg::clk_update(TIMESTAMP t1)
{
	// TODO move t1 back if you want, but not to global_clock or before
	TIMESTAMP fncs_time = 0;
	if(exitDeltamode == true){
#if HAVE_FNCS
		fncs::update_time_delta(fncs_step);
#endif
		exitDeltamode = false;
	}
	if(t1 > last_approved_fncs_time){
		if(gl_globalclock == gl_globalstoptime){
#if HAVE_FNCS
			fncs::finalize();
#endif
			//t1 = gl_globalstoptime + 1;
			return TS_NEVER;
		} else if (t1 > gl_globalstoptime && gl_globalclock < gl_globalstoptime){
			t1 == gl_globalstoptime;
		}
#if HAVE_FNCS
		fncs::time t = 0;
		t = (fncs::time)((t1 - initial_sim_time)*1000000000);
		fncs_time = ((TIMESTAMP)fncs::time_request(t))/1000000000 + initial_sim_time;
#endif

		if(fncs_time <= gl_globalclock){
			gl_error("fncs_msg::clock_update: Cannot return the current time or less than the current time.");
			return TS_INVALID;
		} else {
			last_approved_fncs_time = fncs_time;
			t1 = fncs_time;
		}
	}
	return t1;
}

int fncs_msg::finalize(){

	int nvecsize = vjson_publish_gld_property_name.size();
	for (int isize=0 ; isize<nvecsize ; isize++){
	   delete vjson_publish_gld_property_name[isize]->obj;
	   delete vjson_publish_gld_property_name[isize]->prop;
	}

	return 1;
}

int fncs_msg::get_varmapindex(const char *name)
{
	const char *varmapname[] = {"","allow","forbid","init","precommit","presync","sync","postsync","commit","prenotify","postnotify","finalize","plc","term"};
	int n;
	for ( n=1 ; n<14 ; n++ )
	{
		if ( strcmp(varmapname[n],name)==0 )
			return n;
	}
	return 0;
}

int fncs_msg::fncs_link(char *value, COMMUNICATIONTYPE comtype){
	int rv = 0;
	int n = 0;
	char command[1024] = "";
	char argument[1024] = "";
	VARMAP *mp = nullptr;
	//parse argument to fill the relay function link list and the varmap link list.
	if(sscanf(value, "%[^:]:%[^\n]", command, argument) == 2){
		if(strncmp(command,"init", 4) == 0){
			gl_warning("fncs_msg::publish: It is not possible to pass information at init time with fncs. communication is ignored");
			rv = 1;
		} else if(strncmp(command, "function", 8) == 0){
			rv = parse_fncs_function(argument, comtype);
		} else {
			n = get_varmapindex(command);
			if(n != 0){
				rv = vmap[n]->add(argument, comtype);
			}
		}
	} else {
		gl_error("fncs_msg::publish: Unable to parse input %s.", value);
		rv = 0;
	}
	return rv;
}
int fncs_msg::parse_fncs_function(char *value, COMMUNICATIONTYPE comtype){
	int rv = 0;
	char localClass[64] = "";
	char localFuncName[64] = "";
	char direction[8] = "";
	char remoteClassName[64] = "";
	char remoteFuncName[64] = "";
	char topic[1024] = "";
	CLASS *fclass = nullptr;
	FUNCTIONADDR flocal = nullptr;
	if(sscanf(value, "%[^/]/%[^-<>\t ]%*[\t ]%[-<>]%*[\t ]%[^\n]", localClass, localFuncName, direction, topic) != 4){
		gl_error("fncs_msg::parse_fncs_function: Unable to parse input %s.", value);
		return rv;
	}
	// get local class structure
	fclass = callback->class_getname(localClass);
	if ( fclass==nullptr )
	{
		gl_error("fncs_msg::parse_fncs_function(const char *spec='%s'): local class '%s' does not exist", value, localClass);
		return rv;
	}
	flocal = callback->function.get(localClass, localFuncName);
	// setup outgoing call
	if(strcmp(direction, "->") == 0){
		// check local class function map
		if ( flocal!=nullptr )
			gl_warning("fncs_msg::parse_fncs_function(const char *spec='%s'): outgoing call definition of '%s' overwrites existing function definition in class '%s'",value,localFuncName,localClass);

		sscanf(topic, "%[^/]/%[^\n]", remoteClassName, remoteFuncName);
		// get relay function
		flocal = add_fncs_function(this,localClass, localFuncName,remoteClassName,remoteFuncName,nullptr,DXD_WRITE, comtype);

		if ( flocal==nullptr )
			return rv;

		// define relay function
		rv = callback->function.define(fclass,localFuncName,flocal)!=nullptr;
		if(rv == 0){
			gl_error("fncs_msg::parse_fncs_function(const char *spec='%s'): failed to define the function '%s' in local class '%s'.", value, localFuncName, localClass);
			return rv;
		}
	// setup incoming call
	} else if ( strcmp(direction,"<-")==0 ){
		// check to see is local class function is valid
		if( flocal == nullptr){
			gl_error("fncs_msg::parse_fncs_function(const char *spec='%s'): local function '%s' is not valid.",value, localFuncName);
			return 0;
		}
		flocal = add_fncs_function(this, localClass, localFuncName, "", topic, nullptr, DXD_READ, comtype);
		if( flocal == nullptr){
			rv = 1;
		}
	}
	return rv;
}

void fncs_msg::incoming_fncs_function()
{
	FUNCTIONSRELAY *relay = nullptr;
	vector<string> functionCalls;
	const char *message;
	char from[64] = "";
	char to[64] = "";
	char funcName[64] = "";
	char payloadString[3000] = "";
	char payloadLengthstr[64] = "";
	int payloadLength = 0;
	int payloadStringLength = 0;
	size_t s = 0;
	size_t rplen = 0;
	OBJECT *obj = nullptr;
	FUNCTIONADDR funcAddr = nullptr;

	for(relay = first_fncsfunction; relay!=nullptr; relay=relay->next){
		if(relay->drtn == DXD_READ){
#if HAVE_FNCS
			functionCalls = fncs::get_values(string(relay->remotename));
#endif
			s = functionCalls.size();
			if(s > 0){
				for(int i = 0; i < s; i++){
					message = functionCalls[i].c_str();
					//parse the message
					memset(from,'\0',64);
					memset(to,'\0',64);
					memset(funcName,'\0',64);
					memset(payloadString,'\0',3000);
					memset(payloadLengthstr, '\0', 64);
					if(sscanf(message,"\"{\"from\":\"%[^\"]\", \"to\":\"%[^\"]\", \"function\":\"%[^\"]\", \"data\":\"%[^\"]\", \"data length\":\"%[^\"]\"}\"",from, to, funcName, payloadString,payloadLengthstr) != 5){
						throw("fncs_msg::incomming_fncs_function: unable to parse function message %s", message);
					}

					//check function is correct
					if(strcmp(funcName, relay->localcall) != 0){
						throw("fncs_msg::incomming_fncs_function: The remote side function call, %s, is not the same as the local function name, %s.", funcName, relay->localcall);
					}
					payloadLength = atoi(payloadLengthstr);
					payloadStringLength = payloadLength*2;
					void *rawPayload = new char[payloadLength];
					memset(rawPayload, 0, payloadLength);
					//unhex raw payload
					rplen = fncs_from_hex(rawPayload, (size_t)payloadLength, payloadString, (size_t)payloadStringLength);
					if( rplen < strlen(payloadString)){
						throw("fncs_msg::incomming_fncs_function: unable to decode function payload %s.", payloadString);
					}
					//call local function
					obj = gl_get_object(to);
					if( obj == nullptr){
						throw("fncs_msg::incomming_fncs_function: the to object does not exist. %s.", to);
					}
					funcAddr = (FUNCTIONADDR)(gl_get_function(obj, relay->localcall));
					((void (*)(char *, char *, char *, char *, void *, size_t))(*funcAddr))(from, to, relay->localcall, relay->localclass, rawPayload, (size_t)payloadLength);
				}
			}
		}
	}
}

//publishes gld properties to the cache
int fncs_msg::publishVariables(varmap *wmap){
	VARMAP *mp;
	char buffer[1024] = "";
	char fromBuf[1024] = "";
	char toBuf[1024] = "";
	char keyBuf[1024] = "";
	string key;
	string value;
	string from;
	string to;
	gld::complex cval;
	double dval;
	int64 ival;
	bool bval;
	bool pub_value = false;
	for(mp = wmap->getfirst(); mp != nullptr; mp = mp->next){
		pub_value = false;
		if(mp->dir == DXD_WRITE){
			if( mp->obj->to_string(&buffer[0], 1023 ) < 0){
				value = "";
			} else {
				value = string(buffer);
			}
			if(!value.empty()){
				if(strcmp(mp->threshold,"") == 0)
				{
					pub_value = true;
				} else {
					if(mp->obj->is_complex())
					{
						cval = *static_cast<gld::complex *>(mp->obj->get_addr());
						if(!mp->last_value)
						{
							pub_value = true;
							mp->last_value.reset(new last_value_buffer());
							mp->last_value->set(cval);
						}
						else
						{
							gld::complex last_val = mp->last_value->getComplex();
							if(fabs(cval.Mag() - last_val.Mag()) > atof(mp->threshold)){
								pub_value = true;
								mp->last_value->set(cval);
							}
						}
					}
					else if(mp->obj->is_double())
					{
						dval = *static_cast<double *>(mp->obj->get_addr());
						if(!mp->last_value)
						{
							pub_value = true;
							mp->last_value.reset(new last_value_buffer());
							mp->last_value->set(dval);
						}
						else
						{
							double last_val = mp->last_value->getDouble();
							if(fabs(dval - last_val) > atof(mp->threshold)){
								pub_value = true;
								mp->last_value->set(dval);
							}
						}
					}
					else if(mp->obj->is_integer())
					{
						ival = *static_cast<int64*>(mp->obj->get_addr());
						if(!mp->last_value)
						{
							pub_value = true;
							mp->last_value.reset(new last_value_buffer());
							mp->last_value->set(ival);
						}
						else
						{
							int64 last_val = mp->last_value->getInt();
							if(fabs(ival - last_val) > atof(mp->threshold)){
								pub_value = true;
								mp->last_value->set(ival);
							}
						}
					}
					else if(mp->obj->is_enumeration() || mp->obj->is_character())
					{
						if(!mp->last_value)
						{
							pub_value = true;
							mp->last_value.reset(new last_value_buffer());
							mp->last_value->set(value);
						}
						else
						{
							std::string last_val = mp->last_value->getString();

							if(value.compare(last_val) != 0)
							{
								pub_value = true;
								mp->last_value->set(value);
							}
						}
					}
					else if(mp->obj->is_bool())
					{
						bval = *static_cast<bool *>(mp->obj->get_addr());
						if(!mp->last_value)
						{
							pub_value = true;
							mp->last_value.reset(new last_value_buffer());
							mp->last_value->set(bval);
						}
						else
						{
							bool last_val = mp->last_value->getBool();
							if(bval != last_val){
								pub_value = true;
								mp->last_value->set(bval);

							}
						}
					}
				}
				if(pub_value == true)
				{
					if(mp->ctype == CT_PUBSUB){
						key = string(mp->remote_name);
#if HAVE_FNCS
						fncs::publish(key, value);
#endif
					} else if(mp->ctype == CT_ROUTE){
						memset(fromBuf,'\0',1024);
						memset(toBuf,'\0',1024);
						memset(keyBuf,'\0',1024);
						if(sscanf(mp->local_name, "%[^.].", fromBuf) != 1){
							gl_error("fncs_msg::publishVariables: unable to parse 'from' name from %s.", mp->local_name);
							return 0;
						}
						if(sscanf(mp->remote_name, "%[^/]/%[^\n]", toBuf, keyBuf) != 2){
							gl_error("fncs_msg::publishVariables: unable to parse 'to' and 'key' from %s.", mp->remote_name);
							return 0;
						}
						from = string(fromBuf);
						to = string(toBuf);
						key = string(keyBuf);
#if HAVE_FNCS
						fncs::route(from, to, key, value);
#endif
					}
				}
			}
		}
	}
	return 1;
}

//read variables from the cache
int fncs_msg::subscribeVariables(varmap *rmap){
	string value = "";
	char valueBuf[1024] = "";
	VARMAP *mp = nullptr;
#if HAVE_FNCS
	vector<string> updated_events = fncs::get_events();
#endif
	for(mp = rmap->getfirst(); mp != nullptr; mp = mp->next){
		if(mp->dir == DXD_READ){
			if(mp->ctype == CT_PUBSUB){
#if HAVE_FNCS
				if(std::find(updated_events.begin(), updated_events.end(), string(mp->remote_name)) != updated_events.end()) {
					value = fncs::get_value(string(mp->remote_name));
				} else {
					value = "";
				}
#endif
				if(value.empty() == false){
					strncpy(valueBuf, value.c_str(), 1023);
					mp->obj->from_string(valueBuf);
				}
			}
		}
	}
	return 1;
}

int fncs_msg::publishJsonVariables( )  //Renke add
{
	gld_property *gldpro_obj;
	int nsize = vjson_publish_gld_property_name.size();
	int nvecsize = vjson_publish_gld_property_name.size();
	int vecidx = 0;

	OBJECT *obj = OBJECTHDR(this);
	char buffer[1024] = "";
	string simName = string(gl_name(obj, buffer, 1023));
	//simName = simName+"/fncs_output";

	//gl_verbose("entering fncs_msg::publishJsonVariables(): vjson_publish_gld_property_name size: %d \n", nvecsizeproname);
	//gl_verbose("entering fncs_msg::publishJsonVariables(): vjson_publish_gld_property size: %d \n", nvecsize);

	//need to clean the Json publish data first!!
	publish_json_data.clear();
	publish_json_data[simName];
	stringstream complex_val;
	for(int isize=0; isize<nsize; isize++) {
		if(!publish_json_data[simName].isMember(vjson_publish_gld_property_name[isize]->object_name) && vjson_publish_gld_property_name[isize]->prop->is_valid()){
			publish_json_data[simName][vjson_publish_gld_property_name[isize]->object_name];
		}
		if(!vjson_publish_gld_property_name[isize]->is_header) {
			gldpro_obj = vjson_publish_gld_property_name[isize]->prop;
			if(gldpro_obj->is_valid()) {
				if(gldpro_obj->is_double()) {
					publish_json_data[simName][vjson_publish_gld_property_name[isize]->object_name][vjson_publish_gld_property_name[isize]->object_property] = gldpro_obj->get_double();
				} else if (gldpro_obj->is_complex()) {
					double real_part = gldpro_obj->get_part("real");
					double imag_part =gldpro_obj->get_part("imag");
					gld_unit *val_unit = gldpro_obj->get_unit();
					complex_val.str(string());
					complex_val << fixed << real_part;
					if(imag_part >= 0){
						complex_val << fixed << "+" << fabs(imag_part) << "j";
					} else {
						complex_val << fixed << imag_part << "j";
					}
					if(val_unit != nullptr && val_unit->is_valid()){
						string unit_name = string(val_unit->get_name());
						complex_val << " " << unit_name;
					}
					publish_json_data[simName][vjson_publish_gld_property_name[isize]->object_name][vjson_publish_gld_property_name[isize]->object_property] = complex_val.str();
				} else if (gldpro_obj->is_integer()) {
					publish_json_data[simName][vjson_publish_gld_property_name[isize]->object_name][vjson_publish_gld_property_name[isize]->object_property] = (Json::Value::Int64)gldpro_obj->get_integer();
				} else if (gldpro_obj->is_character() || gldpro_obj->is_enumeration() || gldpro_obj->is_complex() || gldpro_obj->is_objectref() || gldpro_obj->is_set()) {
					char chtmp[1024];
					gldpro_obj->to_string(chtmp, 1024);
					publish_json_data[simName][vjson_publish_gld_property_name[isize]->object_name][vjson_publish_gld_property_name[isize]->object_property] = string((char *)chtmp);
				} else if (gldpro_obj->is_timestamp()) {
					publish_json_data[simName][vjson_publish_gld_property_name[isize]->object_name][vjson_publish_gld_property_name[isize]->object_property] = (Json::Value::Int64)gldpro_obj->get_timestamp();
				} else {
					gl_error("fncs_msg::publishJsonVariables(): the type of the gld_property: %s.%s is not a recognized type! \n",vjson_publish_gld_property_name[isize]->object_name.c_str(), vjson_publish_gld_property_name[isize]->object_property.c_str() );
					return 0;
				}
			}
		} else {
			publish_json_data[simName][vjson_publish_gld_property_name[isize]->object_name][vjson_publish_gld_property_name[isize]->object_property] = vjson_publish_gld_property_name[isize]->hdr_val;
		}
	}
	// write publish_json_data to a string and publish it through fncs API
	string pubjsonstr;
	pubjsonstr = publish_json_data.toStyledString();
	string skey = "";
	skey = "fncs_output";

	gl_verbose("fncs_msg::publishJsonVariables() fncs_publish: key: %s value %s \n", skey.c_str(),
							pubjsonstr.c_str());

#if HAVE_FNCS
	fncs::publish(skey, pubjsonstr);
#endif

	return 1;
}

int fncs_msg::subscribeJsonVariables( ) //Renke add
{
	// in this function, need to consider the gl_property resolve problem //renke
	// throw a warning inside subscribejsonvariables(); and return a 0

	vector<string> values = {};
	OBJECT *obj = OBJECTHDR(this);
	char buffer[1024] = "";
	string simName = string(gl_name(obj, buffer, 1023));
	string skey = simName+"/fncs_input";

#if HAVE_FNCS
	values = fncs::get_values(skey);
#endif
	stringstream valStream;
	valStream << "[";
	for(int i = 0; i < values.size(); i++) {
		if(i == 0) {
			valStream << values[i];
		} else {
			valStream << ", " << values[i];
		}
	}
	valStream << endl;
	gl_verbose("fncs_msg::subscribeJsonVariables(), skey: %s, reading json data as string: %s", skey.c_str(), valStream.str().c_str());
	for(string & value : values) {
		if(value.empty() == false){
			Json::Value subscribe_json_data_full;

			Json::CharReaderBuilder builder {};
			// Don't leak memory! Use std::unique_ptr!
			auto reader = std::unique_ptr<Json::CharReader>( builder.newCharReader() );
			std::string errors {};
			const auto is_parsed = reader->parse( value.c_str(),
			                                     value.c_str() + value.length(),
			                                     &subscribe_json_data_full,
			                                     &errors );
			if (!is_parsed ) {
			//used to use isMember to check the simName is in the subscribe_json_data_full
//			if (!subscribe_json_data_full.isMember(simName.c_str())){
				gl_warning("fncs_msg::subscribeJsonVariables(), the simName: %s is not a member in the subscribed json data!! \n",
						simName.c_str());
				return 1;
			}else {
				subscribe_json_data = subscribe_json_data_full[simName];
			}
			for (Json::ValueIterator it = subscribe_json_data.begin(); it != subscribe_json_data.end(); it++) {
				const string gldObjectName = it.name();
				double dtmp;
				int itmp;
				string stmp;
				const char * cstmp;
				for (Json::ValueIterator it1 = subscribe_json_data[it.name()].begin();
						it1 != subscribe_json_data[it.name()].end(); it1++){
					const string gldPropertyName = it1.name();
					string gldObjpropertyName = gldObjectName + ".";
					gldObjpropertyName = gldObjpropertyName + gldPropertyName;
					gld_property *gldpro_obj;
					const char *expr1 = gldObjectName.c_str();
					const char *expr2 = gldPropertyName.c_str();
					char *bufObj = new char[strlen(expr1)+1];
					char *bufProp = new char[strlen(expr2)+1];
					strcpy(bufObj, expr1);
					strcpy(bufProp, expr2);
					gldpro_obj = new gld_property(bufObj, bufProp);

					//gl_verbose("fncs_msg::subscribeJsonVariables(): %s is get from json data \n",
													//gldObjpropertyName.c_str());
					if ( gldpro_obj->is_valid() ){
						//gl_verbose("connection: local variable '%s' resolved OK, object id %d",
								//gldObjpropertyName.c_str(), gldpro_obj->get_object()->id);
						//get the value of the property
						Json::Value sub_value = subscribe_json_data[gldObjectName][gldPropertyName];
						//check the type of property and json value need to be the same
						if ( sub_value.isInt() && gldpro_obj->is_integer() ){
							itmp = sub_value.asInt();
							gldpro_obj->setp(itmp);
							gl_verbose("fncs_msg::subscribeJsonVariables(): %s is set value with int: %d \n",
									gldObjpropertyName.c_str(), itmp);
						}
						else if ( sub_value.isDouble()&& gldpro_obj->is_double()){
							dtmp = sub_value.asDouble();
							gldpro_obj->setp(dtmp);
							gl_verbose("fncs_msg::subscribeJsonVariables(): %s is set value with double: %f \n",
									gldObjpropertyName.c_str(), dtmp);
						}
						//if the gl_property type is char*, enumeration, or complex number
						else if ( sub_value.isString() &&
								(gldpro_obj->is_complex() || gldpro_obj->is_character() || gldpro_obj->is_enumeration()) ){

							char valueBuf[1024] = "";
							string subvaluestring = sub_value.asString();

							if(subvaluestring.empty() == false){
								strncpy(valueBuf, subvaluestring.c_str(), 1023);
								gldpro_obj->from_string(valueBuf);
							}
							gl_verbose("fncs_msg::subscribeJsonVariables(): %s is set value with : %s \n",
														gldObjpropertyName.c_str(), subvaluestring.c_str());
						}
						else {
							gl_error("fncs_msg::fncs json subscribe: fncs type does not match property type: %s",
									gldObjpropertyName.c_str());
							delete gldpro_obj;
							return 0;
						}
						delete gldpro_obj;
					}  // end of the if condition to check whether gldpro_obj is valid
					else {
						gl_warning("connection: local variable '%s' cannot be resolved. The local variable will not be updated.", gldObjpropertyName.c_str());
						delete gldpro_obj;
					}
				} // end of second level for loop, ValueIterator it1
			} // end of first level for loop, ValueIterator it
		}  // end of if(value.empty() == false)
	}  // end of for(string & value : values)
	return 1;
}

int fncs_msg::publish_fncsjson_link()  //Renke add
{
	// check whether the json configure has content
	if (publish_json_config.isNull()) {
		gl_warning(" publish json configure is empty!!! \n");
		return 1;
	}

	vjson_publish_gld_property_name.clear();
	JsonProperty *gldProperty = nullptr;
	for (Json::ValueIterator it = publish_json_config.begin(); it != publish_json_config.end(); it++) {

		const string gldObjectName = it.name();
		string gldPropertyName;
		string gldObjpropertyName;


		int nsize = publish_json_config[gldObjectName].size();
		//gl_verbose("fncs_msg.publish_fncsjson_link(): gldObjectName: %s, nsize: %d . \n", gldObjectName.c_str(), nsize); //renke debug

		for (int isize=0; isize<nsize ; isize++) {
			gldPropertyName = publish_json_config[gldObjectName][isize].asString();
			gldProperty = new JsonProperty(gldObjectName, gldPropertyName);
			//gldObjpropertyName = gldObjectName + ".";
			//gldObjpropertyName = gldObjpropertyName + gldPropertyName;
			//gl_verbose("fncs_msg.publish_fncsjson_link(): processing json configure publish properties: %s \n",
					//gldObjpropertyName.c_str());  //renke debug
			vjson_publish_gld_property_name.push_back(gldProperty);
		}

	}

	return 1;
}

static char fncs_hex(char c)
{
	if ( c<10 ) return c+'0';
	else if ( c<16 ) return c-10+'A';
	else return '?';
}

static char fncs_unhex(char h)
{
	if ( h>='0' && h<='9' )
		return h-'0';
	else if ( h>='A' && h<='F' )
		return h-'A'+10;
	else if ( h>='a' && h<='f' )
		return h-'a'+10;
  else return '?';
}

static size_t fncs_to_hex(char *out, size_t max, const char *in, size_t len)
{
	size_t hlen = 0;
	for ( size_t n=0; n<len ; n++,hlen+=2 )
	{
		char byte = in[n];
		char lo = in[n]&0xf;
		char hi = (in[n]>>4)&0xf;
		*out++ = fncs_hex(lo);
		*out++ = fncs_hex(hi);
		if ( hlen>=max ) return -1; // buffer overrun
	}
	*out = '\0';
	return hlen;
}

extern "C" size_t fncs_from_hex(void *buf, size_t len, const char *hex, size_t hexlen)
{
	char *p = (char*)buf;
<<<<<<< HEAD
	char lo = (char)NULL;
	char hi = (char)NULL;
	char c = (char)NULL;
=======
	char lo = (char)nullptr;
	char hi = (char)nullptr;
	char c = (char)nullptr;
>>>>>>> 281cf249
	size_t n = 0;
	for(n = 0; n < hexlen && *hex != '\0'; n += 2)
	{
		c = fncs_unhex(*hex);
		if ( c==-1 ) return -1; // bad hex data
		lo = c&0x0f;
		c = fncs_unhex(*(hex+1));
		hi = (c<<4)&0xf0;
		if ( c==-1 ) return -1; // bad hex data
		*p = hi|lo;
		p++;
		hex = hex + 2;
		if ( (n/2) >= len ) return -1; // buffer overrun
	}
	return n;
}



/// relay function to handle outgoing function calls
extern "C" void outgoing_fncs_function(char *from, char *to, char *funcName, char *funcClass, void *data, size_t len)
{
	int64 result = -1;
	char *rclass = funcClass;
	char *lclass = from;
	size_t hexlen = 0;
	FUNCTIONSRELAY *relay = find_fncs_function(funcClass, funcName);
	if(relay == nullptr){
		throw("fncs_msg::outgoing_route_function: the relay function for function name %s could not be found.", funcName);
	}
	if( relay->drtn != DXD_WRITE){
		throw("fncs_msg:outgoing_fncs_function: the relay function for the function name ?s could not be found.", funcName);
	}
	char message[3000] = "";

	size_t msglen = 0;

	// check from and to names
	if ( to==nullptr || from==nullptr )
	{
		throw("from objects and to objects must be named.");
	}

	// convert data to hex
	hexlen = fncs_to_hex(message,sizeof(message),(const char*)data,len);

	if(hexlen > 0){
		//TODO: deliver message to fncs
		stringstream payload;
		char buffer[sizeof(len)];
		sprintf(buffer, "%ld", len);
		payload << "\"{\"from\":\"" << from << "\", " << "\"to\":\"" << to << "\", " << "\"function\":\"" << funcName << "\", " <<  "\"data\":\"" << message << "\", " << "\"data length\":\"" << buffer <<"\"}\"";
		string key = string(relay->remotename);
		if( relay->ctype == CT_PUBSUB){
#if HAVE_FNCS
			fncs::publish(key, payload.str());
#endif
		} else if( relay->ctype == CT_ROUTE){
			string sender = string((const char *)from);
			string recipient = string((const char *)to);
#if HAVE_FNCS
			fncs::route(sender, recipient, key, payload.str());
#endif
		}
	}
}

extern "C" FUNCTIONADDR add_fncs_function(fncs_msg *route, const char *fclass, const char *flocal, const char *rclass, const char *rname, TRANSLATOR *xlate, DATAEXCHANGEDIRECTION direction, COMMUNICATIONTYPE ctype)
{
	// check for existing of relay (note only one relay is allowed per class pair)
	FUNCTIONSRELAY *relay = find_fncs_function(rclass, rname);
	if ( relay!=nullptr )
	{
		gl_error("fncs_msg::add_fncs_function(rclass='%s', rname='%s') a relay function is already defined for '%s/%s'", rclass,rname,rclass,rname);
		return 0;
	}

	// allocate space for relay info
	relay = (FUNCTIONSRELAY*)malloc(sizeof(FUNCTIONSRELAY));
	if ( relay==nullptr )
	{
		gl_error("fncs_msg::add_fncs_function(rclass='%s', rname='%s') memory allocation failed", rclass,rname);
		return 0;
	}

	// setup relay info
	strncpy(relay->localclass,fclass, sizeof(relay->localclass)-1);
	strncpy(relay->localcall,flocal,sizeof(relay->localcall)-1);
	strncpy(relay->remoteclass,rclass,sizeof(relay->remoteclass)-1);
	strncpy(relay->remotename,rname,sizeof(relay->remotename)-1);
	relay->drtn = direction;
	relay->next = first_fncsfunction;
	relay->xlate = xlate;

	// link to existing relay list (if any)
	relay->route = route;
	relay->ctype = ctype;
	first_fncsfunction = relay;

	// return entry point for relay function
	if( direction == DXD_WRITE){
		return (FUNCTIONADDR)outgoing_fncs_function;
	} else {
		return nullptr;
	}
}

extern "C" FUNCTIONSRELAY *find_fncs_function(const char *rclass, const char*rname)
{
	// TODO: this is *very* inefficient -- a hash should be used instead
	FUNCTIONSRELAY *relay;
	for ( relay=first_fncsfunction ; relay!=nullptr ; relay=relay->next )
	{
		if (strcmp(relay->remotename, rname)==0 && strcmp(relay->remoteclass, rclass)==0)
			return relay;
	}
	return nullptr;
}<|MERGE_RESOLUTION|>--- conflicted
+++ resolved
@@ -1518,15 +1518,9 @@
 extern "C" size_t fncs_from_hex(void *buf, size_t len, const char *hex, size_t hexlen)
 {
 	char *p = (char*)buf;
-<<<<<<< HEAD
-	char lo = (char)NULL;
-	char hi = (char)NULL;
-	char c = (char)NULL;
-=======
 	char lo = (char)nullptr;
 	char hi = (char)nullptr;
 	char c = (char)nullptr;
->>>>>>> 281cf249
 	size_t n = 0;
 	for(n = 0; n < hexlen && *hex != '\0'; n += 2)
 	{
