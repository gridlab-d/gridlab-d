--- conflicted
+++ resolved
@@ -574,17 +574,6 @@
 	}
 	// read precommit json variables from GridAPPSD, renke
 	//TODO
-<<<<<<< HEAD
-	else if (message_type == MT_JSON)
-	{
-		if(t1<gl_globalstoptime){
-			result = subscribeJsonVariables();
-			if(result == 0){
-				return result;
-			}
-		}
-	}
-=======
 	//else if (message_type == MT_JSON)
 	//{
 	//	result = subscribeJsonVariables();
@@ -592,7 +581,6 @@
 	//		return result;
 	//	}
 	//}
->>>>>>> bc0d70b4
 
 	return 1;
 }
@@ -600,11 +588,7 @@
 TIMESTAMP fncs_msg::presync(TIMESTAMP t1){
 
 	int result = 0;
-<<<<<<< HEAD
-	if(t1<gl_globalstoptime){
-=======
 	if (message_type == MT_GENERAL) {
->>>>>>> bc0d70b4
 		result = publishVariables(vmap[5]);
 		if(result == 0){
 			return TS_INVALID;
@@ -614,15 +598,12 @@
 		if(result == 0){
 			return TS_INVALID;
 		}
-<<<<<<< HEAD
-=======
 	} else if (message_type == MT_JSON)
 	{
 		result = subscribeJsonVariables();
 		if(result == 0){
 			return TS_INVALID;
 		}
->>>>>>> bc0d70b4
 	}
 	return TS_NEVER;
 }
