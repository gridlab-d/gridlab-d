--- conflicted
+++ resolved
@@ -21,11 +21,7 @@
 EXPORT_SYNC(helics_msg);
 EXPORT_COMMIT(helics_msg);
 EXPORT_LOADMETHOD(helics_msg,configure);
-<<<<<<< HEAD
-static helics::CombinationFederate *pHelicsFederate(nullptr);
-=======
 static helicscpp::CombinationFederate *pHelicsFederate;
->>>>>>> 9b149866
 EXPORT TIMESTAMP clocks_update(void *ptr, TIMESTAMP t1)
 {
 	helics_msg*my = (helics_msg*)ptr;
@@ -61,15 +57,11 @@
 
 	defaults = this;
 	if (gl_publish_variable(oclass,
-<<<<<<< HEAD
-		PT_double, "version", get_version_offset(), PT_DESCRIPTION, "helics_msg version",
-=======
 		PT_double, "version", get_version_offset(), PT_DESCRIPTION, "fncs_msg version",
 		PT_enumeration, "message_type", PADDR(message_type), PT_DESCRIPTION, "set the type of message format you wish to construct",
 			PT_KEYWORD, "GENERAL", enumeration(HMT_GENERAL), PT_DESCRIPTION, "use this for sending a general HELICS topic/value pair.",
 			PT_KEYWORD, "JSON", enumeration(HMT_JSON), PT_DESCRIPTION, "us this for want to send a bundled json formatted messag in a single topic.",
 			PT_int32, "gridappsd_publish_period", PADDR(real_time_gridappsd_publish_period), PT_DESCRIPTION, "use this with json bundling to set the period [s] at which data is published.",
->>>>>>> 9b149866
 		// TODO add published properties here
 		NULL)<1)
 			throw "connection/helics_msg::helics_msg(MODULE*): unable to publish properties of connection:helics_msg";
@@ -125,15 +117,9 @@
 	} else {
 		//TODO find equivalent helics clean exit message
 #if HAVE_HELICS
-<<<<<<< HEAD
-		gl_verbose("helics_msg: Calling finalize (die)\n");
-		const helics::Federate::modes fed_state = pHelicsFederate->getCurrentMode();
-		if(fed_state != helics::Federate::modes::finalize) {
-=======
 		gl_verbose("helics_msg: Calling finalize\n");
 		const helics_federate_state fed_state = pHelicsFederate->getCurrentMode();
 		if(fed_state != helics_state_finalize) {
->>>>>>> 9b149866
 			pHelicsFederate->finalize();
 		}
 		helicscpp::cleanupHelicsLibrary();
@@ -864,8 +850,6 @@
 
 	return 1;
 }
-<<<<<<< HEAD
-=======
 
 int helics_msg::publishJsonVariables(){
 	OBJECT *obj = OBJECTHDR(this);
@@ -1227,4 +1211,3 @@
 
 
 
->>>>>>> 9b149866
