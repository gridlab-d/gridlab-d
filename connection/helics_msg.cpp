/*
 * helics_msg.cpp
 *
 *  Created on: Mar 15, 2017
 *      Author: afisher
 */
/** $Id$
 * HELICS message object
 */
#include <stdlib.h>
#include <stdio.h>
#include <errno.h>
#include <math.h>
#include <gld_complex.h>

#include "helics_msg.h"

EXPORT_CREATE(helics_msg);
EXPORT_INIT(helics_msg);
EXPORT_PRECOMMIT(helics_msg);
EXPORT_SYNC(helics_msg);
EXPORT_COMMIT(helics_msg);
EXPORT_LOADMETHOD(helics_msg,configure);
<<<<<<< HEAD
static helics::CombinationFederate *pHelicsFederate{nullptr};
=======
static helicscpp::CombinationFederate *pHelicsFederate;
>>>>>>> d85e8c78
EXPORT TIMESTAMP clocks_update(void *ptr, TIMESTAMP t1)
{
	helics_msg*my = (helics_msg*)ptr;
	return my->clk_update(t1);
}

EXPORT SIMULATIONMODE dInterupdate(void *ptr, unsigned int dIntervalCounter, TIMESTAMP t0, unsigned int64 dt)
{
	helics_msg *my = (helics_msg *)ptr;
	return my->deltaInterUpdate(dIntervalCounter, t0, dt);
}

EXPORT SIMULATIONMODE dClockupdate(void *ptr, double t1, unsigned long timestep, SIMULATIONMODE sysmode)
{
	helics_msg *my = (helics_msg *)ptr;
	return my->deltaClockUpdate(t1, timestep, sysmode);
}

//static FUNCTIONSRELAY *first_helicsfunction = NULL;

CLASS *helics_msg::oclass = NULL;
helics_msg *helics_msg::defaults = NULL;

//Constructor
helics_msg::helics_msg(MODULE *module)
{
	// register to receive notice for first top down. bottom up, and second top down synchronizations
	oclass = gld_class::create(module,"helics_msg",sizeof(helics_msg),PC_AUTOLOCK|PC_PRETOPDOWN|PC_BOTTOMUP|PC_POSTTOPDOWN|PC_OBSERVER);
	if (oclass == NULL)
		throw "connection/helics_msg::helics_msg(MODULE*): unable to register class connection:helics_msg";
	else
		oclass->trl = TRL_UNKNOWN;

	defaults = this;
	if (gl_publish_variable(oclass,
<<<<<<< HEAD
		PT_double, "version", get_version_offset(), PT_DESCRIPTION, "helics_msg version",
=======
		PT_double, "version", get_version_offset(), PT_DESCRIPTION, "fncs_msg version",
		PT_enumeration, "message_type", PADDR(message_type), PT_DESCRIPTION, "set the type of message format you wish to construct",
			PT_KEYWORD, "GENERAL", enumeration(HMT_GENERAL), PT_DESCRIPTION, "use this for sending a general HELICS topic/value pair.",
			PT_KEYWORD, "JSON", enumeration(HMT_JSON), PT_DESCRIPTION, "use this for want to send a bundled json formatted messag in a single topic.",
			PT_int32, "publish_period", PADDR(publish_period), PT_DESCRIPTION, "use this with json bundling to set the period [s] at which data is published.",
>>>>>>> d85e8c78
		// TODO add published properties here
		NULL)<1)
			throw "connection/helics_msg::helics_msg(MODULE*): unable to publish properties of connection:helics_msg";
	if ( !gl_publish_loadmethod(oclass,"configure",[]( void *val,char *str)->int{return loadmethod_helics_msg_configure(static_cast<OBJECT *>(val),str);}) )
		throw "connection/helics_msg::helics_msg(MODULE*): unable to publish configure method of connection:helics_msg";
}

int helics_msg::create(){
	add_clock_update((void *)this,clocks_update);
	register_object_interupdate((void *)this, dInterupdate);
	register_object_deltaclockupdate((void *)this, dClockupdate);
	message_type = HMT_GENERAL;
	publish_period = 0;
	return 1;
}

int helics_msg::configure(char *value)
{
	int rv = 1;
	char1024 configFile;
	strcpy(configFile, value);
	if (strcmp(configFile, "") != 0) {
		federate_configuration_file = new string(configFile);
	} else {
		gl_error("helics_msg::configure(): No configuration file was give. Please provide a configuration file!");
		rv = 0;
	}

	return rv;
}

void send_die(void)
{
	//need to check the exit code. send die with an error exit code.
	int a;
	a = 0;
	gld_global exitCode("exit_code");
	if(exitCode.get_int16() != 0){
		//TODO find equivalent helics die message
#if HAVE_HELICS
		gl_verbose("helics_msg: Calling error");
		const helics_federate_state fed_state = pHelicsFederate->getCurrentMode();
		if(fed_state != helics_state_finalize) {
			if(fed_state != helics_state_error) {
				string fed_name = string(pHelicsFederate->getName());
				string error_msg = fed_name + string(":The GridLAB-D Federate encountered an internal Error.");
				pHelicsFederate->globalError((int)(exitCode.get_int16()), error_msg);
				pHelicsFederate->finalize();
			}
		}
		helicscpp::cleanupHelicsLibrary();
#endif
	} else {
		//TODO find equivalent helics clean exit message
#if HAVE_HELICS
		gl_verbose("helics_msg: Calling finalize\n");
		const helics_federate_state fed_state = pHelicsFederate->getCurrentMode();
		if(fed_state != helics_state_finalize) {
			pHelicsFederate->finalize();
		}
		helicscpp::cleanupHelicsLibrary();
#endif
	}
}

int helics_msg::init(OBJECT *parent){

	gl_verbose("entering helics_msg::init()");

	int rv;
#if HAVE_HELICS
	rv = 1;
#else
	gl_error("helics_msg::init ~ helics was not linked with GridLAB-D at compilation. helics_msg cannot be used if helics was not linked with GridLAB-D.");
	rv = 0;
#endif
	if (rv == 0)
	{
		return 0;
	}
	//write zplfile
	bool defer = false;
	OBJECT *obj = OBJECTHDR(this);
	OBJECT *vObj = NULL;
	char buffer[1024] = "";
	string simName = string(gl_name(obj, buffer, 1023));
	string dft;
	char defaultBuf[1024] = "";
	string type;
	string gld_prop_string = "";
#if HAVE_HELICS
	if(gld_helics_federate == NULL) {
		try {
			gld_helics_federate = new helicscpp::CombinationFederate(*federate_configuration_file);
			int pub_count = gld_helics_federate->getPublicationCount();
			int sub_count = gld_helics_federate->getInputCount();
			int ep_count = gld_helics_federate->getEndpointCount();
			int idx = 0;
			helics_value_publication *gld_pub;
			helics_value_subscription *gld_sub;
			helics_endpoint_publication *gld_ep_pub;
			helics_endpoint_subscription *gld_ep_sub;
			json_helics_value_publication *json_gld_pub;
			json_helics_value_subscription *json_gld_sub;
			json_helics_endpoint_publication *json_gld_ep_pub;
			json_helics_endpoint_subscription *json_gld_ep_sub;
			string config_info_temp = "";
			string individual_message_type = "";
			Json::Reader json_reader;
			Json::Value config_info;
			if(message_type == HMT_GENERAL){
				for( idx = 0; idx < pub_count; idx++ ) {
					helicscpp::Publication pub = gld_helics_federate->getPublication(idx);
					if( pub.isValid() ) {
						config_info_temp = string(pub.getInfo());
						json_reader.parse(config_info_temp, config_info);
						if( config_info.isMember("message_type")){
							individual_message_type = config_info["message_type"].asString();
							if( individual_message_type.compare("JSON") == 0 ) {
								json_gld_pub = new json_helics_value_publication();
								json_gld_pub->key = string(pub.getKey());
								json_gld_pub->objectPropertyBundle = config_info["publication_info"];
								json_publication *gldProperty = NULL;
								for(Json::ValueIterator it = json_gld_pub->objectPropertyBundle.begin(); it != json_gld_pub->objectPropertyBundle.end(); it++){
									const string gldObjName = it.name();
									string gldPropName;
									int n = json_gld_pub->objectPropertyBundle[gldObjName].size();
									for(int i = 0; i < n; i++){
										gldPropName = json_gld_pub->objectPropertyBundle[gldObjName][i].asString();
										gldProperty = new json_publication(gldObjName, gldPropName);
										json_gld_pub->jsonPublications.push_back(gldProperty);
									}
								}
								json_gld_pub->HelicsPublication = pub;
								json_helics_value_publications.push_back(json_gld_pub);
							} else if( individual_message_type.compare("GENERAL") == 0 ){
								gld_pub = new helics_value_publication();
								gld_pub->key = string(pub.getKey());
								gld_pub->objectName = config_info["object"].asString();
								gld_pub->propertyName = config_info["property"].asString();
								gld_pub->HelicsPublication = pub;
								helics_value_publications.push_back(gld_pub);
							} else {
								throw("The info field of the publication:%s defines an unknown message_type:%s. Valid message types are JSON and GENERAL", pub.getKey(), individual_message_type.c_str());
							}
						} else {
							gld_pub = new helics_value_publication();
							gld_pub->key = string(pub.getKey());
							gld_pub->objectName = config_info["object"].asString();
							gld_pub->propertyName = config_info["property"].asString();
							gld_pub->HelicsPublication = pub;
							helics_value_publications.push_back(gld_pub);
						}
					}
				}
				for( idx = 0; idx < sub_count; idx++ ) {
					helicscpp::Input sub = gld_helics_federate->getSubscription(idx);
					if( sub.isValid() ) {
						config_info_temp = string(sub.getInfo());
						json_reader.parse(config_info_temp, config_info);
						if( config_info.isMember("message_type")) {
							individual_message_type = config_info["message_type"].asString();
							if( individual_message_type.compare("JSON") == 0 ) {
								json_gld_sub = new json_helics_value_subscription();
								json_gld_sub->key = string(sub.getKey());
								json_gld_sub->HelicsSubscription = sub;
								json_helics_value_subscriptions.push_back(json_gld_sub);
							} else if( individual_message_type.compare("GENERAL") == 0 ){
								gld_sub = new helics_value_subscription();
								gld_sub->key = string(sub.getKey());
								gld_sub->objectName = config_info["object"].asString();
								gld_sub->propertyName = config_info["property"].asString();
								gld_sub->HelicsSubscription = sub;
								helics_value_subscriptions.push_back(gld_sub);
							} else {
								throw("The info field of the subscription:%s defines an unknown message_type:%s. Valid message types are JSON and GENERAL", sub.getKey(), individual_message_type.c_str());
							}
						} else {
							gld_sub = new helics_value_subscription();
							gld_sub->key = string(sub.getKey());
							gld_sub->objectName = config_info["object"].asString();
							gld_sub->propertyName = config_info["property"].asString();
							gld_sub->HelicsSubscription = sub;
							helics_value_subscriptions.push_back(gld_sub);
						}
					}
				}
				for( idx = 0; idx < ep_count; idx++ ) {
					helicscpp::Endpoint ep = gld_helics_federate->getEndpoint(idx);
					if( ep.isValid() ) {
						string dest = string(ep.getDefaultDestination());
						config_info_temp = string(ep.getInfo());
						json_reader.parse(config_info_temp, config_info);
						if( config_info.isMember("message_type")) {
							individual_message_type = config_info["message_type"].asString();
							if( individual_message_type.compare("JSON") == 0 ) {
								if( !dest.empty() ){
									json_gld_ep_pub = new json_helics_endpoint_publication();
									json_gld_ep_pub->name = string(ep.getName());
									json_gld_ep_pub->destination = dest;
									json_gld_ep_pub->objectPropertyBundle = config_info["publication_info"];
									json_publication *gldProperty = NULL;
									for(Json::ValueIterator it = json_gld_ep_pub->objectPropertyBundle.begin(); it != json_gld_ep_pub->objectPropertyBundle.end(); it++){
										const string gldObjName = it.name();
										string gldPropName;
										int n = json_gld_ep_pub->objectPropertyBundle[gldObjName].size();
										for(int i = 0; i < n; i++){
											gldPropName = json_gld_ep_pub->objectPropertyBundle[gldObjName][i].asString();
											gldProperty = new json_publication(gldObjName, gldPropName);
											json_gld_ep_pub->jsonPublications.push_back(gldProperty);
										}
									}
									json_gld_ep_pub->HelicsPublicationEndpoint = ep;
									json_helics_endpoint_publications.push_back(json_gld_ep_pub);
									gl_verbose("helics_msg::init(): registering publishing endpoint: %s", json_gld_ep_pub->name.c_str());
									if( config_info.isMember("receives_messages") ) {
										if( config_info["receives_messages"].asBool() ) {
											json_gld_ep_sub = new json_helics_endpoint_subscription();
											json_gld_ep_sub->name = ep.getName();
											json_gld_ep_sub->HelicsSubscriptionEndpoint = ep;
											json_helics_endpoint_subscriptions.push_back(json_gld_ep_sub);
											gl_verbose("helics_msg::init(): registering subscribing endpoint: %s", json_gld_ep_sub->name.c_str());
										}
									}
								} else {
									json_gld_ep_sub = new json_helics_endpoint_subscription();
									json_gld_ep_sub->name = ep.getName();
									json_gld_ep_sub->HelicsSubscriptionEndpoint = ep;
									json_helics_endpoint_subscriptions.push_back(json_gld_ep_sub);
									gl_verbose("helics_msg::init(): registering subscribing endpoint: %s", json_gld_ep_sub->name.c_str());
								}
							}
						} else {
							if( config_info.isMember("object") && config_info.isMember("property") ){
								if( !dest.empty() ){
									gld_ep_pub = new helics_endpoint_publication();
									gld_ep_pub->name = string(ep.getName());
									gld_ep_pub->destination = dest;
									gld_ep_pub->objectName = config_info["object"].asString();
									gld_ep_pub->propertyName = config_info["property"].asString();
									gld_ep_pub->HelicsPublicationEndpoint = ep;
									helics_endpoint_publications.push_back(gld_ep_pub);
									gl_verbose("helics_msg::init(): registering publishing endpoint: %s", gld_ep_pub->name.c_str());
								} else {
									gld_ep_sub = new helics_endpoint_subscription();
									gld_ep_sub->name = string(ep.getName());
									gld_ep_sub->objectName = config_info["object"].asString();
									gld_ep_sub->propertyName = config_info["property"].asString();
									gld_ep_sub->HelicsSubscriptionEndpoint = ep;
									helics_endpoint_subscriptions.push_back(gld_ep_sub);
									gl_verbose("helics_msg::init(): registering subscribing endpoint: %s", gld_ep_sub->name.c_str());
								}
							}
							if( config_info.isMember("publication_info") ) {
								gld_ep_pub = new helics_endpoint_publication();
								gld_ep_pub->name = string(ep.getName());
								gld_ep_pub->destination = dest;
								gld_ep_pub->objectName = config_info["publication_info"]["object"].asString();
								gld_ep_pub->propertyName = config_info["publication_info"]["property"].asString();
								gld_ep_pub->HelicsPublicationEndpoint = ep;
								helics_endpoint_publications.push_back(gld_ep_pub);
								gl_verbose("helics_msg::init(): registering publishing endpoint: %s", gld_ep_pub->name.c_str());
							}
							if( config_info.isMember("subscription_info") ) {
								gld_ep_sub = new helics_endpoint_subscription();
								gld_ep_sub->name = string(ep.getName());
								gld_ep_sub->objectName = config_info["subscription_info"]["object"].asString();
								gld_ep_sub->propertyName = config_info["subscription_info"]["property"].asString();
								gld_ep_sub->HelicsSubscriptionEndpoint = ep;
								helics_endpoint_subscriptions.push_back(gld_ep_sub);
								gl_verbose("helics_msg::init(): registering subscribing endpoint: %s", gld_ep_sub->name.c_str());
							}
						}
					}
				}
			} else if(message_type == HMT_JSON) {
				for(idx = 0; idx < pub_count; idx++) {
					helicscpp::Publication pub = gld_helics_federate->getPublication(idx);
					if(pub.isValid()) {
						json_gld_pub = new json_helics_value_publication();
						json_gld_pub->key = string(pub.getKey());
						config_info_temp = string(pub.getInfo());
						json_reader.parse(config_info_temp, json_gld_pub->objectPropertyBundle);
						json_publication *gldProperty = NULL;
						for(Json::ValueIterator it = json_gld_pub->objectPropertyBundle.begin(); it != json_gld_pub->objectPropertyBundle.end(); it++){
							const string gldObjName = it.name();
							string gldPropName;
							int n = json_gld_pub->objectPropertyBundle[gldObjName].size();
							for(int i = 0; i < n; i++){
								gldPropName = json_gld_pub->objectPropertyBundle[gldObjName][i].asString();
								gldProperty = new json_publication(gldObjName, gldPropName);
								json_gld_pub->jsonPublications.push_back(gldProperty);
							}
						}
						json_gld_pub->HelicsPublication = pub;
						json_helics_value_publications.push_back(json_gld_pub);
					}
				}
				for(idx = 0; idx < sub_count; idx++){
					helicscpp::Input sub = gld_helics_federate->getSubscription(idx);
					if(sub.isValid()){
						json_gld_sub = new json_helics_value_subscription();
						json_gld_sub->key = string(sub.getKey());
						json_gld_sub->HelicsSubscription = sub;
						json_helics_value_subscriptions.push_back(json_gld_sub);
					}
				}
				for( idx = 0; idx < ep_count; idx++ ) {
					helicscpp::Endpoint ep = gld_helics_federate->getEndpoint(idx);
					if( ep.isValid() ) {
						string dest = string(ep.getDefaultDestination());
						if( !dest.empty() ){
							json_gld_ep_pub = new json_helics_endpoint_publication();
							json_gld_ep_pub->name = string(ep.getName());
							json_gld_ep_pub->destination = dest;
							config_info_temp = string(ep.getInfo());
							json_reader.parse(config_info_temp, json_gld_ep_pub->objectPropertyBundle);
							json_publication *gldProperty = NULL;
							for(Json::ValueIterator it = json_gld_ep_pub->objectPropertyBundle.begin(); it != json_gld_ep_pub->objectPropertyBundle.end(); it++){
								const string gldObjName = it.name();
								string gldPropName;
								int n = json_gld_ep_pub->objectPropertyBundle[gldObjName].size();
								for(int i = 0; i < n; i++){
									gldPropName = json_gld_ep_pub->objectPropertyBundle[gldObjName][i].asString();
									gldProperty = new json_publication(gldObjName, gldPropName);
									json_gld_ep_pub->jsonPublications.push_back(gldProperty);
								}
							}
							json_gld_ep_pub->HelicsPublicationEndpoint = ep;
							json_helics_endpoint_publications.push_back(json_gld_ep_pub);
							gl_verbose("helics_msg::init(): registering publishing endpoint: %s", json_gld_ep_pub->name.c_str());
						} else {
							json_gld_ep_sub = new json_helics_endpoint_subscription();
							json_gld_ep_sub->name = ep.getName();
							json_gld_ep_sub->HelicsSubscriptionEndpoint = ep;
							json_helics_endpoint_subscriptions.push_back(json_gld_ep_sub);
							gl_verbose("helics_msg::init(): registering subscribing endpoint: %s", json_gld_ep_sub->name.c_str());
						}
					}
				}
			}
		} catch(const std::exception &e) {
			gl_error("helics_msg::init: an unexpected error occurred when trying to create a CombinationFederate using the configuration string: \n%s\nThis is the error that was caught:\n%s",federate_configuration_file->c_str(), e.what());
			return 0;
		}
	}
#endif
	for(vector<helics_value_publication*>::iterator pub = helics_value_publications.begin(); pub != helics_value_publications.end(); pub++) {
		if((*pub)->pObjectProperty == NULL) {
			const char *pObjName = (*pub)->objectName.c_str();
			const char *pPropName = (*pub)->propertyName.c_str();
			char *pObjBuf = new char[strlen(pObjName)+1];
			char *pPropBuf = new char[strlen(pPropName)+1];
			strcpy(pObjBuf, pObjName);
			strcpy(pPropBuf, pPropName);
			if((*pub)->objectName.compare("global") != 0) {
				(*pub)->pObjectProperty = new gld_property(pObjBuf, pPropBuf);
				if(!(*pub)->pObjectProperty->is_valid()) {
					rv = 0;
					gl_error("helics_msg::init(): There is no object %s with property %s",(char *)(*pub)->objectName.c_str(), (char *)(*pub)->propertyName.c_str());
					break;
				}
			} else {
				(*pub)->pObjectProperty = new gld_property(pPropBuf);
				if(!(*pub)->pObjectProperty->is_valid()) {
					rv = 0;
					gl_error("helics_msg::init(): There is no global property %s",(char *)(*pub)->propertyName.c_str());
					break;
				}
			}
		}
	}
	if(rv == 0) {
		return rv;
	}
	for(vector<helics_value_subscription*>::iterator sub = helics_value_subscriptions.begin(); sub != helics_value_subscriptions.end(); sub++) {
		if((*sub)->pObjectProperty == NULL) {
			const char *pObjName = (*sub)->objectName.c_str();
			const char *pPropName = (*sub)->propertyName.c_str();
			char *pObjBuf = new char[strlen(pObjName)+1];
			char *pPropBuf = new char[strlen(pPropName)+1];
			strcpy(pObjBuf, pObjName);
			strcpy(pPropBuf, pPropName);
			if((*sub)->objectName.compare("global") != 0) {
				(*sub)->pObjectProperty = new gld_property(pObjBuf, pPropBuf);
				if(!(*sub)->pObjectProperty->is_valid()) {
					rv = 0;
					gl_error("helics_msg::init(): There is no object %s with property %s",(char *)(*sub)->objectName.c_str(), (char *)(*sub)->propertyName.c_str());
					break;
				}
			} else {
				(*sub)->pObjectProperty = new gld_property(pPropBuf);
				if(!(*sub)->pObjectProperty->is_valid()) {
					rv = 0;
					gl_error("helics_msg::init(): There is no global property %s",(char *)(*sub)->propertyName.c_str());
					break;
				}
			}
		}
	}
	if(rv == 0) {
		return rv;
	}
	for(vector<helics_endpoint_publication*>::iterator pub = helics_endpoint_publications.begin(); pub != helics_endpoint_publications.end(); pub++) {
		if((*pub)->pObjectProperty == NULL) {
			const char *pObjName = (*pub)->objectName.c_str();
			const char *pPropName = (*pub)->propertyName.c_str();
			char *pObjBuf = new char[strlen(pObjName)+1];
			char *pPropBuf = new char[strlen(pPropName)+1];
			strcpy(pObjBuf, pObjName);
			strcpy(pPropBuf, pPropName);
			if((*pub)->objectName.compare("global") != 0) {
				(*pub)->pObjectProperty = new gld_property(pObjBuf, pPropBuf);
				if(!(*pub)->pObjectProperty->is_valid()) {
					rv = 0;
					gl_error("helics_msg::init(): There is no object %s with property %s",(char *)(*pub)->objectName.c_str(), (char *)(*pub)->propertyName.c_str());
					break;
				}
			} else {
				(*pub)->pObjectProperty = new gld_property(pPropBuf);
				if(!(*pub)->pObjectProperty->is_valid()) {
					rv = 0;
					gl_error("helics_msg::init(): There is no global property %s",(char *)(*pub)->propertyName.c_str());
					break;
				}
			}
		}
	}
	if(rv == 0) {
		return rv;
	}
	for(vector<helics_endpoint_subscription*>::iterator sub = helics_endpoint_subscriptions.begin(); sub != helics_endpoint_subscriptions.end(); sub++) {
		if((*sub)->pObjectProperty == NULL) {
			const char *pObjName = (*sub)->objectName.c_str();
			const char *pPropName = (*sub)->propertyName.c_str();
			char *pObjBuf = new char[strlen(pObjName)+1];
			char *pPropBuf = new char[strlen(pPropName)+1];
			strcpy(pObjBuf, pObjName);
			strcpy(pPropBuf, pPropName);
			if((*sub)->objectName.compare("global") != 0) {
				(*sub)->pObjectProperty = new gld_property(pObjBuf, pPropBuf);
				if(!(*sub)->pObjectProperty->is_valid()) {
					rv = 0;
					gl_error("helics_msg::init(): There is no object %s with property %s",(char *)(*sub)->objectName.c_str(), (char *)(*sub)->propertyName.c_str());
					break;
				}
			} else {
				(*sub)->pObjectProperty = new gld_property(pPropBuf);
				if(!(*sub)->pObjectProperty->is_valid()) {
					rv = 0;
					gl_error("helics_msg::init(): There is no global property %s",(char *)(*sub)->propertyName.c_str());
					break;
				}
			}
		}
	}
	if(rv == 0) {
		return rv;
	}
	for(vector<helics_value_publication*>::iterator pub = helics_value_publications.begin(); pub != helics_value_publications.end(); pub++) {
		vObj = (*pub)->pObjectProperty->get_object();
		if(vObj != NULL) {
			if((vObj->flags & OF_INIT) != OF_INIT){
				defer = true;
			}
		}
	}
	for(vector<helics_value_subscription*>::iterator sub = helics_value_subscriptions.begin(); sub != helics_value_subscriptions.end(); sub++) {
		vObj = (*sub)->pObjectProperty->get_object();
		if(vObj != NULL) {
			if((vObj->flags & OF_INIT) != OF_INIT){
				defer = true;
			}
		}
	}
	for(vector<helics_endpoint_publication*>::iterator pub = helics_endpoint_publications.begin(); pub != helics_endpoint_publications.end(); pub++) {
		vObj = (*pub)->pObjectProperty->get_object();
		if(vObj != NULL) {
			if((vObj->flags & OF_INIT) != OF_INIT){
				defer = true;
			}
		}
	}
	for(vector<helics_endpoint_subscription*>::iterator sub = helics_endpoint_subscriptions.begin(); sub != helics_endpoint_subscriptions.end(); sub++) {
		vObj = (*sub)->pObjectProperty->get_object();
		if(vObj != NULL) {
			if((vObj->flags & OF_INIT) != OF_INIT){
				defer = true;
			}
		}
	}
	if(defer == true){
		gl_verbose("helics_msg::init(): %s is defering initialization.", obj->name);
		return 2;
	}
	//register with helics
#if HAVE_HELICS
	pHelicsFederate = gld_helics_federate;

	string pub_sub_name = "";
	for(vector<helics_value_publication*>::iterator pub = helics_value_publications.begin(); pub != helics_value_publications.end(); pub++) {
		if((*pub)->HelicsPublication.isValid()) {
			if((*pub)->pObjectProperty->is_complex()) {
				if(string("complex").compare((*pub)->HelicsPublication.getType()) != 0 ) {
					gl_error("helics_msg::init: The registered publication %s is intended to publish a complex type but the publication has a type = %s", ((*pub)->key).c_str(), (*pub)->HelicsPublication.getType());
					return 0;
				}
			} else if((*pub)->pObjectProperty->is_integer()) {
				if(string((*pub)->HelicsPublication.getType()).find("int") == string::npos ) {
					gl_error("helics_msg::init: The registered publication %s is intended to publish an integer type but the publication has a type = %s", ((*pub)->key).c_str(), (*pub)->HelicsPublication.getType());
					return 0;
				}
			} else if((*pub)->pObjectProperty->is_double()) {
				if(string("double").compare((*pub)->HelicsPublication.getType()) != 0 ) {
					gl_error("helics_msg::init: The registered publication %s is intended to publish a double type but the publication has a type = %s", ((*pub)->key).c_str(), (*pub)->HelicsPublication.getType());
					return 0;
				}
			} else {
				if(string("string").compare((*pub)->HelicsPublication.getType()) != 0 ) {
					gl_error("helics_msg::init: The registered publication %s is intended to publish a string type but the publication has a type = %s", ((*pub)->key).c_str(), (*pub)->HelicsPublication.getType());
					return 0;
				}
			}
		} else {
			gl_error("helics_msg::init: There is no registered publication with a name = %s", (*pub)->key.c_str());
			return 0;
		}
	}
	//register helics subscriptions
	for(vector<helics_value_subscription*>::iterator sub = helics_value_subscriptions.begin(); sub != helics_value_subscriptions.end(); sub++) {
		if((*sub)->HelicsSubscription.isValid()) {
			if((*sub)->pObjectProperty->is_complex()) {
				if(string("complex").compare((*sub)->HelicsSubscription.getType()) != 0 ) {
					gl_error("helics_msg::init: The registered subscription %s is intended to subscribe to a complex type but the subscription has a type = %s", ((*sub)->key.c_str()), (*sub)->HelicsSubscription.getType());
					return 0;
				}
			} else if((*sub)->pObjectProperty->is_integer()) {
				if(string((*sub)->HelicsSubscription.getType()).find("int") == string::npos ) {
					gl_error("helics_msg::init: The registered subscription %s is intended to subscribe to an integer type but the subscription has a type = %s", ((*sub)->key.c_str()), (*sub)->HelicsSubscription.getType());
					return 0;
				}
			} else if((*sub)->pObjectProperty->is_double()) {
				if(string("double").compare((*sub)->HelicsSubscription.getType()) != 0 ) {
					gl_error("helics_msg::init: The registered subscription %s is intended to subscribe to double type but the subscription has a type = %s", ((*sub)->key.c_str()), (*sub)->HelicsSubscription.getType());
					return 0;
				}
			} else {
				if(string("string").compare((*sub)->HelicsSubscription.getType()) != 0 ) {
					gl_error("helics_msg::init: The registered subscription %s is intended to subscribe to string type but the subscription has a type = %s", ((*sub)->key.c_str()), (*sub)->HelicsSubscription.getType());
					return 0;
				}
			}
		} else {
			gl_error("helics_msg::init: There is no registered subscription with a key = %s", (*sub)->key.c_str());
			return 0;
		}
	}
	// register helics output endpoints
	for(vector<helics_endpoint_publication*>::iterator pub = helics_endpoint_publications.begin(); pub != helics_endpoint_publications.end(); pub++) {
		if(!(*pub)->HelicsPublicationEndpoint.isValid()){
			gl_error("helics_msg::init: There is no registered endpoint with a name = %s", (*pub)->name.c_str());
			return 0;
		}
	}
	// register helics output endpoints
	for(vector<helics_endpoint_subscription*>::iterator sub = helics_endpoint_subscriptions.begin(); sub != helics_endpoint_subscriptions.end(); sub++) {
		if(!(*sub)->HelicsSubscriptionEndpoint.isValid()){
			gl_error("helics_msg::init: There is no registered endpoint with a target = %s", (*sub)->name.c_str());
			return 0;
		}
	}
	//TODO Call finished initializing
	gl_verbose("helics_msg: Calling enterInitializationState");
	gld_helics_federate->enterInitializingMode();
	gl_verbose("helics_msg: Calling enterExecutionState");
	gld_helics_federate->enterExecutingMode();
#endif
	atexit(send_die);
	last_approved_helics_time = gl_globalclock;
	last_delta_helics_time = (double)(gl_globalclock);
	initial_sim_time = gl_globalclock;
	if(message_type == HMT_JSON && publish_period == 0) {
		publish_period = 3;
	}
	if(publish_period > 0) {
		publish_time = initial_sim_time + (TIMESTAMP)publish_period;
	}
	return rv;
}

int helics_msg::precommit(TIMESTAMP t1){
	int result = 0;
	if(message_type == HMT_GENERAL){
		result = subscribeVariables();
		if(result == 0){
			return result;
		}
	}
	return 1;
}

TIMESTAMP helics_msg::presync(TIMESTAMP t1){
	if(message_type == HMT_JSON){
		int result = 0;
		result = subscribeJsonVariables();
		if(result == 0){
			return TS_INVALID;
		}
	}
	return TS_NEVER;
}


TIMESTAMP helics_msg::sync(TIMESTAMP t1){
	return TS_NEVER;
}

TIMESTAMP helics_msg::postsync(TIMESTAMP t1){
	return TS_NEVER;
}

TIMESTAMP helics_msg::commit(TIMESTAMP t0, TIMESTAMP t1){
	return TS_NEVER;
}

SIMULATIONMODE helics_msg::deltaInterUpdate(unsigned int delta_iteration_counter, TIMESTAMP t0, unsigned int64 dt)
{
	int result = 0;
	gld_global dclock("deltaclock");
	if (!dclock.is_valid()) {
		gl_error("helics_msg::deltaInterUpdate: Unable to find global deltaclock!");
		return SM_ERROR;
	}
	if(dclock.get_int64() > 0){
		if(delta_iteration_counter == 0){
			//precommit: read variables from cache
			result = subscribeVariables();
			if(result == 0){
				return SM_ERROR;
			}
			return SM_DELTA_ITER;
		}

		if(delta_iteration_counter == 1)
		{
			return SM_DELTA_ITER;
		}

		if(delta_iteration_counter == 2)
		{
			return SM_DELTA_ITER;
		}

		if(delta_iteration_counter == 3)
		{
			return SM_DELTA_ITER;
		}

		if(delta_iteration_counter == 4)
		{
			//post_sync: publish variables
			result = publishVariables();
			if(result == 0){
				return SM_ERROR;
			}
		}
	}
	return SM_EVENT;
}

SIMULATIONMODE helics_msg::deltaClockUpdate(double t1, unsigned long timestep, SIMULATIONMODE sysmode)
{
#if HAVE_HELICS
	if (t1 > last_delta_helics_time){
//		helics::time helics_time = 0;
		helics_time helics_t = 0;
//		helics::time t = 0;
		helics_time t = 0;
		double dt = 0;
		int t_ns = 0;
		int helics_t_ns = 0;
		dt = (t1 - (double)initial_sim_time)*1000000000.0;
		if(sysmode == SM_EVENT) {
			t = (helics_time)(((dt + (1000000000.0 / 2.0)) - fmod((dt + (1000000000.0 / 2.0)), 1000000000.0))/1000000000.0);
		} else {
			t = (helics_time)(((dt + ((double)(timestep) / 2.0)) - fmod((dt + ((double)(timestep) / 2.0)), (double)timestep))/1000000000.0);
		}
		gld_helics_federate->setProperty(helics_property_time_period, (helics_time)(((double)timestep)/DT_SECOND));
		helics_t = gld_helics_federate->requestTime(t);
		//TODO call helics time update function
		if(sysmode == SM_EVENT)
			exitDeltamode = true;
		t_ns = (int)(round(t * 1000000000.0));
		helics_t_ns = (int)(round(helics_t * 1000000000.0));
		if(helics_t_ns != t_ns){
			gl_error("helics_msg::deltaClockUpdate: Cannot return anything other than the time GridLAB-D requested in deltamode. Time requested %f. Time returned %f.", (double)t, (double)helics_t);
			return SM_ERROR;
		} else {
			last_delta_helics_time = (double)(helics_t) + (double)(initial_sim_time);
		}
	}
#endif
	if(sysmode == SM_DELTA) {
		return SM_DELTA;
	} else if (sysmode == SM_EVENT) {
		return SM_EVENT;
	} else {
		return SM_ERROR;
	}
}

TIMESTAMP helics_msg::clk_update(TIMESTAMP t1)
{
	// TODO move t1 back if you want, but not to global_clock or before
	TIMESTAMP helics_t = 0;
	if(exitDeltamode == true){
#if HAVE_HELICS
		//TODO update time delta in helics
		gl_verbose("helics_msg: Calling setTimeDelta");
		gld_helics_federate->setProperty(helics_property_time_period, 1.0);// 140 is the option for the period property.
#endif
		exitDeltamode = false;
	}
	if(t1 > last_approved_helics_time){
		int result = 0;
		if(gl_globalclock == gl_globalstoptime){
#if HAVE_HELICS
			gl_verbose("helics_msg: Calling finalize");
			pHelicsFederate->finalize();
#endif
			return t1;
		} else if (t1 > gl_globalstoptime && gl_globalclock < gl_globalstoptime){
			t1 = gl_globalstoptime;
		}
		if(message_type == HMT_GENERAL){
			if (publish_period == 0 || t1 == publish_time){
				if(publish_period > 0){
					publish_time = t1 + (TIMESTAMP)publish_period;
				}
				result = publishVariables();
				if(result == 0){
					return TS_INVALID;
				}
			}
		} else if(message_type == HMT_JSON){
			if (publish_period == 0 || t1 == publish_time){
				if(publish_period > 0){
					publish_time = t1 + (TIMESTAMP)publish_period;
				}
				if(t1<gl_globalstoptime){
					result = publishJsonVariables();
					if(result == 0){
						return TS_INVALID;
					}
				}
			}
		}
#if HAVE_HELICS
		helics_time t((double)((t1 - initial_sim_time)));
//		helics_time = ((TIMESTAMP)helics::time_request(t))/1000000000 + initial_sim_time;
		//TODO call appropriate helics time update function
		gl_verbose("helics_msg: Calling requestime");
		gl_verbose("helics_msg: Requesting %f", (double)t);
		helics_time rt;
		rt = gld_helics_federate->requestTime(t);
		gl_verbose("helics_msg: Granted %f", (double)rt);
		helics_t = (TIMESTAMP)rt + initial_sim_time;
#endif
		if(helics_t <= gl_globalclock){
			gl_error("helics_msg::clock_update: Cannot return the current time or less than the current time.");
			return TS_INVALID;
		} else {
			last_approved_helics_time = helics_t;
			t1 = helics_t;
		}
	}
	return t1;
}

//publishes gld properties to the cache
int helics_msg::publishVariables(){
	char buffer[1024] = "";
	memset(&buffer[0], '\0', 1024);
	int buffer_size = 0;
	string temp_value = "";
	std::stringstream message_buffer_stream;
	std::complex<double> complex_temp = {0.0, 0.0};
	Json::Value jsonPublishData;
	gld_property *prop = NULL;
	jsonPublishData.clear();
	std::stringstream complex_val;
	Json::FastWriter jsonWriter;
	string jsonMessageStr = "";
	for(vector<helics_value_publication*>::iterator pub = helics_value_publications.begin(); pub != helics_value_publications.end(); pub++) {
		buffer_size = 0;
#if HAVE_HELICS
		if( (*pub)->pObjectProperty->is_complex() ) {
			double real_part = (*pub)->pObjectProperty->get_part("real");
			double imag_part = (*pub)->pObjectProperty->get_part("imag");
			gld_unit *val_unit = (*pub)->pObjectProperty->get_unit();
			complex_temp = {real_part, imag_part};

			gl_verbose("helics_msg: calling publish(complex<double>)");
			(*pub)->HelicsPublication.publish(complex_temp);

		} else if((*pub)->pObjectProperty->is_integer()) {
			int64_t integer_temp = (*pub)->pObjectProperty->get_integer();
			gl_verbose("helics_msg: calling publishInt()");
			(*pub)->HelicsPublication.publish(integer_temp);
		} else if((*pub)->pObjectProperty->is_double()) {
			double double_temp = 0;
			(*pub)->pObjectProperty->getp(double_temp);
			gl_verbose("helics_msg: calling publish(double)");
			(*pub)->HelicsPublication.publish(double_temp);
		} else {
			buffer_size = (*pub)->pObjectProperty->to_string(&buffer[0], 1023);
			if(buffer_size <= 0) {
				temp_value = "";
			} else {
				temp_value = string(buffer, (size_t)(buffer_size));
				gl_verbose("helics_msg: Calling publish(string)\n");
				(*pub)->HelicsPublication.publish(temp_value);
			}
		}
#endif
		memset(&buffer[0], '\0', 1024);
	}

	for(vector<helics_endpoint_publication*>::iterator pub = helics_endpoint_publications.begin(); pub != helics_endpoint_publications.end(); pub++) {
		buffer_size = 0;
		message_buffer_stream.clear();
		if( (*pub)->pObjectProperty->is_complex() ) {
			double real_part = (*pub)->pObjectProperty->get_part("real");
			double imag_part = (*pub)->pObjectProperty->get_part("imag");
			complex_temp = {real_part, imag_part};
			buffer_size = snprintf(&buffer[0], 1023, "%.3f%+.3fj", real_part, imag_part);
		} else {
			buffer_size = (*pub)->pObjectProperty->to_string(&buffer[0], 1023);
		}
		message_buffer_stream << buffer;
		string message_buffer = message_buffer_stream.str();
		message_buffer_stream.str(string());
#if HAVE_HELICS
        try {
			if(gld_helics_federate->getCurrentMode() == helics_state_execution){
				gl_verbose("calling helics sendMessage");
				helicscpp::Message *msg = new helicscpp::Message((*pub)->HelicsPublicationEndpoint);
				msg->data(message_buffer);
				(*pub)->HelicsPublicationEndpoint.sendMessage(*msg);
				delete msg;
			}
        } catch (const std::exception& e) { // reference to the base of a polymorphic object
        	gl_error("calling HELICS sendMessage resulted in an unknown error.");
             std::cout << e.what() << std::endl; // information from length_error printed
        }
#endif
		memset(&buffer[0], '\0', 1024);
	}
#if HAVE_HELICS
	for(vector<json_helics_value_publication*>::iterator pub = json_helics_value_publications.begin(); pub != json_helics_value_publications.end(); pub++){
		jsonPublishData.clear();
		for(vector<json_publication*>::iterator o = (*pub)->jsonPublications.begin(); o != (*pub)->jsonPublications.end(); o++) {
			prop = (*o)->prop;
			if(prop->is_valid()){
				if(!jsonPublishData.isMember((*o)->object_name)){
					jsonPublishData[(*o)->object_name];
				}
				if(prop->is_double()){
					jsonPublishData[(*o)->object_name][(*o)->property_name] = prop->get_double();
				} else if(prop->is_complex()){
					double real_part = prop->get_part("real");
					double imag_part =prop->get_part("imag");
					gld_unit *val_unit = prop->get_unit();
					complex_val.str(string());
					complex_val << std::fixed << real_part;
					if(imag_part >= 0){
						complex_val << std::fixed << "+" << fabs(imag_part) << "j";
					} else {
						complex_val << std::fixed << imag_part << "j";
					}
					if(val_unit != NULL && val_unit->is_valid()){
						string unit_name = string(val_unit->get_name());
						complex_val << " " << unit_name;
					}
					jsonPublishData[(*o)->object_name][(*o)->property_name] = complex_val.str();
				} else if(prop->is_integer()){
					jsonPublishData[(*o)->object_name][(*o)->property_name] = (Json::Value::Int64)prop->get_integer();
				} else if(prop->is_timestamp()){
					jsonPublishData[(*o)->object_name][(*o)->property_name] = (Json::Value::Int64)prop->get_timestamp();
				} else {
					char chTemp[1024];
					prop->to_string(chTemp, 1023);
					jsonPublishData[(*o)->object_name][(*o)->property_name] = string((char *)chTemp);
				}
			}
		}
		jsonMessageStr = jsonWriter.write(jsonPublishData);
		(*pub)->HelicsPublication.publish(jsonMessageStr);
	}
	for(vector<json_helics_endpoint_publication*>::iterator pub = json_helics_endpoint_publications.begin(); pub != json_helics_endpoint_publications.end(); pub++){
		jsonPublishData.clear();
		for(vector<json_publication*>::iterator o = (*pub)->jsonPublications.begin(); o != (*pub)->jsonPublications.end(); o++) {
			prop = (*o)->prop;
			if(prop->is_valid()){
				if(!jsonPublishData.isMember((*o)->object_name)){
					jsonPublishData[(*o)->object_name];
				}
				if(prop->is_double()){
					jsonPublishData[(*o)->object_name][(*o)->property_name] = prop->get_double();
				} else if(prop->is_complex()){
					double real_part = prop->get_part("real");
					double imag_part =prop->get_part("imag");
					gld_unit *val_unit = prop->get_unit();
					complex_val.str(string());
					complex_val << std::fixed << real_part;
					if(imag_part >= 0){
						complex_val << std::fixed << "+" << fabs(imag_part) << "j";
					} else {
						complex_val << std::fixed << imag_part << "j";
					}
					if(val_unit != NULL && val_unit->is_valid()){
						string unit_name = string(val_unit->get_name());
						complex_val << " " << unit_name;
					}
					jsonPublishData[(*o)->object_name][(*o)->property_name] = complex_val.str();
				} else if(prop->is_integer()){
					jsonPublishData[(*o)->object_name][(*o)->property_name] = (Json::Value::Int64)prop->get_integer();
				} else if(prop->is_timestamp()){
					jsonPublishData[(*o)->object_name][(*o)->property_name] = (Json::Value::Int64)prop->get_timestamp();
				} else {
					char chTemp[1024];
					prop->to_string(chTemp, 1023);
					jsonPublishData[(*o)->object_name][(*o)->property_name] = string((char *)chTemp);
				}
			}
		}
		helicscpp::Message *msg = new helicscpp::Message((*pub)->HelicsPublicationEndpoint);
		jsonMessageStr = jsonWriter.write(jsonPublishData);
		msg->data(jsonMessageStr);
		(*pub)->HelicsPublicationEndpoint.sendMessage(*msg);
	}
#endif
	return 1;
}

//read variables from the cache
int helics_msg::subscribeVariables(){
	string value_buffer = "";
	gld::complex gld_complex_temp(0.0, 0.0);
	int64_t integer_temp = 0;
	double double_temp = 0.0;
	std::complex<double> complex_temp = {0.0, 0.0};
	OBJECT *obj = OBJECTHDR(this);
	char buf[1024] = "";
	string simName = string(gl_name(obj, buf, 1023));
	Json::Value jsonMessage;
	Json::Reader jsonReader;
	string value = "";
	string objectName = "";
	string propertyName = "";
	gld_property *gldProperty = NULL;
#if HAVE_HELICS
	for(vector<helics_value_subscription*>::iterator sub = helics_value_subscriptions.begin(); sub != helics_value_subscriptions.end(); sub++){
		if((*sub)->HelicsSubscription.isUpdated()) {
			try {
				if((*sub)->pObjectProperty->is_complex()) {
					gl_verbose("helics_msg: Calling getComplex\n");
					complex_temp = (*sub)->HelicsSubscription.getComplex();
					if(!std::isnan(complex_temp.real()) && !std::isnan(complex_temp.imag())) {
						gld_complex_temp.SetReal(complex_temp.real());
						gld_complex_temp.SetImag(complex_temp.imag());
						(*sub)->pObjectProperty->setp(gld_complex_temp);
					}
				} else if((*sub)->pObjectProperty->is_integer()) {
					gl_verbose("helics_msg: Calling getInteger\n");
					integer_temp = (*sub)->HelicsSubscription.getInteger();
					(*sub)->pObjectProperty->setp(integer_temp);
				} else if((*sub)->pObjectProperty->is_double()) {
					gl_verbose("helics_msg: Calling getDouble\n");
					double_temp = (*sub)->HelicsSubscription.getDouble();
					if(!std::isnan(double_temp)) {
						(*sub)->pObjectProperty->setp(double_temp);
					}
				} else {
					gl_verbose("helics_msg: Calling getString\n");
					value_buffer = (*sub)->HelicsSubscription.getString();
					if(!value_buffer.empty()) {
						char *valueBuf = new char[value_buffer.size() + 1];
						memset(&valueBuf[0], '\0', value_buffer.size());
						strncpy(valueBuf, value_buffer.c_str(), value_buffer.size());
						(*sub)->pObjectProperty->from_string(valueBuf);
						delete[] valueBuf;
					}
				}
			} catch(...) {
				value_buffer = "";
				gl_verbose("helics_msg: Calling getString");
				value_buffer = (*sub)->HelicsSubscription.getString();
				if(!value_buffer.empty()){
					char *valueBuf = new char[value_buffer.size() + 1];
					memset(&valueBuf[0], '\0', value_buffer.size());
					strncpy(valueBuf, value_buffer.c_str(), value_buffer.size());
					(*sub)->pObjectProperty->from_string(valueBuf);
					delete[] valueBuf;
				}
			}
			value_buffer = "";
		}
	}
	for(vector<helics_endpoint_subscription*>::iterator sub = helics_endpoint_subscriptions.begin(); sub != helics_endpoint_subscriptions.end(); sub++){
        gl_verbose("Has message status for endpoint %s: %s", (*sub)->name.c_str(), (*sub)->HelicsSubscriptionEndpoint.hasMessage() ? "True" : "False");
        if((*sub)->HelicsSubscriptionEndpoint.hasMessage()){
			helicscpp::Message mesg;
			int pendingMessages = (int) (*sub)->HelicsSubscriptionEndpoint.pendingMessages();
			for(int i = 0; i < pendingMessages; i++) {
				gl_verbose("calling getMessage() for endpoint %s", (*sub)->name.c_str());
				mesg = (*sub)->HelicsSubscriptionEndpoint.getMessage();
			}
			const char *message_buffer = mesg.c_str();
			int message_size = mesg.size();
			if(message_size != 0){
				char *valueBuf = new char[sizeof(message_buffer) + 1];
				memset(valueBuf, '\0', sizeof(message_buffer) + 1);
				strncpy(valueBuf, message_buffer, message_size);
				(*sub)->pObjectProperty->from_string(valueBuf);
				delete[] valueBuf;
			}
		}
	}

	for(vector<json_helics_value_subscription*>::iterator sub = json_helics_value_subscriptions.begin(); sub != json_helics_value_subscriptions.end(); sub++){
		if((*sub)->HelicsSubscription.isUpdated()){
			value = (*sub)->HelicsSubscription.getString();
			jsonReader.parse(value,jsonMessage);
			for(Json::ValueIterator o = jsonMessage.begin(); o != jsonMessage.end(); o++){
				objectName = o.name();
				for(Json::ValueIterator p = jsonMessage[objectName].begin(); p != jsonMessage[objectName].end(); p++){
					propertyName = p.name();
					const char *expr1 = objectName.c_str();
					const char *expr2 = propertyName.c_str();
					char *bufObj = new char[strlen(expr1)+1];
					char *bufProp = new char[strlen(expr2)+1];
					strcpy(bufObj, expr1);
					strcpy(bufProp, expr2);
					gldProperty = new gld_property(bufObj, bufProp);
					if(gldProperty->is_valid()){
						if(gldProperty->is_integer()){
							int64_t itmp = jsonMessage[objectName][propertyName].asInt();
							gldProperty->setp(itmp);
						} else if(gldProperty->is_double()){
							double dtmp = jsonMessage[objectName][propertyName].asDouble();
							gldProperty->setp(dtmp);
						} else {
							string stmp = jsonMessage[objectName][propertyName].asString();
							char sbuf[1024] = "";
							strncpy(sbuf, stmp.c_str(), 1023);
							gldProperty->from_string(sbuf);
						}
					} else {
						gl_error("helics_msg::subscribeVariables(): There is no object %s with property %s",objectName.c_str(), propertyName.c_str());
						delete gldProperty;
						return 0;
					}
					delete gldProperty;
				}
			}
		}
	}
	for(vector<json_helics_endpoint_subscription*>::iterator sub = json_helics_endpoint_subscriptions.begin(); sub != json_helics_endpoint_subscriptions.end(); sub++){
		if((*sub)->HelicsSubscriptionEndpoint.hasMessage()){
			helicscpp::Message mesg;
			int pendingMessages = (int) (*sub)->HelicsSubscriptionEndpoint.pendingMessages();
			for(int i = 0; i < pendingMessages; i++) {
				gl_verbose("calling getMessage() for endpoint %s", (*sub)->name.c_str());
				mesg = (*sub)->HelicsSubscriptionEndpoint.getMessage();
			}
			const string message_buffer = string(mesg.c_str());
			jsonReader.parse(message_buffer, jsonMessage);
			for(Json::ValueIterator o = jsonMessage.begin(); o != jsonMessage.end(); o++){
				objectName = o.name();
				for(Json::ValueIterator p = jsonMessage[objectName].begin(); p != jsonMessage[objectName].end(); p++){
					propertyName = p.name();
					const char *expr1 = objectName.c_str();
					const char *expr2 = propertyName.c_str();
					char *bufObj = new char[strlen(expr1)+1];
					char *bufProp = new char[strlen(expr2)+1];
					strcpy(bufObj, expr1);
					strcpy(bufProp, expr2);
					gldProperty = new gld_property(bufObj, bufProp);
					if(gldProperty->is_valid()){
						if(gldProperty->is_integer()){
							int64_t itmp = jsonMessage[objectName][propertyName].asInt();
							gldProperty->setp(itmp);
						} else if(gldProperty->is_double()){
							double dtmp = jsonMessage[objectName][propertyName].asDouble();
							gldProperty->setp(dtmp);
						} else {
							string stmp = jsonMessage[objectName][propertyName].asString();
							char sbuf[1024] = "";
							strncpy(sbuf, stmp.c_str(), 1023);
							gldProperty->from_string(sbuf);
						}
					} else {
						gl_error("helics_msg::subscribeVariables(): There is no object %s with property %s",objectName.c_str(), propertyName.c_str());
						delete gldProperty;
						return 0;
					}
					delete gldProperty;
				}
			}
		}
	}
#endif
	return 1;
}

int helics_msg::publishJsonVariables(){
	OBJECT *obj = OBJECTHDR(this);
	char buf[1024] = "";
	string simName = string(gl_name(obj, buf, 1023));
	Json::Value jsonPublishData;
	gld_property *prop = NULL;
	jsonPublishData.clear();
	jsonPublishData[simName];
	std::stringstream complex_val;
	Json::FastWriter jsonWriter;
	string jsonMessageStr = "";
#if HAVE_HELICS
	for(vector<json_helics_value_publication*>::iterator pub = json_helics_value_publications.begin(); pub != json_helics_value_publications.end(); pub++){
		jsonPublishData[simName].clear();
		for(vector<json_publication*>::iterator o = (*pub)->jsonPublications.begin(); o != (*pub)->jsonPublications.end(); o++) {
			prop = (*o)->prop;
			if(prop->is_valid()){
				if(!jsonPublishData[simName].isMember((*o)->object_name)){
					jsonPublishData[simName][(*o)->object_name];
				}
				if(prop->is_double()){
					jsonPublishData[simName][(*o)->object_name][(*o)->property_name] = prop->get_double();
				} else if(prop->is_complex()){
					double real_part = prop->get_part("real");
					double imag_part =prop->get_part("imag");
					gld_unit *val_unit = prop->get_unit();
					complex_val.str(string());
					complex_val << std::fixed << real_part;
					if(imag_part >= 0){
						complex_val << std::fixed << "+" << fabs(imag_part) << "j";
					} else {
						complex_val << std::fixed << imag_part << "j";
					}
					if(val_unit != NULL && val_unit->is_valid()){
						string unit_name = string(val_unit->get_name());
						complex_val << " " << unit_name;
					}
					jsonPublishData[simName][(*o)->object_name][(*o)->property_name] = complex_val.str();
				} else if(prop->is_integer()){
					jsonPublishData[simName][(*o)->object_name][(*o)->property_name] = (Json::Value::Int64)prop->get_integer();
				} else if(prop->is_timestamp()){
					jsonPublishData[simName][(*o)->object_name][(*o)->property_name] = (Json::Value::Int64)prop->get_timestamp();
				} else {
					char chTemp[1024];
					prop->to_string(chTemp, 1023);
					jsonPublishData[simName][(*o)->object_name][(*o)->property_name] = string((char *)chTemp);
				}
			}
		}
		jsonMessageStr = jsonWriter.write(jsonPublishData);
		(*pub)->HelicsPublication.publish(jsonMessageStr);
	}
	for(vector<json_helics_endpoint_publication*>::iterator pub = json_helics_endpoint_publications.begin(); pub != json_helics_endpoint_publications.end(); pub++){
		jsonPublishData[simName].clear();
		for(vector<json_publication*>::iterator o = (*pub)->jsonPublications.begin(); o != (*pub)->jsonPublications.end(); o++) {
			prop = (*o)->prop;
			if(prop->is_valid()){
				if(!jsonPublishData[simName].isMember((*o)->object_name)){
					jsonPublishData[simName][(*o)->object_name];
				}
				if(prop->is_double()){
					jsonPublishData[simName][(*o)->object_name][(*o)->property_name] = prop->get_double();
				} else if(prop->is_complex()){
					double real_part = prop->get_part("real");
					double imag_part =prop->get_part("imag");
					gld_unit *val_unit = prop->get_unit();
					complex_val.str(string());
					complex_val << std::fixed << real_part;
					if(imag_part >= 0){
						complex_val << std::fixed << "+" << fabs(imag_part) << "j";
					} else {
						complex_val << std::fixed << imag_part << "j";
					}
					if(val_unit != NULL && val_unit->is_valid()){
						string unit_name = string(val_unit->get_name());
						complex_val << " " << unit_name;
					}
					jsonPublishData[simName][(*o)->object_name][(*o)->property_name] = complex_val.str();
				} else if(prop->is_integer()){
					jsonPublishData[simName][(*o)->object_name][(*o)->property_name] = (Json::Value::Int64)prop->get_integer();
				} else if(prop->is_timestamp()){
					jsonPublishData[simName][(*o)->object_name][(*o)->property_name] = (Json::Value::Int64)prop->get_timestamp();
				} else {
					char chTemp[1024];
					prop->to_string(chTemp, 1023);
					jsonPublishData[simName][(*o)->object_name][(*o)->property_name] = string((char *)chTemp);
				}
			}
		}
		helicscpp::Message *msg = new helicscpp::Message((*pub)->HelicsPublicationEndpoint);
		jsonMessageStr = jsonWriter.write(jsonPublishData);
		msg->data(jsonMessageStr);
		(*pub)->HelicsPublicationEndpoint.sendMessage(*msg);
	}
#endif
	return 1;
}

int helics_msg::subscribeJsonVariables(){
	OBJECT *obj = OBJECTHDR(this);
	char buf[1024] = "";
	string simName = string(gld_helics_federate->getName());
	Json::Value jsonMessage;
	Json::Value jsonData;
	Json::Reader jsonReader;
	string value = "";
	string objectName = "";
	string propertyName = "";
	gld_property *gldProperty = NULL;
#if HAVE_HELICS
	for(vector<json_helics_value_subscription*>::iterator sub = json_helics_value_subscriptions.begin(); sub != json_helics_value_subscriptions.end(); sub++){
		if((*sub)->HelicsSubscription.isUpdated()){
			value = (*sub)->HelicsSubscription.getString();
			jsonReader.parse(value,jsonMessage);
			if(!jsonMessage.isMember(simName.c_str())){
				jsonData = jsonMessage;
				for(Json::ValueIterator o = jsonData.begin(); o != jsonData.end(); o++){
					objectName = o.name();
					for(Json::ValueIterator p = jsonData[objectName].begin(); p != jsonData[objectName].end(); p++){
						propertyName = p.name();
						const char *expr1 = objectName.c_str();
						const char *expr2 = propertyName.c_str();
						char *bufObj = new char[strlen(expr1)+1];
						char *bufProp = new char[strlen(expr2)+1];
						strcpy(bufObj, expr1);
						strcpy(bufProp, expr2);
						gldProperty = new gld_property(bufObj, bufProp);
						if(gldProperty->is_valid()){
							if(gldProperty->is_integer()){
								int itmp = jsonData[objectName][propertyName].asInt();
								gldProperty->setp(itmp);
							} else if(gldProperty->is_double()){
								double dtmp = jsonData[objectName][propertyName].asDouble();
								gldProperty->setp(dtmp);
							} else {
								string stmp = jsonData[objectName][propertyName].asString();
								char sbuf[1024] = "";
								strncpy(sbuf, stmp.c_str(), 1023);
								gldProperty->from_string(sbuf);
							}
						}
						delete gldProperty;
					}
				}
			} else {
				jsonData = jsonMessage[simName];
				for(Json::ValueIterator o = jsonData.begin(); o != jsonData.end(); o++){
					objectName = o.name();
					for(Json::ValueIterator p = jsonData[objectName].begin(); p != jsonData[objectName].end(); p++){
						propertyName = p.name();
						const char *expr1 = objectName.c_str();
						const char *expr2 = propertyName.c_str();
						char *bufObj = new char[strlen(expr1)+1];
						char *bufProp = new char[strlen(expr2)+1];
						strcpy(bufObj, expr1);
						strcpy(bufProp, expr2);
						gldProperty = new gld_property(bufObj, bufProp);
						if(gldProperty->is_valid()){
							if(gldProperty->is_integer()){
								int itmp = jsonData[objectName][propertyName].asInt();
								gldProperty->setp(itmp);
							} else if(gldProperty->is_double()){
								double dtmp = jsonData[objectName][propertyName].asDouble();
								gldProperty->setp(dtmp);
							} else {
								string stmp = jsonData[objectName][propertyName].asString();
								char sbuf[1024] = "";
								strncpy(sbuf, stmp.c_str(), 1023);
								gldProperty->from_string(sbuf);
							}
						}
						delete gldProperty;
					}
				}
			}
		}
	}
	for(vector<json_helics_endpoint_subscription*>::iterator sub = json_helics_endpoint_subscriptions.begin(); sub != json_helics_endpoint_subscriptions.end(); sub++){
		if((*sub)->HelicsSubscriptionEndpoint.hasMessage()){
			helicscpp::Message mesg;
			int pendingMessages = (int) (*sub)->HelicsSubscriptionEndpoint.pendingMessages();
			for(int i = 0; i < pendingMessages; i++) {
				gl_verbose("calling getMessage() for endpoint %s", (*sub)->name.c_str());
				mesg = (*sub)->HelicsSubscriptionEndpoint.getMessage();
			}
			const string message_buffer = string(mesg.c_str());
			jsonReader.parse(message_buffer, jsonMessage);
			if(!jsonMessage.isMember(simName.c_str())){
				jsonData = jsonMessage;
				for(Json::ValueIterator o = jsonData.begin(); o != jsonData.end(); o++){
					objectName = o.name();
					for(Json::ValueIterator p = jsonData[objectName].begin(); p != jsonData[objectName].end(); p++){
						propertyName = p.name();
						const char *expr1 = objectName.c_str();
						const char *expr2 = propertyName.c_str();
						char *bufObj = new char[strlen(expr1)+1];
						char *bufProp = new char[strlen(expr2)+1];
						strcpy(bufObj, expr1);
						strcpy(bufProp, expr2);
						gldProperty = new gld_property(bufObj, bufProp);
						if(gldProperty->is_valid()){
							if(gldProperty->is_integer()){
								int itmp = jsonData[objectName][propertyName].asInt();
								gldProperty->setp(itmp);
							} else if(gldProperty->is_double()){
								double dtmp = jsonData[objectName][propertyName].asDouble();
								gldProperty->setp(dtmp);
							} else {
								string stmp = jsonData[objectName][propertyName].asString();
								char sbuf[1024] = "";
								strncpy(sbuf, stmp.c_str(), 1023);
								gldProperty->from_string(sbuf);
							}
						}
						delete gldProperty;
					}
				}
			} else {
				jsonData = jsonMessage[simName];
				for(Json::ValueIterator o = jsonData.begin(); o != jsonData.end(); o++){
					objectName = o.name();
					for(Json::ValueIterator p = jsonData[objectName].begin(); p != jsonData[objectName].end(); p++){
						propertyName = p.name();
						const char *expr1 = objectName.c_str();
						const char *expr2 = propertyName.c_str();
						char *bufObj = new char[strlen(expr1)+1];
						char *bufProp = new char[strlen(expr2)+1];
						strcpy(bufObj, expr1);
						strcpy(bufProp, expr2);
						gldProperty = new gld_property(bufObj, bufProp);
						if(gldProperty->is_valid()){
							if(gldProperty->is_integer()){
								int itmp = jsonData[objectName][propertyName].asInt();
								gldProperty->setp(itmp);
							} else if(gldProperty->is_double()){
								double dtmp = jsonData[objectName][propertyName].asDouble();
								gldProperty->setp(dtmp);
							} else {
								string stmp = jsonData[objectName][propertyName].asString();
								char sbuf[1024] = "";
								strncpy(sbuf, stmp.c_str(), 1023);
								gldProperty->from_string(sbuf);
							}
						}
						delete gldProperty;
					}
				}
			}
		}
	}
#endif
	return 1;
}

/*static char helics_hex(char c)
{
	if ( c<10 ) return c+'0';
	else if ( c<16 ) return c-10+'A';
	else return '?';
}

static char helics_unhex(char h)
{
	if ( h>='0' && h<='9' )
		return h-'0';
	else if ( h>='A' && h<='F' )
		return h-'A'+10;
	else if ( h>='a' && h<='f' )
		return h-'a'+10;
}

static size_t helics_to_hex(char *out, size_t max, const char *in, size_t len)
{
	size_t hlen = 0;
	for ( size_t n=0; n<len ; n++,hlen+=2 )
	{
		char byte = in[n];
		char lo = in[n]&0xf;
		char hi = (in[n]>>4)&0xf;
		*out++ = helics_hex(lo);
		*out++ = helics_hex(hi);
		if ( hlen>=max ) return -1; // buffer overrun
	}
	*out = '\0';
	return hlen;
}

extern "C" size_t helics_from_hex(void *buf, size_t len, const char *hex, size_t hexlen)
{
	char *p = (char*)buf;
	char lo = NULL;
	char hi = NULL;
	char c = NULL;
	size_t n = 0;
	for(n = 0; n < hexlen && *hex != '\0'; n += 2)
	{
		c = helics_unhex(*hex);
		if ( c==-1 ) return -1; // bad hex data
		lo = c&0x0f;
		c = helics_unhex(*(hex+1));
		hi = (c<<4)&0xf0;
		if ( c==-1 ) return -1; // bad hex data
		*p = hi|lo;
		p++;
		hex = hex + 2;
		if ( (n/2) >= len ) return -1; // buffer overrun
	}
	return n;
}



/// relay function to handle outgoing function calls
extern "C" void outgoing_helics_function(char *from, char *to, char *funcName, char *funcClass, void *data, size_t len)
{
	int64 result = -1;
	char *rclass = funcClass;
	char *lclass = from;
	size_t hexlen = 0;
	FUNCTIONSRELAY *relay = find_helics_function(funcClass, funcName);
	if(relay == NULL){
		throw("helics_msg::outgoing_route_function: the relay function for function name %s could not be found.", funcName);
	}
	if( relay->drtn != DXD_WRITE){
		throw("helics_msg:outgoing_helics_function: the relay function for the function name ?s could not be found.", funcName);
	}
	char message[3000] = "";

	size_t msglen = 0;

	// check from and to names
	if ( to==NULL || from==NULL )
	{
		throw("from objects and to objects must be named.");
	}

	// convert data to hex
	hexlen = helics_to_hex(message,sizeof(message),(const char*)data,len);

	if(hexlen > 0){
		//TODO: deliver message to helics
		stringstream payload;
		char buffer[sizeof(len)];
		sprintf(buffer, "%d", len);
		payload << "\"{\"from\":\"" << from << "\", " << "\"to\":\"" << to << "\", " << "\"function\":\"" << funcName << "\", " <<  "\"data\":\"" << message << "\", " << "\"data length\":\"" << buffer <<"\"}\"";
		string key = string(relay->remotename);
		if( relay->ctype == CT_PUBSUB){
#if HAVE_HELICS
//			helics::publish(key, payload.str());
			//TODO call appropriate helics function for publishing a value
#endif
		} else if( relay->ctype == CT_ROUTE){
			string sender = string((const char *)from);
			string recipient = string((const char *)to);
#if HAVE_HELICS
//			helics::route(sender, recipient, key, payload.str());
			//TODO call appropriate helics function for publishing a communication message
#endif
		}
	}
}

extern "C" FUNCTIONADDR add_helics_function(helics_msg *route, const char *fclass, const char *flocal, const char *rclass, const char *rname, TRANSLATOR *xlate, DATAEXCHANGEDIRECTION direction, COMMUNICATIONTYPE ctype)
{
	// check for existing of relay (note only one relay is allowed per class pair)
	FUNCTIONSRELAY *relay = find_helics_function(rclass, rname);
	if ( relay!=NULL )
	{
		gl_error("helics_msg::add_helics_function(rclass='%s', rname='%s') a relay function is already defined for '%s/%s'", rclass,rname,rclass,rname);
		return 0;
	}

	// allocate space for relay info
	relay = (FUNCTIONSRELAY*)malloc(sizeof(FUNCTIONSRELAY));
	if ( relay==NULL )
	{
		gl_error("helics_msg::add_helics_function(rclass='%s', rname='%s') memory allocation failed", rclass,rname);
		return 0;
	}

	// setup relay info
	strncpy(relay->localclass,fclass, sizeof(relay->localclass)-1);
	strncpy(relay->localcall,flocal,sizeof(relay->localcall)-1);
	strncpy(relay->remoteclass,rclass,sizeof(relay->remoteclass)-1);
	strncpy(relay->remotename,rname,sizeof(relay->remotename)-1);
	relay->drtn = direction;
	relay->next = first_helicsfunction;
	relay->xlate = xlate;

	// link to existing relay list (if any)
	relay->route = route;
	relay->ctype = ctype;
	first_helicsfunction = relay;

	// return entry point for relay function
	if( direction == DXD_WRITE){
		return (FUNCTIONADDR)outgoing_helics_function;
	} else {
		return NULL;
	}
}

extern "C" FUNCTIONSRELAY *find_helics_function(const char *rclass, const char*rname)
{
	// TODO: this is *very* inefficient -- a hash should be used instead
	FUNCTIONSRELAY *relay;
	for ( relay=first_helicsfunction ; relay!=NULL ; relay=relay->next )
	{
		if (strcmp(relay->remotename, rname)==0 && strcmp(relay->remoteclass, rclass)==0)
			return relay;
	}
	return NULL;
}*/



<|MERGE_RESOLUTION|>--- conflicted
+++ resolved
@@ -21,11 +21,7 @@
 EXPORT_SYNC(helics_msg);
 EXPORT_COMMIT(helics_msg);
 EXPORT_LOADMETHOD(helics_msg,configure);
-<<<<<<< HEAD
-static helics::CombinationFederate *pHelicsFederate{nullptr};
-=======
-static helicscpp::CombinationFederate *pHelicsFederate;
->>>>>>> d85e8c78
+static helicscpp::CombinationFederate *pHelicsFederate{nullptr};
 EXPORT TIMESTAMP clocks_update(void *ptr, TIMESTAMP t1)
 {
 	helics_msg*my = (helics_msg*)ptr;
@@ -61,15 +57,11 @@
 
 	defaults = this;
 	if (gl_publish_variable(oclass,
-<<<<<<< HEAD
 		PT_double, "version", get_version_offset(), PT_DESCRIPTION, "helics_msg version",
-=======
-		PT_double, "version", get_version_offset(), PT_DESCRIPTION, "fncs_msg version",
 		PT_enumeration, "message_type", PADDR(message_type), PT_DESCRIPTION, "set the type of message format you wish to construct",
 			PT_KEYWORD, "GENERAL", enumeration(HMT_GENERAL), PT_DESCRIPTION, "use this for sending a general HELICS topic/value pair.",
 			PT_KEYWORD, "JSON", enumeration(HMT_JSON), PT_DESCRIPTION, "use this for want to send a bundled json formatted messag in a single topic.",
 			PT_int32, "publish_period", PADDR(publish_period), PT_DESCRIPTION, "use this with json bundling to set the period [s] at which data is published.",
->>>>>>> d85e8c78
 		// TODO add published properties here
 		NULL)<1)
 			throw "connection/helics_msg::helics_msg(MODULE*): unable to publish properties of connection:helics_msg";
