/*
 * helics_msg.cpp
 *
 *  Created on: Mar 15, 2017
 *      Author: afisher
 */
/** $Id$
 * HELICS message object
 */
#include <stdlib.h>
#include <stdio.h>
#include <errno.h>
#include <math.h>
#include <complex.h>

#include "helics_msg.h"

EXPORT_CREATE(helics_msg);
EXPORT_INIT(helics_msg);
EXPORT_PRECOMMIT(helics_msg);
EXPORT_SYNC(helics_msg);
EXPORT_COMMIT(helics_msg);
EXPORT_LOADMETHOD(helics_msg,configure);
static helicscpp::CombinationFederate *pHelicsFederate;
EXPORT TIMESTAMP clocks_update(void *ptr, TIMESTAMP t1)
{
	helics_msg*my = (helics_msg*)ptr;
	return my->clk_update(t1);
}

EXPORT SIMULATIONMODE dInterupdate(void *ptr, unsigned int dIntervalCounter, TIMESTAMP t0, unsigned int64 dt)
{
	helics_msg *my = (helics_msg *)ptr;
	return my->deltaInterUpdate(dIntervalCounter, t0, dt);
}

EXPORT SIMULATIONMODE dClockupdate(void *ptr, double t1, unsigned long timestep, SIMULATIONMODE sysmode)
{
	helics_msg *my = (helics_msg *)ptr;
	return my->deltaClockUpdate(t1, timestep, sysmode);
}

//static FUNCTIONSRELAY *first_helicsfunction = NULL;

CLASS *helics_msg::oclass = NULL;
helics_msg *helics_msg::defaults = NULL;

//Constructor
helics_msg::helics_msg(MODULE *module)
{
	// register to receive notice for first top down. bottom up, and second top down synchronizations
	oclass = gld_class::create(module,"helics_msg",sizeof(helics_msg),PC_AUTOLOCK|PC_PRETOPDOWN|PC_BOTTOMUP|PC_POSTTOPDOWN|PC_OBSERVER);
	if (oclass == NULL)
		throw "connection/helics_msg::helics_msg(MODULE*): unable to register class connection:helics_msg";
	else
		oclass->trl = TRL_UNKNOWN;

	defaults = this;
	if (gl_publish_variable(oclass,
		PT_double, "version", get_version_offset(), PT_DESCRIPTION, "fncs_msg version",
		PT_enumeration, "message_type", PADDR(message_type), PT_DESCRIPTION, "set the type of message format you wish to construct",
			PT_KEYWORD, "GENERAL", enumeration(HMT_GENERAL), PT_DESCRIPTION, "use this for sending a general HELICS topic/value pair.",
			PT_KEYWORD, "JSON", enumeration(HMT_JSON), PT_DESCRIPTION, "use this for want to send a bundled json formatted messag in a single topic.",
			PT_int32, "gridappsd_publish_period", PADDR(real_time_gridappsd_publish_period), PT_DESCRIPTION, "use this with json bundling to set the period [s] at which data is published.",
		// TODO add published properties here
		NULL)<1)
			throw "connection/helics_msg::helics_msg(MODULE*): unable to publish properties of connection:helics_msg";
	if ( !gl_publish_loadmethod(oclass,"configure",loadmethod_helics_msg_configure) )
		throw "connection/helics_msg::helics_msg(MODULE*): unable to publish configure method of connection:helics_msg";
}

int helics_msg::create(){
	add_clock_update((void *)this,clocks_update);
	register_object_interupdate((void *)this, dInterupdate);
	register_object_deltaclockupdate((void *)this, dClockupdate);
	message_type = HMT_GENERAL;
	real_time_gridappsd_publish_period = 3;
	return 1;
}

int helics_msg::configure(char *value)
{
	int rv = 1;
	char1024 configFile;
	strcpy(configFile, value);
	if (strcmp(configFile, "") != 0) {
		federate_configuration_file = new string(configFile);
	} else {
		gl_error("helics_msg::configure(): No configuration file was give. Please provide a configuration file!");
		rv = 0;
	}

	return rv;
}

void send_die(void)
{
	//need to check the exit code. send die with an error exit code.
	int a;
	a = 0;
	gld_global exitCode("exit_code");
	if(exitCode.get_int16() != 0){
		//TODO find equivalent helics die message
#if HAVE_HELICS
		gl_verbose("helics_msg: Calling error");
		const HelicsFederateState fed_state = pHelicsFederate->getCurrentMode();
		if(fed_state != HELICS_STATE_FINALIZE) {
			if(fed_state != HELICS_STATE_ERROR) {
				string fed_name = string(pHelicsFederate->getName());
				string error_msg = fed_name + string(":The GridLAB-D Federate encountered an internal Error.");
				pHelicsFederate->globalError((int)(exitCode.get_int16()), error_msg);
				pHelicsFederate->finalize();
			}
		}
		helicscpp::cleanupHelicsLibrary();
#endif
	} else {
		//TODO find equivalent helics clean exit message
#if HAVE_HELICS
		gl_verbose("helics_msg: Calling finalize\n");
		const HelicsFederateState fed_state = pHelicsFederate->getCurrentMode();
		if(fed_state != HELICS_STATE_FINALIZE) {
			pHelicsFederate->finalize();
		}
		helicscpp::cleanupHelicsLibrary();
#endif
	}
}

int helics_msg::init(OBJECT *parent){

	gl_verbose("entering helics_msg::init()");

	int rv;
#if HAVE_HELICS
	rv = 1;
#else
	gl_error("helics_msg::init ~ helics was not linked with GridLAB-D at compilation. helics_msg cannot be used if helics was not linked with GridLAB-D.");
	rv = 0;
#endif
	if (rv == 0)
	{
		return 0;
	}
	//write zplfile
	bool defer = false;
	OBJECT *obj = OBJECTHDR(this);
	OBJECT *vObj = NULL;
	char buffer[1024] = "";
	string simName = string(gl_name(obj, buffer, 1023));
	string dft;
	char defaultBuf[1024] = "";
	string type;
	string gld_prop_string = "";
#if HAVE_HELICS
	if(gld_helics_federate == NULL) {
		try {
			gld_helics_federate = new helicscpp::CombinationFederate(*federate_configuration_file);
			int pub_count = gld_helics_federate->getPublicationCount();
			int sub_count = gld_helics_federate->getInputCount();
			int ep_count = gld_helics_federate->getEndpointCount();
			int idx = 0;
			helics_value_publication *gld_pub;
			helics_value_subscription *gld_sub;
			helics_endpoint_publication *gld_ep_pub;
			helics_endpoint_subscription *gld_ep_sub;
			json_helics_value_publication *json_gld_pub;
			json_helics_value_subscription *json_gld_sub;
			json_helics_endpoint_publication *json_gld_ep_pub;
			json_helics_endpoint_subscription *json_gld_ep_sub;
			string config_info_temp = "";
			string individual_message_type = "";
			Json::Reader json_reader;
			Json::Value config_info;
			if(message_type == HMT_GENERAL){
				for( idx = 0; idx < pub_count; idx++ ) {
					helicscpp::Publication pub = gld_helics_federate->getPublication(idx);
					if( pub.isValid() ) {
						config_info_temp = string(pub.getInfo());
						json_reader.parse(config_info_temp, config_info);
						if( config_info.isMember("message_type")){
							individual_message_type = config_info["message_type"].asString();
							if( individual_message_type.compare("JSON") == 0 ) {
								json_gld_pub = new json_helics_value_publication();
								json_gld_pub->name = string(pub.getName());
								json_gld_pub->objectPropertyBundle = config_info["publication_info"];
								json_publication *gldProperty = NULL;
								for(Json::ValueIterator it = json_gld_pub->objectPropertyBundle.begin(); it != json_gld_pub->objectPropertyBundle.end(); it++){
									const string gldObjName = it.name();
									string gldPropName;
									int n = json_gld_pub->objectPropertyBundle[gldObjName].size();
									for(int i = 0; i < n; i++){
										gldPropName = json_gld_pub->objectPropertyBundle[gldObjName][i].asString();
										gldProperty = new json_publication(gldObjName, gldPropName);
										json_gld_pub->jsonPublications.push_back(gldProperty);
									}
								}
								json_gld_pub->HelicsPublication = pub;
								json_helics_value_publications.push_back(json_gld_pub);
							} else if( individual_message_type.compare("GENERAL") == 0 ){
								gld_pub = new helics_value_publication();
								gld_pub->name = string(pub.getName());
								gld_pub->objectName = config_info["object"].asString();
								gld_pub->propertyName = config_info["property"].asString();
								gld_pub->HelicsPublication = pub;
								helics_value_publications.push_back(gld_pub);
							} else {
								throw("The info field of the publication:%s defines an unknown message_type:%s. Valid message types are JSON and GENERAL", pub.getName(), individual_message_type.c_str());
							}
						} else {
							gld_pub = new helics_value_publication();
							gld_pub->name = string(pub.getName());
							gld_pub->objectName = config_info["object"].asString();
							gld_pub->propertyName = config_info["property"].asString();
							gld_pub->HelicsPublication = pub;
							helics_value_publications.push_back(gld_pub);
						}
						gl_verbose("helics_msg::init(): Successfully processed helics publication %s.", pub.getName());
					}
				}
				for( idx = 0; idx < sub_count; idx++ ) {
					helicscpp::Input sub = gld_helics_federate->getSubscription(idx);
					if( sub.isValid() ) {
						config_info_temp = string(sub.getInfo());
						json_reader.parse(config_info_temp, config_info);
						if( config_info.isMember("message_type")) {
							individual_message_type = config_info["message_type"].asString();
							if( individual_message_type.compare("JSON") == 0 ) {
								json_gld_sub = new json_helics_value_subscription();
								json_gld_sub->target = string(sub.getTarget());
								json_gld_sub->HelicsSubscription = sub;
								json_helics_value_subscriptions.push_back(json_gld_sub);
							} else if( individual_message_type.compare("GENERAL") == 0 ){
								gld_sub = new helics_value_subscription();
								gld_sub->target = string(sub.getTarget());
								gld_sub->objectName = config_info["object"].asString();
								gld_sub->propertyName = config_info["property"].asString();
								gld_sub->HelicsSubscription = sub;
								helics_value_subscriptions.push_back(gld_sub);
							} else {
								throw("The info field of the subscription:%s defines an unknown message_type:%s. Valid message types are JSON and GENERAL", sub.getTarget(), individual_message_type.c_str());
							}
						} else {
							gld_sub = new helics_value_subscription();
							gld_sub->target = string(sub.getTarget());
							gld_sub->objectName = config_info["object"].asString();
							gld_sub->propertyName = config_info["property"].asString();
							gld_sub->HelicsSubscription = sub;
							helics_value_subscriptions.push_back(gld_sub);
						}
						gl_verbose("helics_msg::init(): Successfully processed helics subscription %s.", sub.getName());
					}
				}
				for( idx = 0; idx < ep_count; idx++ ) {
					helicscpp::Endpoint ep = gld_helics_federate->getEndpoint(idx);
					if( ep.isValid() ) {
						string dest = string(ep.getDefaultDestination());
						config_info_temp = string(ep.getInfo());
						json_reader.parse(config_info_temp, config_info);
						if( config_info.isMember("message_type")) {
							individual_message_type = config_info["message_type"].asString();
							if( individual_message_type.compare("JSON") == 0 ) {
								if( !dest.empty() ){
									json_gld_ep_pub = new json_helics_endpoint_publication();
									json_gld_ep_pub->name = string(ep.getName());
									json_gld_ep_pub->destination = dest;
									json_gld_ep_pub->objectPropertyBundle = config_info["publication_info"];
									json_publication *gldProperty = NULL;
									for(Json::ValueIterator it = json_gld_ep_pub->objectPropertyBundle.begin(); it != json_gld_ep_pub->objectPropertyBundle.end(); it++){
										const string gldObjName = it.name();
										string gldPropName;
										int n = json_gld_ep_pub->objectPropertyBundle[gldObjName].size();
										for(int i = 0; i < n; i++){
											gldPropName = json_gld_ep_pub->objectPropertyBundle[gldObjName][i].asString();
											gldProperty = new json_publication(gldObjName, gldPropName);
											json_gld_ep_pub->jsonPublications.push_back(gldProperty);
										}
									}
									json_gld_ep_pub->HelicsPublicationEndpoint = ep;
									json_helics_endpoint_publications.push_back(json_gld_ep_pub);
									gl_verbose("helics_msg::init(): registering publishing endpoint: %s", json_gld_ep_pub->name.c_str());
									if( config_info.isMember("receives_messages") ) {
										if( config_info["receives_messages"].asBool() ) {
											json_gld_ep_sub = new json_helics_endpoint_subscription();
											json_gld_ep_sub->name = ep.getName();
											json_gld_ep_sub->HelicsSubscriptionEndpoint = ep;
											json_helics_endpoint_subscriptions.push_back(json_gld_ep_sub);
											gl_verbose("helics_msg::init(): registering subscribing endpoint: %s", json_gld_ep_sub->name.c_str());
										}
									}
								} else {
									json_gld_ep_sub = new json_helics_endpoint_subscription();
									json_gld_ep_sub->name = ep.getName();
									json_gld_ep_sub->HelicsSubscriptionEndpoint = ep;
									json_helics_endpoint_subscriptions.push_back(json_gld_ep_sub);
									gl_verbose("helics_msg::init(): registering subscribing endpoint: %s", json_gld_ep_sub->name.c_str());
								}
							} else if( individual_message_type.compare("GENERAL") == 0 ){
								if( config_info.isMember("object") && config_info.isMember("property") ){
									if( !dest.empty() ){
										gld_ep_pub = new helics_endpoint_publication();
										gld_ep_pub->name = string(ep.getName());
										gld_ep_pub->destination = dest;
										gld_ep_pub->objectName = config_info["object"].asString();
										gld_ep_pub->propertyName = config_info["property"].asString();
										gld_ep_pub->HelicsPublicationEndpoint = ep;
										helics_endpoint_publications.push_back(gld_ep_pub);
										gl_verbose("helics_msg::init(): registering publishing endpoint: %s", gld_ep_pub->name.c_str());
									} else {
										gld_ep_sub = new helics_endpoint_subscription();
										gld_ep_sub->name = string(ep.getName());
										gld_ep_sub->objectName = config_info["object"].asString();
										gld_ep_sub->propertyName = config_info["property"].asString();
										gld_ep_sub->HelicsSubscriptionEndpoint = ep;
										helics_endpoint_subscriptions.push_back(gld_ep_sub);
										gl_verbose("helics_msg::init(): registering subscribing endpoint: %s", gld_ep_sub->name.c_str());
									}
								}
								if( config_info.isMember("publication_info") ) {
									gld_ep_pub = new helics_endpoint_publication();
									gld_ep_pub->name = string(ep.getName());
									gld_ep_pub->destination = dest;
									gld_ep_pub->objectName = config_info["publication_info"]["object"].asString();
									gld_ep_pub->propertyName = config_info["publication_info"]["property"].asString();
									gld_ep_pub->HelicsPublicationEndpoint = ep;
									helics_endpoint_publications.push_back(gld_ep_pub);
									gl_verbose("helics_msg::init(): registering publishing endpoint: %s", gld_ep_pub->name.c_str());
								}
								if( config_info.isMember("subscription_info") ) {
									gld_ep_sub = new helics_endpoint_subscription();
									gld_ep_sub->name = string(ep.getName());
									gld_ep_sub->objectName = config_info["subscription_info"]["object"].asString();
									gld_ep_sub->propertyName = config_info["subscription_info"]["property"].asString();
									gld_ep_sub->HelicsSubscriptionEndpoint = ep;
									helics_endpoint_subscriptions.push_back(gld_ep_sub);
									gl_verbose("helics_msg::init(): registering subscribing endpoint: %s", gld_ep_sub->name.c_str());
								}
							}
						} else {
							if( config_info.isMember("object") && config_info.isMember("property") ){
								if( !dest.empty() ){
									gld_ep_pub = new helics_endpoint_publication();
									gld_ep_pub->name = string(ep.getName());
									gld_ep_pub->destination = dest;
									gld_ep_pub->objectName = config_info["object"].asString();
									gld_ep_pub->propertyName = config_info["property"].asString();
									gld_ep_pub->HelicsPublicationEndpoint = ep;
									helics_endpoint_publications.push_back(gld_ep_pub);
									gl_verbose("helics_msg::init(): registering publishing endpoint: %s", gld_ep_pub->name.c_str());
								} else {
									gld_ep_sub = new helics_endpoint_subscription();
									gld_ep_sub->name = string(ep.getName());
									gld_ep_sub->objectName = config_info["object"].asString();
									gld_ep_sub->propertyName = config_info["property"].asString();
									gld_ep_sub->HelicsSubscriptionEndpoint = ep;
									helics_endpoint_subscriptions.push_back(gld_ep_sub);
									gl_verbose("helics_msg::init(): registering subscribing endpoint: %s", gld_ep_sub->name.c_str());
								}
							}
							if( config_info.isMember("publication_info") ) {
								gld_ep_pub = new helics_endpoint_publication();
								gld_ep_pub->name = string(ep.getName());
								gld_ep_pub->destination = dest;
								gld_ep_pub->objectName = config_info["publication_info"]["object"].asString();
								gld_ep_pub->propertyName = config_info["publication_info"]["property"].asString();
								gld_ep_pub->HelicsPublicationEndpoint = ep;
								helics_endpoint_publications.push_back(gld_ep_pub);
								gl_verbose("helics_msg::init(): registering publishing endpoint: %s", gld_ep_pub->name.c_str());
							}
							if( config_info.isMember("subscription_info") ) {
								gld_ep_sub = new helics_endpoint_subscription();
								gld_ep_sub->name = string(ep.getName());
								gld_ep_sub->objectName = config_info["subscription_info"]["object"].asString();
								gld_ep_sub->propertyName = config_info["subscription_info"]["property"].asString();
								gld_ep_sub->HelicsSubscriptionEndpoint = ep;
								helics_endpoint_subscriptions.push_back(gld_ep_sub);
								gl_verbose("helics_msg::init(): registering subscribing endpoint: %s", gld_ep_sub->name.c_str());
							}
						}
					}
				}
			} else if(message_type == HMT_JSON) {
				for(idx = 0; idx < pub_count; idx++) {
					helicscpp::Publication pub = gld_helics_federate->getPublication(idx);
					if(pub.isValid()) {
						json_gld_pub = new json_helics_value_publication();
						json_gld_pub->name = string(pub.getName());
						config_info_temp = string(pub.getInfo());
						json_reader.parse(config_info_temp, json_gld_pub->objectPropertyBundle);
						json_publication *gldProperty = NULL;
						for(Json::ValueIterator it = json_gld_pub->objectPropertyBundle.begin(); it != json_gld_pub->objectPropertyBundle.end(); it++){
							const string gldObjName = it.name();
							string gldPropName;
							int n = json_gld_pub->objectPropertyBundle[gldObjName].size();
							for(int i = 0; i < n; i++){
								gldPropName = json_gld_pub->objectPropertyBundle[gldObjName][i].asString();
								gldProperty = new json_publication(gldObjName, gldPropName);
								json_gld_pub->jsonPublications.push_back(gldProperty);
							}
						}
						json_gld_pub->HelicsPublication = pub;
						json_helics_value_publications.push_back(json_gld_pub);
					}
				}
				for(idx = 0; idx < sub_count; idx++){
					helicscpp::Input sub = gld_helics_federate->getSubscription(idx);
					if(sub.isValid()){
						json_gld_sub = new json_helics_value_subscription();
						json_gld_sub->target = string(sub.getTarget());
						json_gld_sub->HelicsSubscription = sub;
						json_helics_value_subscriptions.push_back(json_gld_sub);
					}
				}
				for( idx = 0; idx < ep_count; idx++ ) {
					helicscpp::Endpoint ep = gld_helics_federate->getEndpoint(idx);
					if( ep.isValid() ) {
						string dest = string(ep.getDefaultDestination());
						if( !dest.empty() ){
							json_gld_ep_pub = new json_helics_endpoint_publication();
							json_gld_ep_pub->name = string(ep.getName());
							json_gld_ep_pub->destination = dest;
							config_info_temp = string(ep.getInfo());
							json_reader.parse(config_info_temp, json_gld_ep_pub->objectPropertyBundle);
							json_publication *gldProperty = NULL;
							for(Json::ValueIterator it = json_gld_ep_pub->objectPropertyBundle.begin(); it != json_gld_ep_pub->objectPropertyBundle.end(); it++){
								const string gldObjName = it.name();
								string gldPropName;
								int n = json_gld_ep_pub->objectPropertyBundle[gldObjName].size();
								for(int i = 0; i < n; i++){
									gldPropName = json_gld_ep_pub->objectPropertyBundle[gldObjName][i].asString();
									gldProperty = new json_publication(gldObjName, gldPropName);
									json_gld_ep_pub->jsonPublications.push_back(gldProperty);
								}
							}
							json_gld_ep_pub->HelicsPublicationEndpoint = ep;
							json_helics_endpoint_publications.push_back(json_gld_ep_pub);
							gl_verbose("helics_msg::init(): registering publishing endpoint: %s", json_gld_ep_pub->name.c_str());
						} else {
							json_gld_ep_sub = new json_helics_endpoint_subscription();
							json_gld_ep_sub->name = ep.getName();
							json_gld_ep_sub->HelicsSubscriptionEndpoint = ep;
							json_helics_endpoint_subscriptions.push_back(json_gld_ep_sub);
							gl_verbose("helics_msg::init(): registering subscribing endpoint: %s", json_gld_ep_sub->name.c_str());
						}
					}
				}
			}
		} catch(const std::exception &e) {
			gl_error("helics_msg::init: an unexpected error occurred when trying to create a CombinationFederate using the configuration string: \n%s\nThis is the error that was caught:\n%s",federate_configuration_file->c_str(), e.what());
			return 0;
		}
	}
#endif
	for(vector<helics_value_publication*>::iterator pub = helics_value_publications.begin(); pub != helics_value_publications.end(); pub++) {
		if((*pub)->pObjectProperty == NULL) {
			const char *pObjName = (*pub)->objectName.c_str();
			const char *pPropName = (*pub)->propertyName.c_str();
			char *pObjBuf = new char[strlen(pObjName)+1];
			char *pPropBuf = new char[strlen(pPropName)+1];
			strcpy(pObjBuf, pObjName);
			strcpy(pPropBuf, pPropName);
			if((*pub)->objectName.compare("global") != 0) {
				(*pub)->pObjectProperty = new gld_property(pObjBuf, pPropBuf);
				if(!(*pub)->pObjectProperty->is_valid()) {
					rv = 0;
					gl_error("helics_msg::init(): There is no object %s with property %s",(char *)(*pub)->objectName.c_str(), (char *)(*pub)->propertyName.c_str());
					break;
				}
			} else {
				(*pub)->pObjectProperty = new gld_property(pPropBuf);
				if(!(*pub)->pObjectProperty->is_valid()) {
					rv = 0;
					gl_error("helics_msg::init(): There is no global property %s",(char *)(*pub)->propertyName.c_str());
					break;
				}
			}
		}
	}
	if(rv == 0) {
		return rv;
	}
	for(vector<helics_value_subscription*>::iterator sub = helics_value_subscriptions.begin(); sub != helics_value_subscriptions.end(); sub++) {
		if((*sub)->pObjectProperty == NULL) {
			const char *pObjName = (*sub)->objectName.c_str();
			const char *pPropName = (*sub)->propertyName.c_str();
			char *pObjBuf = new char[strlen(pObjName)+1];
			char *pPropBuf = new char[strlen(pPropName)+1];
			strcpy(pObjBuf, pObjName);
			strcpy(pPropBuf, pPropName);
			if((*sub)->objectName.compare("global") != 0) {
				(*sub)->pObjectProperty = new gld_property(pObjBuf, pPropBuf);
				if(!(*sub)->pObjectProperty->is_valid()) {
					rv = 0;
					gl_error("helics_msg::init(): There is no object %s with property %s",(char *)(*sub)->objectName.c_str(), (char *)(*sub)->propertyName.c_str());
					break;
				}
			} else {
				(*sub)->pObjectProperty = new gld_property(pPropBuf);
				if(!(*sub)->pObjectProperty->is_valid()) {
					rv = 0;
					gl_error("helics_msg::init(): There is no global property %s",(char *)(*sub)->propertyName.c_str());
					break;
				}
			}
		}
	}
	if(rv == 0) {
		return rv;
	}
	for(vector<helics_endpoint_publication*>::iterator pub = helics_endpoint_publications.begin(); pub != helics_endpoint_publications.end(); pub++) {
		if((*pub)->pObjectProperty == NULL) {
			const char *pObjName = (*pub)->objectName.c_str();
			const char *pPropName = (*pub)->propertyName.c_str();
			char *pObjBuf = new char[strlen(pObjName)+1];
			char *pPropBuf = new char[strlen(pPropName)+1];
			strcpy(pObjBuf, pObjName);
			strcpy(pPropBuf, pPropName);
			if((*pub)->objectName.compare("global") != 0) {
				(*pub)->pObjectProperty = new gld_property(pObjBuf, pPropBuf);
				if(!(*pub)->pObjectProperty->is_valid()) {
					rv = 0;
					gl_error("helics_msg::init(): There is no object %s with property %s",(char *)(*pub)->objectName.c_str(), (char *)(*pub)->propertyName.c_str());
					break;
				}
			} else {
				(*pub)->pObjectProperty = new gld_property(pPropBuf);
				if(!(*pub)->pObjectProperty->is_valid()) {
					rv = 0;
					gl_error("helics_msg::init(): There is no global property %s",(char *)(*pub)->propertyName.c_str());
					break;
				}
			}
		}
	}
	if(rv == 0) {
		return rv;
	}
	for(vector<helics_endpoint_subscription*>::iterator sub = helics_endpoint_subscriptions.begin(); sub != helics_endpoint_subscriptions.end(); sub++) {
		if((*sub)->pObjectProperty == NULL) {
			const char *pObjName = (*sub)->objectName.c_str();
			const char *pPropName = (*sub)->propertyName.c_str();
			char *pObjBuf = new char[strlen(pObjName)+1];
			char *pPropBuf = new char[strlen(pPropName)+1];
			strcpy(pObjBuf, pObjName);
			strcpy(pPropBuf, pPropName);
			if((*sub)->objectName.compare("global") != 0) {
				(*sub)->pObjectProperty = new gld_property(pObjBuf, pPropBuf);
				if(!(*sub)->pObjectProperty->is_valid()) {
					rv = 0;
					gl_error("helics_msg::init(): There is no object %s with property %s",(char *)(*sub)->objectName.c_str(), (char *)(*sub)->propertyName.c_str());
					break;
				}
			} else {
				(*sub)->pObjectProperty = new gld_property(pPropBuf);
				if(!(*sub)->pObjectProperty->is_valid()) {
					rv = 0;
					gl_error("helics_msg::init(): There is no global property %s",(char *)(*sub)->propertyName.c_str());
					break;
				}
			}
		}
	}
	if(rv == 0) {
		return rv;
	}
	for(vector<helics_value_publication*>::iterator pub = helics_value_publications.begin(); pub != helics_value_publications.end(); pub++) {
		vObj = (*pub)->pObjectProperty->get_object();
		if(vObj != NULL) {
			if((vObj->flags & OF_INIT) != OF_INIT){
				defer = true;
			}
		}
	}
	for(vector<helics_value_subscription*>::iterator sub = helics_value_subscriptions.begin(); sub != helics_value_subscriptions.end(); sub++) {
		vObj = (*sub)->pObjectProperty->get_object();
		if(vObj != NULL) {
			if((vObj->flags & OF_INIT) != OF_INIT){
				defer = true;
			}
		}
	}
	for(vector<helics_endpoint_publication*>::iterator pub = helics_endpoint_publications.begin(); pub != helics_endpoint_publications.end(); pub++) {
		vObj = (*pub)->pObjectProperty->get_object();
		if(vObj != NULL) {
			if((vObj->flags & OF_INIT) != OF_INIT){
				defer = true;
			}
		}
	}
	for(vector<helics_endpoint_subscription*>::iterator sub = helics_endpoint_subscriptions.begin(); sub != helics_endpoint_subscriptions.end(); sub++) {
		vObj = (*sub)->pObjectProperty->get_object();
		if(vObj != NULL) {
			if((vObj->flags & OF_INIT) != OF_INIT){
				defer = true;
			}
		}
	}
	if(defer == true){
		gl_verbose("helics_msg::init(): %s is defering initialization.", obj->name);
		return 2;
	}
	//register with helics
#if HAVE_HELICS
	pHelicsFederate = gld_helics_federate;

	string pub_sub_name = "";
	for(vector<helics_value_publication*>::iterator pub = helics_value_publications.begin(); pub != helics_value_publications.end(); pub++) {
		if((*pub)->HelicsPublication.isValid()) {
			if((*pub)->pObjectProperty->is_complex()) {
				if(string("complex").compare((*pub)->HelicsPublication.getType()) != 0 ) {
					gl_error("helics_msg::init: The registered publication %s is intended to publish a complex type but the publication has a type = %s", ((*pub)->name).c_str(), (*pub)->HelicsPublication.getType());
					return 0;
				}
			} else if((*pub)->pObjectProperty->is_integer()) {
				if(string((*pub)->HelicsPublication.getType()).find("int") == string::npos ) {
					gl_error("helics_msg::init: The registered publication %s is intended to publish an integer type but the publication has a type = %s", ((*pub)->name).c_str(), (*pub)->HelicsPublication.getType());
					return 0;
				}
			} else if((*pub)->pObjectProperty->is_double()) {
				if(string("double").compare((*pub)->HelicsPublication.getType()) != 0 ) {
					gl_error("helics_msg::init: The registered publication %s is intended to publish a double type but the publication has a type = %s", ((*pub)->name).c_str(), (*pub)->HelicsPublication.getType());
					return 0;
				}
			} else {
				if(string("string").compare((*pub)->HelicsPublication.getType()) != 0 ) {
					gl_error("helics_msg::init: The registered publication %s is intended to publish a string type but the publication has a type = %s", ((*pub)->name).c_str(), (*pub)->HelicsPublication.getType());
					return 0;
				}
			}
		} else {
			gl_error("helics_msg::init: There is no registered publication with a name = %s", (*pub)->name.c_str());
			return 0;
		}
	}
	//register helics subscriptions
	for(vector<helics_value_subscription*>::iterator sub = helics_value_subscriptions.begin(); sub != helics_value_subscriptions.end(); sub++) {
		if((*sub)->HelicsSubscription.isValid()) {
			if((*sub)->pObjectProperty->is_complex()) {
				if(string("complex").compare((*sub)->HelicsSubscription.getType()) != 0 ) {
					gl_error("helics_msg::init: The registered subscription %s is intended to subscribe to a complex type but the subscription has a type = %s", ((*sub)->target.c_str()), (*sub)->HelicsSubscription.getType());
					return 0;
				}
			} else if((*sub)->pObjectProperty->is_integer()) {
				if(string((*sub)->HelicsSubscription.getType()).find("int") == string::npos ) {
					gl_error("helics_msg::init: The registered subscription %s is intended to subscribe to an integer type but the subscription has a type = %s", ((*sub)->target.c_str()), (*sub)->HelicsSubscription.getType());
					return 0;
				}
			} else if((*sub)->pObjectProperty->is_double()) {
				if(string("double").compare((*sub)->HelicsSubscription.getType()) != 0 ) {
					gl_error("helics_msg::init: The registered subscription %s is intended to subscribe to double type but the subscription has a type = %s", ((*sub)->target.c_str()), (*sub)->HelicsSubscription.getType());
					return 0;
				}
			} else {
				if(string("string").compare((*sub)->HelicsSubscription.getType()) != 0 ) {
					gl_error("helics_msg::init: The registered subscription %s is intended to subscribe to string type but the subscription has a type = %s", ((*sub)->target.c_str()), (*sub)->HelicsSubscription.getType());
					return 0;
				}
			}
		} else {
			gl_error("helics_msg::init: There is no registered subscription with a key = %s", (*sub)->target.c_str());
			return 0;
		}
	}
	// register helics output endpoints
	for(vector<helics_endpoint_publication*>::iterator pub = helics_endpoint_publications.begin(); pub != helics_endpoint_publications.end(); pub++) {
		if(!(*pub)->HelicsPublicationEndpoint.isValid()){
			gl_error("helics_msg::init: There is no registered endpoint with a name = %s", (*pub)->name.c_str());
			return 0;
		}
	}
	// register helics output endpoints
	for(vector<helics_endpoint_subscription*>::iterator sub = helics_endpoint_subscriptions.begin(); sub != helics_endpoint_subscriptions.end(); sub++) {
		if(!(*sub)->HelicsSubscriptionEndpoint.isValid()){
			gl_error("helics_msg::init: There is no registered endpoint with a target = %s", (*sub)->name.c_str());
			return 0;
		}
	}
	//TODO Call finished initializing
	gl_verbose("helics_msg: Calling enterInitializationState");
	gld_helics_federate->enterInitializingMode();
	gl_verbose("helics_msg: Calling enterExecutionState");
	gld_helics_federate->enterExecutingMode();
#endif
	atexit(send_die);
	last_approved_helics_time = gl_globalclock;
	last_delta_helics_time = (double)(gl_globalclock);
	initial_sim_time = gl_globalclock;
	gridappsd_publish_time = initial_sim_time + (TIMESTAMP)real_time_gridappsd_publish_period;
	return rv;
}

int helics_msg::precommit(TIMESTAMP t1){
	int result = 0;
	if(message_type == HMT_GENERAL){
		result = subscribeVariables();
		if(result == 0){
			return result;
		}
	}
	return 1;
}

TIMESTAMP helics_msg::presync(TIMESTAMP t1){
	if(message_type == HMT_JSON){
		int result = 0;
		result = subscribeJsonVariables();
		if(result == 0){
			return TS_INVALID;
		}
	}
	return TS_NEVER;
}


TIMESTAMP helics_msg::sync(TIMESTAMP t1){
	return TS_NEVER;
}

TIMESTAMP helics_msg::postsync(TIMESTAMP t1){
	return TS_NEVER;
}

TIMESTAMP helics_msg::commit(TIMESTAMP t0, TIMESTAMP t1){
	return TS_NEVER;
}

SIMULATIONMODE helics_msg::deltaInterUpdate(unsigned int delta_iteration_counter, TIMESTAMP t0, unsigned int64 dt)
{
	int result = 0;
	gld_global dclock("deltaclock");
	if (!dclock.is_valid()) {
		gl_error("helics_msg::deltaInterUpdate: Unable to find global deltaclock!");
		return SM_ERROR;
	}
	if(dclock.get_int64() > 0){
		if(delta_iteration_counter == 0){
			//precommit: read variables from cache
			result = subscribeVariables();
			if(result == 0){
				return SM_ERROR;
			}
			return SM_DELTA_ITER;
		}

		if(delta_iteration_counter == 1)
		{
			return SM_DELTA_ITER;
		}

		if(delta_iteration_counter == 2)
		{
			return SM_DELTA_ITER;
		}

		if(delta_iteration_counter == 3)
		{
			return SM_DELTA_ITER;
		}

		if(delta_iteration_counter == 4)
		{
			//post_sync: publish variables
			result = publishVariables();
			if(result == 0){
				return SM_ERROR;
			}
		}
	}
	return SM_EVENT;
}

SIMULATIONMODE helics_msg::deltaClockUpdate(double t1, unsigned long timestep, SIMULATIONMODE sysmode)
{
#if HAVE_HELICS
	if (t1 > last_delta_helics_time){
//		helics::time helics_time = 0;
		HelicsTime helics_t = 0;
//		helics::time t = 0;
		HelicsTime t = 0;
		double dt = 0;
		int t_ns = 0;
		int helics_t_ns = 0;
		dt = (t1 - (double)initial_sim_time)*1000000000.0;
		if(sysmode == SM_EVENT) {
			t = (HelicsTime)(((dt + (1000000000.0 / 2.0)) - fmod((dt + (1000000000.0 / 2.0)), 1000000000.0))/1000000000.0);
		} else {
			t = (HelicsTime)(((dt + ((double)(timestep) / 2.0)) - fmod((dt + ((double)(timestep) / 2.0)), (double)timestep))/1000000000.0);
		}
		gld_helics_federate->setProperty(HELICS_PROPERTY_TIME_PERIOD, (HelicsTime)(((double)timestep)/DT_SECOND));
		helics_t = gld_helics_federate->requestTime(t);
		//TODO call helics time update function
		if(sysmode == SM_EVENT)
			exitDeltamode = true;
		t_ns = (int)(round(t * 1000000000.0));
		helics_t_ns = (int)(round(helics_t * 1000000000.0));
		if(helics_t_ns != t_ns){
			gl_error("helics_msg::deltaClockUpdate: Cannot return anything other than the time GridLAB-D requested in deltamode. Time requested %f. Time returned %f.", (double)t, (double)helics_t);
			return SM_ERROR;
		} else {
			last_delta_helics_time = (double)(helics_t) + (double)(initial_sim_time);
		}
	}
#endif
	if(sysmode == SM_DELTA) {
		return SM_DELTA;
	} else if (sysmode == SM_EVENT) {
		return SM_EVENT;
	} else {
		return SM_ERROR;
	}
}

TIMESTAMP helics_msg::clk_update(TIMESTAMP t1)
{
	// TODO move t1 back if you want, but not to global_clock or before
	TIMESTAMP helics_t = 0;
	if(exitDeltamode == true){
#if HAVE_HELICS
		//TODO update time delta in helics
		gl_verbose("helics_msg: Calling setTimeDelta");
		gld_helics_federate->setProperty(HELICS_PROPERTY_TIME_PERIOD, 1.0);// 140 is the option for the period property.
#endif
		exitDeltamode = false;
	}
	if(t1 > last_approved_helics_time){
		int result = 0;
		if(gl_globalclock == gl_globalstoptime){
#if HAVE_HELICS
			gl_verbose("helics_msg: Calling finalize");
			pHelicsFederate->finalize();
#endif
			return t1;
		} else if (t1 > gl_globalstoptime && gl_globalclock < gl_globalstoptime){
			t1 = gl_globalstoptime;
		}
		if(message_type == HMT_GENERAL){
			result = publishVariables();
			if(result == 0){
				return TS_INVALID;
			}
		} else if(message_type == HMT_JSON){
			if (real_time_gridappsd_publish_period == 0 || t1 == gridappsd_publish_time){
				if(real_time_gridappsd_publish_period > 0){
					gridappsd_publish_time = t1 + (TIMESTAMP)real_time_gridappsd_publish_period;
				}
				if(t1<gl_globalstoptime){
					result = publishJsonVariables();
					if(result == 0){
						return TS_INVALID;
					}
				}
			}
		}
#if HAVE_HELICS
		HelicsTime t((double)((t1 - initial_sim_time)));
//		HelicsTime = ((TIMESTAMP)helics::time_request(t))/1000000000 + initial_sim_time;
		//TODO call appropriate helics time update function
		gl_verbose("helics_msg: Calling requestime");
		gl_verbose("helics_msg: Requesting %f", (double)t);
		HelicsTime rt;
		rt = gld_helics_federate->requestTime(t);
		gl_verbose("helics_msg: Granted %f", (double)rt);
		helics_t = (TIMESTAMP)rt + initial_sim_time;
#endif
		if(helics_t <= gl_globalclock){
			gl_error("helics_msg::clock_update: Cannot return the current time or less than the current time.");
			return TS_INVALID;
		} else {
			last_approved_helics_time = helics_t;
			t1 = helics_t;
		}
	}
	return t1;
}

//publishes gld properties to the cache
int helics_msg::publishVariables(){
	char buffer[1024] = "";
	memset(&buffer[0], '\0', 1024);
	int buffer_size = 0;
	string temp_value = "";
	std::stringstream message_buffer_stream;
	std::complex<double> complex_temp = {0.0, 0.0};
	Json::Value jsonPublishData;
	gld_property *prop = NULL;
	jsonPublishData.clear();
	std::stringstream complex_val;
	Json::FastWriter jsonWriter;
	string jsonMessageStr = "";
	for(vector<helics_value_publication*>::iterator pub = helics_value_publications.begin(); pub != helics_value_publications.end(); pub++) {
		buffer_size = 0;
#if HAVE_HELICS
		if( (*pub)->pObjectProperty->is_complex() ) {
			double real_part = (*pub)->pObjectProperty->get_part("real");
			double imag_part = (*pub)->pObjectProperty->get_part("imag");
			gld_unit *val_unit = (*pub)->pObjectProperty->get_unit();
			complex_temp = {real_part, imag_part};

			gl_verbose("helics_msg: calling publish(%f%+fj) on publication %s", real_part, imag_part, (*pub)->name.c_str());
			(*pub)->HelicsPublication.publish(complex_temp);

		} else if((*pub)->pObjectProperty->is_integer()) {
			int64_t integer_temp = (*pub)->pObjectProperty->get_integer();
			gl_verbose("helics_msg: calling publishInt(%d) on publication %s", integer_temp, (*pub)->name.c_str());
			(*pub)->HelicsPublication.publish(integer_temp);
		} else if((*pub)->pObjectProperty->is_double()) {
			double double_temp = 0;
			(*pub)->pObjectProperty->getp(double_temp);
			gl_verbose("helics_msg: calling publish(%f) on publication %s", double_temp, (*pub)->name.c_str());
			(*pub)->HelicsPublication.publish(double_temp);
		} else {
			buffer_size = (*pub)->pObjectProperty->to_string(&buffer[0], 1023);
			if(buffer_size <= 0) {
				temp_value = "";
			} else {
				temp_value = string(buffer, (size_t)(buffer_size));
				gl_verbose("helics_msg: Calling publish(\"%s\") on publication %s", temp_value.c_str(), (*pub)->name.c_str());
				(*pub)->HelicsPublication.publish(temp_value);
			}
		}
#endif
		memset(&buffer[0], '\0', 1024);
	}

	for(vector<helics_endpoint_publication*>::iterator pub = helics_endpoint_publications.begin(); pub != helics_endpoint_publications.end(); pub++) {
		buffer_size = 0;
		message_buffer_stream.clear();
		if( (*pub)->pObjectProperty->is_complex() ) {
			double real_part = (*pub)->pObjectProperty->get_part("real");
			double imag_part = (*pub)->pObjectProperty->get_part("imag");
			complex_temp = {real_part, imag_part};
			buffer_size = snprintf(&buffer[0], 1023, "%.3f%+.3fj", real_part, imag_part);
		} else {
			buffer_size = (*pub)->pObjectProperty->to_string(&buffer[0], 1023);
		}
		message_buffer_stream << buffer;
		string message_buffer = message_buffer_stream.str();
		message_buffer_stream.str(string());
#if HAVE_HELICS
        try {
			if(gld_helics_federate->getCurrentMode() == HELICS_STATE_EXECUTION){
				helicscpp::Message *msg = new helicscpp::Message((*pub)->HelicsPublicationEndpoint);
				msg->data(message_buffer);
				gl_verbose("calling helics sendMessage on endpoint %s. Message: %s",(*pub)->name.c_str(), message_buffer.c_str());
				(*pub)->HelicsPublicationEndpoint.sendMessage(*msg);
				delete msg;
			}
        } catch (const std::exception& e) { // reference to the base of a polymorphic object
        	gl_error("calling HELICS sendMessage resulted in an unknown error.");
             std::cout << e.what() << std::endl; // information from length_error printed
        }
#endif
		memset(&buffer[0], '\0', 1024);
	}
#if HAVE_HELICS
	for(vector<json_helics_value_publication*>::iterator pub = json_helics_value_publications.begin(); pub != json_helics_value_publications.end(); pub++){
		jsonPublishData.clear();
		for(vector<json_publication*>::iterator o = (*pub)->jsonPublications.begin(); o != (*pub)->jsonPublications.end(); o++) {
			prop = (*o)->prop;
			if(prop->is_valid()){
				if(!jsonPublishData.isMember((*o)->object_name)){
					jsonPublishData[(*o)->object_name];
				}
				if(prop->is_double()){
					jsonPublishData[(*o)->object_name][(*o)->property_name] = prop->get_double();
				} else if(prop->is_complex()){
					double real_part = prop->get_part("real");
					double imag_part =prop->get_part("imag");
					gld_unit *val_unit = prop->get_unit();
					complex_val.str(string());
					complex_val << std::fixed << real_part;
					if(imag_part >= 0){
						complex_val << std::fixed << "+" << fabs(imag_part) << "j";
					} else {
						complex_val << std::fixed << imag_part << "j";
					}
					if(val_unit != NULL && val_unit->is_valid()){
						string unit_name = string(val_unit->get_name());
						complex_val << " " << unit_name;
					}
					jsonPublishData[(*o)->object_name][(*o)->property_name] = complex_val.str();
				} else if(prop->is_integer()){
					jsonPublishData[(*o)->object_name][(*o)->property_name] = (Json::Value::Int64)prop->get_integer();
				} else if(prop->is_timestamp()){
					jsonPublishData[(*o)->object_name][(*o)->property_name] = (Json::Value::Int64)prop->get_timestamp();
				} else {
					char chTemp[1024];
					prop->to_string(chTemp, 1023);
					jsonPublishData[(*o)->object_name][(*o)->property_name] = string((char *)chTemp);
				}
			}
		}
		jsonMessageStr = jsonWriter.write(jsonPublishData);
		gl_verbose("publishing json message on publication %s: %s",(*pub)->name.c_str(), jsonMessageStr.c_str());
		(*pub)->HelicsPublication.publish(jsonMessageStr);
	}
	for(vector<json_helics_endpoint_publication*>::iterator pub = json_helics_endpoint_publications.begin(); pub != json_helics_endpoint_publications.end(); pub++){
		jsonPublishData.clear();
		for(vector<json_publication*>::iterator o = (*pub)->jsonPublications.begin(); o != (*pub)->jsonPublications.end(); o++) {
			prop = (*o)->prop;
			if(prop->is_valid()){
				if(!jsonPublishData.isMember((*o)->object_name)){
					jsonPublishData[(*o)->object_name];
				}
				if(prop->is_double()){
					jsonPublishData[(*o)->object_name][(*o)->property_name] = prop->get_double();
				} else if(prop->is_complex()){
					double real_part = prop->get_part("real");
					double imag_part =prop->get_part("imag");
					gld_unit *val_unit = prop->get_unit();
					complex_val.str(string());
					complex_val << std::fixed << real_part;
					if(imag_part >= 0){
						complex_val << std::fixed << "+" << fabs(imag_part) << "j";
					} else {
						complex_val << std::fixed << imag_part << "j";
					}
					if(val_unit != NULL && val_unit->is_valid()){
						string unit_name = string(val_unit->get_name());
						complex_val << " " << unit_name;
					}
					jsonPublishData[(*o)->object_name][(*o)->property_name] = complex_val.str();
				} else if(prop->is_integer()){
					jsonPublishData[(*o)->object_name][(*o)->property_name] = (Json::Value::Int64)prop->get_integer();
				} else if(prop->is_timestamp()){
					jsonPublishData[(*o)->object_name][(*o)->property_name] = (Json::Value::Int64)prop->get_timestamp();
				} else {
					char chTemp[1024];
					prop->to_string(chTemp, 1023);
					jsonPublishData[(*o)->object_name][(*o)->property_name] = string((char *)chTemp);
				}
			}
		}
		helicscpp::Message *msg = new helicscpp::Message((*pub)->HelicsPublicationEndpoint);
		jsonMessageStr = jsonWriter.write(jsonPublishData);
		msg->data(jsonMessageStr);
		gl_verbose("sending JSON message on endpoint %s: %s",(*pub)->name.c_str(), jsonMessageStr.c_str());
		(*pub)->HelicsPublicationEndpoint.sendMessage(*msg);
	}
#endif
	return 1;
}

//read variables from the cache
int helics_msg::subscribeVariables(){
	string value_buffer = "";
	gld::complex gld_complex_temp(0.0, 0.0);
	int64_t integer_temp = 0;
	double double_temp = 0.0;
	std::complex<double> complex_temp = {0.0, 0.0};
	OBJECT *obj = OBJECTHDR(this);
	char buf[1024] = "";
	string simName = string(gl_name(obj, buf, 1023));
	Json::Value jsonMessage;
	Json::Reader jsonReader;
	string value = "";
	string objectName = "";
	string propertyName = "";
	gld_property *gldProperty = NULL;
#if HAVE_HELICS
	for(vector<helics_value_subscription*>::iterator sub = helics_value_subscriptions.begin(); sub != helics_value_subscriptions.end(); sub++){
		if((*sub)->HelicsSubscription.isUpdated()) {
			try {
				if((*sub)->pObjectProperty->is_complex()) {
					gl_verbose("helics_msg: Calling getComplex on subscription %s",(*sub)->target.c_str());
					complex_temp = (*sub)->HelicsSubscription.getComplex();
					if(!std::isnan(complex_temp.real()) && !std::isnan(complex_temp.imag())) {
						gld_complex_temp.SetReal(complex_temp.real());
						gld_complex_temp.SetImag(complex_temp.imag());
						(*sub)->pObjectProperty->setp(gld_complex_temp);
					}
				} else if((*sub)->pObjectProperty->is_integer()) {
					gl_verbose("helics_msg: Calling getInteger on subscription %s",(*sub)->target.c_str());
					integer_temp = (*sub)->HelicsSubscription.getInteger();
					(*sub)->pObjectProperty->setp(integer_temp);
				} else if((*sub)->pObjectProperty->is_double()) {
					gl_verbose("helics_msg: Calling getDouble on subscription %s",(*sub)->target.c_str());
					double_temp = (*sub)->HelicsSubscription.getDouble();
					if(!std::isnan(double_temp)) {
						(*sub)->pObjectProperty->setp(double_temp);
					}
				} else {
					gl_verbose("helics_msg: Calling getString on subscription %s",(*sub)->target.c_str());
					value_buffer = (*sub)->HelicsSubscription.getString();
					if(!value_buffer.empty()) {
						char *valueBuf = new char[value_buffer.size() + 1];
						memset(&valueBuf[0], '\0', value_buffer.size()+1);
						strncpy(valueBuf, value_buffer.c_str(), value_buffer.size());
						(*sub)->pObjectProperty->from_string(valueBuf);
						delete[] valueBuf;
					}
				}
			} catch(...) {
				value_buffer = "";
				gl_verbose("helics_msg: Calling getString on subscription %s",(*sub)->target.c_str());
				value_buffer = (*sub)->HelicsSubscription.getString();
				if(!value_buffer.empty()){
					char *valueBuf = new char[value_buffer.size() + 1];
					memset(&valueBuf[0], '\0', value_buffer.size()+1);
					strncpy(valueBuf, value_buffer.c_str(), value_buffer.size());
					(*sub)->pObjectProperty->from_string(valueBuf);
					delete[] valueBuf;
				}
			}
			value_buffer = "";
		}
	}
	for(vector<helics_endpoint_subscription*>::iterator sub = helics_endpoint_subscriptions.begin(); sub != helics_endpoint_subscriptions.end(); sub++){
        gl_verbose("Has message status for endpoint %s: %s", (*sub)->name.c_str(), (*sub)->HelicsSubscriptionEndpoint.hasMessage() ? "True" : "False");
        if((*sub)->HelicsSubscriptionEndpoint.hasMessage()){
			helicscpp::Message mesg;
			int pendingMessages = (int) (*sub)->HelicsSubscriptionEndpoint.pendingMessageCount();
			for(int i = 0; i < pendingMessages; i++) {
				gl_verbose("calling getMessage() for endpoint %s", (*sub)->name.c_str());
				mesg = (*sub)->HelicsSubscriptionEndpoint.getMessage();
			}
			const char *message_buffer = mesg.c_str();
			int message_size = mesg.size();
			if(message_size != 0){
<<<<<<< HEAD
				char *valueBuf = new char[value_buffer.size() + 1];
				memset(&valueBuf[0], '\0', value_buffer.size()+1);
=======
				char *valueBuf = new char[sizeof(message_buffer) + 1];
				memset(valueBuf, '\0', sizeof(message_buffer) + 1);
>>>>>>> fc22fc5a
				strncpy(valueBuf, message_buffer, message_size);
				(*sub)->pObjectProperty->from_string(valueBuf);
				delete[] valueBuf;
			}
		}
	}

	for(vector<json_helics_value_subscription*>::iterator sub = json_helics_value_subscriptions.begin(); sub != json_helics_value_subscriptions.end(); sub++){
		if((*sub)->HelicsSubscription.isUpdated()){
			gl_verbose("JSON subscription %s updated.", (*sub)->target.c_str());
			value = (*sub)->HelicsSubscription.getString();
			jsonReader.parse(value,jsonMessage);
			for(Json::ValueIterator o = jsonMessage.begin(); o != jsonMessage.end(); o++){
				objectName = o.name();
				for(Json::ValueIterator p = jsonMessage[objectName].begin(); p != jsonMessage[objectName].end(); p++){
					propertyName = p.name();
					const char *expr1 = objectName.c_str();
					const char *expr2 = propertyName.c_str();
					char *bufObj = new char[strlen(expr1)+1];
					char *bufProp = new char[strlen(expr2)+1];
					strcpy(bufObj, expr1);
					strcpy(bufProp, expr2);
					gldProperty = new gld_property(bufObj, bufProp);
					if(gldProperty->is_valid()){
						if(gldProperty->is_integer()){
							int64_t itmp = jsonMessage[objectName][propertyName].asInt();
							gldProperty->setp(itmp);
						} else if(gldProperty->is_double()){
							double dtmp = jsonMessage[objectName][propertyName].asDouble();
							gldProperty->setp(dtmp);
						} else {
							string stmp = jsonMessage[objectName][propertyName].asString();
							char sbuf[1024] = "";
							strncpy(sbuf, stmp.c_str(), 1023);
							gldProperty->from_string(sbuf);
						}
					} else {
						gl_error("helics_msg::subscribeVariables(): There is no object %s with property %s",objectName.c_str(), propertyName.c_str());
						delete gldProperty;
						return 0;
					}
					delete gldProperty;
				}
			}
		}
	}
	for(vector<json_helics_endpoint_subscription*>::iterator sub = json_helics_endpoint_subscriptions.begin(); sub != json_helics_endpoint_subscriptions.end(); sub++){
		if((*sub)->HelicsSubscriptionEndpoint.hasMessage()){
			helicscpp::Message mesg;
			int pendingMessages = (int) (*sub)->HelicsSubscriptionEndpoint.pendingMessageCount();
			for(int i = 0; i < pendingMessages; i++) {
				gl_verbose("calling getMessage() for endpoint %s", (*sub)->name.c_str());
				mesg = (*sub)->HelicsSubscriptionEndpoint.getMessage();
			}
			const string message_buffer = string(mesg.c_str());
			jsonReader.parse(message_buffer, jsonMessage);
			for(Json::ValueIterator o = jsonMessage.begin(); o != jsonMessage.end(); o++){
				objectName = o.name();
				for(Json::ValueIterator p = jsonMessage[objectName].begin(); p != jsonMessage[objectName].end(); p++){
					propertyName = p.name();
					const char *expr1 = objectName.c_str();
					const char *expr2 = propertyName.c_str();
					char *bufObj = new char[strlen(expr1)+1];
					char *bufProp = new char[strlen(expr2)+1];
					strcpy(bufObj, expr1);
					strcpy(bufProp, expr2);
					gldProperty = new gld_property(bufObj, bufProp);
					if(gldProperty->is_valid()){
						if(gldProperty->is_integer()){
							int64_t itmp = jsonMessage[objectName][propertyName].asInt();
							gldProperty->setp(itmp);
						} else if(gldProperty->is_double()){
							double dtmp = jsonMessage[objectName][propertyName].asDouble();
							gldProperty->setp(dtmp);
						} else {
							string stmp = jsonMessage[objectName][propertyName].asString();
							char sbuf[1024] = "";
							strncpy(sbuf, stmp.c_str(), 1023);
							gldProperty->from_string(sbuf);
						}
					} else {
						gl_error("helics_msg::subscribeVariables(): There is no object %s with property %s",objectName.c_str(), propertyName.c_str());
						delete gldProperty;
						return 0;
					}
					delete gldProperty;
				}
			}
		}
	}
#endif
	return 1;
}

int helics_msg::publishJsonVariables(){
	OBJECT *obj = OBJECTHDR(this);
	char buf[1024] = "";
	string simName = string(gl_name(obj, buf, 1023));
	Json::Value jsonPublishData;
	gld_property *prop = NULL;
	jsonPublishData.clear();
	jsonPublishData[simName];
	std::stringstream complex_val;
	Json::FastWriter jsonWriter;
	string jsonMessageStr = "";
#if HAVE_HELICS
	for(vector<json_helics_value_publication*>::iterator pub = json_helics_value_publications.begin(); pub != json_helics_value_publications.end(); pub++){
		jsonPublishData[simName].clear();
		for(vector<json_publication*>::iterator o = (*pub)->jsonPublications.begin(); o != (*pub)->jsonPublications.end(); o++) {
			prop = (*o)->prop;
			if(prop->is_valid()){
				if(!jsonPublishData[simName].isMember((*o)->object_name)){
					jsonPublishData[simName][(*o)->object_name];
				}
				if(prop->is_double()){
					jsonPublishData[simName][(*o)->object_name][(*o)->property_name] = prop->get_double();
				} else if(prop->is_complex()){
					double real_part = prop->get_part("real");
					double imag_part =prop->get_part("imag");
					gld_unit *val_unit = prop->get_unit();
					complex_val.str(string());
					complex_val << std::fixed << real_part;
					if(imag_part >= 0){
						complex_val << std::fixed << "+" << fabs(imag_part) << "j";
					} else {
						complex_val << std::fixed << imag_part << "j";
					}
					if(val_unit != NULL && val_unit->is_valid()){
						string unit_name = string(val_unit->get_name());
						complex_val << " " << unit_name;
					}
					jsonPublishData[simName][(*o)->object_name][(*o)->property_name] = complex_val.str();
				} else if(prop->is_integer()){
					jsonPublishData[simName][(*o)->object_name][(*o)->property_name] = (Json::Value::Int64)prop->get_integer();
				} else if(prop->is_timestamp()){
					jsonPublishData[simName][(*o)->object_name][(*o)->property_name] = (Json::Value::Int64)prop->get_timestamp();
				} else {
					char chTemp[1024];
					prop->to_string(chTemp, 1023);
					jsonPublishData[simName][(*o)->object_name][(*o)->property_name] = string((char *)chTemp);
				}
			}
		}
		jsonMessageStr = jsonWriter.write(jsonPublishData);
		(*pub)->HelicsPublication.publish(jsonMessageStr);
	}
	for(vector<json_helics_endpoint_publication*>::iterator pub = json_helics_endpoint_publications.begin(); pub != json_helics_endpoint_publications.end(); pub++){
		jsonPublishData[simName].clear();
		for(vector<json_publication*>::iterator o = (*pub)->jsonPublications.begin(); o != (*pub)->jsonPublications.end(); o++) {
			prop = (*o)->prop;
			if(prop->is_valid()){
				if(!jsonPublishData[simName].isMember((*o)->object_name)){
					jsonPublishData[simName][(*o)->object_name];
				}
				if(prop->is_double()){
					jsonPublishData[simName][(*o)->object_name][(*o)->property_name] = prop->get_double();
				} else if(prop->is_complex()){
					double real_part = prop->get_part("real");
					double imag_part =prop->get_part("imag");
					gld_unit *val_unit = prop->get_unit();
					complex_val.str(string());
					complex_val << std::fixed << real_part;
					if(imag_part >= 0){
						complex_val << std::fixed << "+" << fabs(imag_part) << "j";
					} else {
						complex_val << std::fixed << imag_part << "j";
					}
					if(val_unit != NULL && val_unit->is_valid()){
						string unit_name = string(val_unit->get_name());
						complex_val << " " << unit_name;
					}
					jsonPublishData[simName][(*o)->object_name][(*o)->property_name] = complex_val.str();
				} else if(prop->is_integer()){
					jsonPublishData[simName][(*o)->object_name][(*o)->property_name] = (Json::Value::Int64)prop->get_integer();
				} else if(prop->is_timestamp()){
					jsonPublishData[simName][(*o)->object_name][(*o)->property_name] = (Json::Value::Int64)prop->get_timestamp();
				} else {
					char chTemp[1024];
					prop->to_string(chTemp, 1023);
					jsonPublishData[simName][(*o)->object_name][(*o)->property_name] = string((char *)chTemp);
				}
			}
		}
		helicscpp::Message *msg = new helicscpp::Message((*pub)->HelicsPublicationEndpoint);
		jsonMessageStr = jsonWriter.write(jsonPublishData);
		msg->data(jsonMessageStr);
		(*pub)->HelicsPublicationEndpoint.sendMessage(*msg);
	}
#endif
	return 1;
}

int helics_msg::subscribeJsonVariables(){
	OBJECT *obj = OBJECTHDR(this);
	char buf[1024] = "";
	string simName = string(gl_name(obj, buf, 1023));
	Json::Value jsonMessage;
	Json::Value jsonData;
	Json::Reader jsonReader;
	string value = "";
	string objectName = "";
	string propertyName = "";
	gld_property *gldProperty = NULL;
#if HAVE_HELICS
	for(vector<json_helics_value_subscription*>::iterator sub = json_helics_value_subscriptions.begin(); sub != json_helics_value_subscriptions.end(); sub++){
		if((*sub)->HelicsSubscription.isUpdated()){
			value = (*sub)->HelicsSubscription.getString();
			jsonReader.parse(value,jsonMessage);
			if(!jsonMessage.isMember(simName.c_str())){
				gl_warning("helics_msg::subscribeJsonVariables: The simulation name, %s, is not a member of the json schema.",simName.c_str());
			} else {
				jsonData = jsonMessage[simName];
				for(Json::ValueIterator o = jsonData.begin(); o != jsonData.end(); o++){
					objectName = o.name();
					for(Json::ValueIterator p = jsonData[objectName].begin(); p != jsonData[objectName].end(); p++){
						propertyName = p.name();
						const char *expr1 = objectName.c_str();
						const char *expr2 = propertyName.c_str();
						char *bufObj = new char[strlen(expr1)+1];
						char *bufProp = new char[strlen(expr2)+1];
						strcpy(bufObj, expr1);
						strcpy(bufProp, expr2);
						gldProperty = new gld_property(bufObj, bufProp);
						if(gldProperty->is_valid()){
							if(gldProperty->is_integer()){
								int itmp = jsonData[objectName][propertyName].asInt();
								gldProperty->setp(itmp);
							} else if(gldProperty->is_double()){
								double dtmp = jsonData[objectName][propertyName].asDouble();
								gldProperty->setp(dtmp);
							} else {
								string stmp = jsonData[objectName][propertyName].asString();
								char sbuf[1024] = "";
								strncpy(sbuf, stmp.c_str(), 1023);
								gldProperty->from_string(sbuf);
							}
						}
						delete gldProperty;
					}
				}
			}
		}
	}
	for(vector<json_helics_endpoint_subscription*>::iterator sub = json_helics_endpoint_subscriptions.begin(); sub != json_helics_endpoint_subscriptions.end(); sub++){
		if((*sub)->HelicsSubscriptionEndpoint.hasMessage()){
			helicscpp::Message mesg;
			int pendingMessages = (int) (*sub)->HelicsSubscriptionEndpoint.pendingMessageCount();
			for(int i = 0; i < pendingMessages; i++) {
				gl_verbose("calling getMessage() for endpoint %s", (*sub)->name.c_str());
				mesg = (*sub)->HelicsSubscriptionEndpoint.getMessage();
			}
			const string message_buffer = string(mesg.c_str());
			jsonReader.parse(message_buffer, jsonMessage);
			if(!jsonMessage.isMember(simName.c_str())){
				gl_warning("helics_msg::subscribeJsonVariables: The simulation name, %s, is not a member of the json schema.",simName.c_str());
			} else {
				jsonData = jsonMessage[simName];
				for(Json::ValueIterator o = jsonData.begin(); o != jsonData.end(); o++){
					objectName = o.name();
					for(Json::ValueIterator p = jsonData[objectName].begin(); p != jsonData[objectName].end(); p++){
						propertyName = p.name();
						const char *expr1 = objectName.c_str();
						const char *expr2 = propertyName.c_str();
						char *bufObj = new char[strlen(expr1)+1];
						char *bufProp = new char[strlen(expr2)+1];
						strcpy(bufObj, expr1);
						strcpy(bufProp, expr2);
						gldProperty = new gld_property(bufObj, bufProp);
						if(gldProperty->is_valid()){
							if(gldProperty->is_integer()){
								int itmp = jsonData[objectName][propertyName].asInt();
								gldProperty->setp(itmp);
							} else if(gldProperty->is_double()){
								double dtmp = jsonData[objectName][propertyName].asDouble();
								gldProperty->setp(dtmp);
							} else {
								string stmp = jsonData[objectName][propertyName].asString();
								char sbuf[1024] = "";
								strncpy(sbuf, stmp.c_str(), 1023);
								gldProperty->from_string(sbuf);
							}
						}
						delete gldProperty;
					}
				}
			}
		}
	}
#endif
	return 1;
}

/*static char helics_hex(char c)
{
	if ( c<10 ) return c+'0';
	else if ( c<16 ) return c-10+'A';
	else return '?';
}

static char helics_unhex(char h)
{
	if ( h>='0' && h<='9' )
		return h-'0';
	else if ( h>='A' && h<='F' )
		return h-'A'+10;
	else if ( h>='a' && h<='f' )
		return h-'a'+10;
}

static size_t helics_to_hex(char *out, size_t max, const char *in, size_t len)
{
	size_t hlen = 0;
	for ( size_t n=0; n<len ; n++,hlen+=2 )
	{
		char byte = in[n];
		char lo = in[n]&0xf;
		char hi = (in[n]>>4)&0xf;
		*out++ = helics_hex(lo);
		*out++ = helics_hex(hi);
		if ( hlen>=max ) return -1; // buffer overrun
	}
	*out = '\0';
	return hlen;
}

extern "C" size_t helics_from_hex(void *buf, size_t len, const char *hex, size_t hexlen)
{
	char *p = (char*)buf;
	char lo = NULL;
	char hi = NULL;
	char c = NULL;
	size_t n = 0;
	for(n = 0; n < hexlen && *hex != '\0'; n += 2)
	{
		c = helics_unhex(*hex);
		if ( c==-1 ) return -1; // bad hex data
		lo = c&0x0f;
		c = helics_unhex(*(hex+1));
		hi = (c<<4)&0xf0;
		if ( c==-1 ) return -1; // bad hex data
		*p = hi|lo;
		p++;
		hex = hex + 2;
		if ( (n/2) >= len ) return -1; // buffer overrun
	}
	return n;
}



/// relay function to handle outgoing function calls
extern "C" void outgoing_helics_function(char *from, char *to, char *funcName, char *funcClass, void *data, size_t len)
{
	int64 result = -1;
	char *rclass = funcClass;
	char *lclass = from;
	size_t hexlen = 0;
	FUNCTIONSRELAY *relay = find_helics_function(funcClass, funcName);
	if(relay == NULL){
		throw("helics_msg::outgoing_route_function: the relay function for function name %s could not be found.", funcName);
	}
	if( relay->drtn != DXD_WRITE){
		throw("helics_msg:outgoing_helics_function: the relay function for the function name ?s could not be found.", funcName);
	}
	char message[3000] = "";

	size_t msglen = 0;

	// check from and to names
	if ( to==NULL || from==NULL )
	{
		throw("from objects and to objects must be named.");
	}

	// convert data to hex
	hexlen = helics_to_hex(message,sizeof(message),(const char*)data,len);

	if(hexlen > 0){
		//TODO: deliver message to helics
		stringstream payload;
		char buffer[sizeof(len)];
		sprintf(buffer, "%d", len);
		payload << "\"{\"from\":\"" << from << "\", " << "\"to\":\"" << to << "\", " << "\"function\":\"" << funcName << "\", " <<  "\"data\":\"" << message << "\", " << "\"data length\":\"" << buffer <<"\"}\"";
		string key = string(relay->remotename);
		if( relay->ctype == CT_PUBSUB){
#if HAVE_HELICS
//			helics::publish(key, payload.str());
			//TODO call appropriate helics function for publishing a value
#endif
		} else if( relay->ctype == CT_ROUTE){
			string sender = string((const char *)from);
			string recipient = string((const char *)to);
#if HAVE_HELICS
//			helics::route(sender, recipient, key, payload.str());
			//TODO call appropriate helics function for publishing a communication message
#endif
		}
	}
}

extern "C" FUNCTIONADDR add_helics_function(helics_msg *route, const char *fclass, const char *flocal, const char *rclass, const char *rname, TRANSLATOR *xlate, DATAEXCHANGEDIRECTION direction, COMMUNICATIONTYPE ctype)
{
	// check for existing of relay (note only one relay is allowed per class pair)
	FUNCTIONSRELAY *relay = find_helics_function(rclass, rname);
	if ( relay!=NULL )
	{
		gl_error("helics_msg::add_helics_function(rclass='%s', rname='%s') a relay function is already defined for '%s/%s'", rclass,rname,rclass,rname);
		return 0;
	}

	// allocate space for relay info
	relay = (FUNCTIONSRELAY*)malloc(sizeof(FUNCTIONSRELAY));
	if ( relay==NULL )
	{
		gl_error("helics_msg::add_helics_function(rclass='%s', rname='%s') memory allocation failed", rclass,rname);
		return 0;
	}

	// setup relay info
	strncpy(relay->localclass,fclass, sizeof(relay->localclass)-1);
	strncpy(relay->localcall,flocal,sizeof(relay->localcall)-1);
	strncpy(relay->remoteclass,rclass,sizeof(relay->remoteclass)-1);
	strncpy(relay->remotename,rname,sizeof(relay->remotename)-1);
	relay->drtn = direction;
	relay->next = first_helicsfunction;
	relay->xlate = xlate;

	// link to existing relay list (if any)
	relay->route = route;
	relay->ctype = ctype;
	first_helicsfunction = relay;

	// return entry point for relay function
	if( direction == DXD_WRITE){
		return (FUNCTIONADDR)outgoing_helics_function;
	} else {
		return NULL;
	}
}

extern "C" FUNCTIONSRELAY *find_helics_function(const char *rclass, const char*rname)
{
	// TODO: this is *very* inefficient -- a hash should be used instead
	FUNCTIONSRELAY *relay;
	for ( relay=first_helicsfunction ; relay!=NULL ; relay=relay->next )
	{
		if (strcmp(relay->remotename, rname)==0 && strcmp(relay->remoteclass, rclass)==0)
			return relay;
	}
	return NULL;
}*/



<|MERGE_RESOLUTION|>--- conflicted
+++ resolved
@@ -1117,13 +1117,8 @@
 			const char *message_buffer = mesg.c_str();
 			int message_size = mesg.size();
 			if(message_size != 0){
-<<<<<<< HEAD
-				char *valueBuf = new char[value_buffer.size() + 1];
-				memset(&valueBuf[0], '\0', value_buffer.size()+1);
-=======
 				char *valueBuf = new char[sizeof(message_buffer) + 1];
 				memset(valueBuf, '\0', sizeof(message_buffer) + 1);
->>>>>>> fc22fc5a
 				strncpy(valueBuf, message_buffer, message_size);
 				(*sub)->pObjectProperty->from_string(valueBuf);
 				delete[] valueBuf;
