/** $Id: init.cpp 1182 2008-12-22 22:08:36Z dchassin $
	Copyright (C) 2008 Battelle Memorial Institute
**/

#include <stdlib.h>
#include <stdio.h>
#include <errno.h>
#include <math.h>
#include "gridlabd.h"

#include "connection.h"
#include "native.h"
#include "xml.h"
#include "json.h"
#include "fncs_msg.h"
#include "helics_msg.h"
#include "socket.h"

CONNECTIONSECURITY connection_security = CS_STANDARD;
double connection_lockout = 0.0;
bool enable_subsecond_models = false;

EXPORT CLASS *init(CALLBACKS *fntable, MODULE *module, int argc, char *argv[])
{
	if (set_callback(fntable)==NULL)
	{
		errno = EINVAL;
		return NULL;
	}

	Socket::init();

	gl_global_create(const_cast<char*>("connection::security"),PT_enumeration,&connection_security,
		PT_DESCRIPTION, "default connection security level",
		PT_KEYWORD, "NONE", (enumeration)CS_NONE,
		PT_KEYWORD, "LOW", (enumeration)CS_LOW,
		PT_KEYWORD, "STANDARD", (enumeration)CS_STANDARD,
		PT_KEYWORD, "HIGH", (enumeration)CS_HIGH,
		PT_KEYWORD, "EXTREME", (enumeration)CS_EXTREME,
		PT_KEYWORD, "PARANOID", (enumeration)CS_PARANOID,
		NULL);
	gl_global_create(const_cast<char*>("connection::lockout"),PT_double,&connection_lockout,
		PT_UNITS, "s",
		PT_DESCRIPTION, "default connection security lockout time",
		NULL);
	gl_global_create(const_cast<char*>("connection::enable_subsecond_models"), PT_bool, &enable_subsecond_models,PT_DESCRIPTION,const_cast<char*>("Enable deltamode capabilities within the connection module"),NULL);

	new native(module);
//	new xml(module); // TODO finish XML implementation
	new json(module);
#if HAVE_FNCS
	new fncs_msg(module);
#endif
#if HAVE_HELICS
	new helics_msg(module);
#endif
	// TODO add new classes before this line

	/* always return the first class registered */
	return native::oclass;
}


EXPORT int do_kill(void*)
{
	/* if global memory needs to be released, this is a good time to do it */
	// TODO process all term() for each object created by this module
	return 0;
}

EXPORT int check(){
	/* if any assert objects have bad filenames, they'll fail on init() */
	return 0;
}

static CLKUPDATELIST *clkupdatelist = NULL;

void add_clock_update(void *data, CLOCKUPDATE clkupdate)
{
	struct s_clockupdatelist *item = new struct s_clockupdatelist;
    item->clkupdate = clkupdate;
	item->data = data;
	item->next = clkupdatelist;
	clkupdatelist = item;
}

EXPORT TIMESTAMP clock_update(TIMESTAMP t1)
{
	// send t1 to external tool and return alternate proposed time. Return t1 if
	// t1 is ok to use.  Do not return TS_INVALID or any values less that global_clock
	// CAVEAT: this will be called multiple times until all modules that use clock_update
	// agree on the value of t1.
	struct s_clockupdatelist *item;
	TIMESTAMP t2 = t1;
	int ok = 0;
	while (!ok)
	{
		ok = 1;
		for ( item=clkupdatelist ; item!=NULL ; item = item->next )
		{
			TIMESTAMP t2 = item->clkupdate(item->data,t1);
			if ( t2<t1 )
			{
				ok = 0;
				t1 = t2;
			}
		}
	}
	return t1;
}

EXPORT int deltamode_desired(int *flags)
{
	return DT_INFINITY;	/* Returns time in seconds to when the next deltamode transition is desired */

	/* Return DT_INFINITY if this module doesn't have any specific triggering times */
}

//Deltamode functions
EXPORT unsigned long preupdate(MODULE *module, TIMESTAMP t0, unsigned int64 dt)
{
	if (enable_subsecond_models == true)
	{
		gld_global dtimestep(const_cast<char*>("deltamode_timestep"));
		if (!dtimestep.is_valid()){
			gl_error("connection::preupdate: unable to find delamode_timestep!");
			return DT_INVALID;
		}
		if ( dtimestep.get_int32() <= 0)
		{
			gl_error("connection::preupdate: deltamode_timestep must be a positive, non-zero number!");
			/*  TROUBLESHOOT
			The value for global_deltamode_timestep, must be a positive, non-zero number.
			Please use such a number and try again.
			*/

			return DT_INVALID;
		}
		else
		{
			return (unsigned long)(dtimestep.get_int32());
		}
	}
	else	//Not desired, just return an arbitrarily large value
	{
		return DT_INFINITY;
	}
}

static DELTAINTERUPDATELIST *dInterUpdateList = NULL;

void register_object_interupdate (void * data, DELTAINTERUPDATE dInterUpdate)
{
	struct s_deltainterupdatelist *item = new struct s_deltainterupdatelist;
	item->deltainterupdate = dInterUpdate;
	item->data = data;
	item->next = dInterUpdateList;
	dInterUpdateList = item;
}

EXPORT SIMULATIONMODE interupdate(MODULE *module, TIMESTAMP t0, unsigned int64 delta_time, unsigned long dt, unsigned int iteration_count_val)
{
	struct s_deltainterupdatelist *item;
	SIMULATIONMODE result = SM_EVENT;
	SIMULATIONMODE rv = SM_EVENT;
	for (item = dInterUpdateList; item != NULL; item = item->next)
	{
		result = item->deltainterupdate(item->data, iteration_count_val, t0, delta_time);
		switch(result)
		{
		case SM_DELTA_ITER:
			rv = SM_DELTA_ITER;
			break;
		case SM_DELTA:
			if(rv != SM_DELTA_ITER){
				rv = SM_DELTA;
			}
			break;
		case SM_EVENT:
			if(rv != SM_DELTA_ITER || rv != SM_DELTA){
				rv = SM_EVENT;
			}
			break;
		case SM_ERROR:
			return SM_ERROR;
		default:
			break;
		}
	}
	return rv;
}

static DELTACLOCKUPDATELIST *dClockUpdateList = NULL;

void register_object_deltaclockupdate(void *data, DELTACLOCKUPDATE dClockUpdate)
{
	struct s_deltaclockupdatelist *item = new struct s_deltaclockupdatelist;
	item->dclkupdate = dClockUpdate;
	item->data = data;
	item->next = dClockUpdateList;
	dClockUpdateList = item;
}

EXPORT SIMULATIONMODE deltaClockUpdate(MODULE *module, double t1, unsigned long timestep, SIMULATIONMODE systemmode)
{
	struct s_deltaclockupdatelist *item;
	SIMULATIONMODE result = SM_DELTA;
	for(item = dClockUpdateList; item != NULL; item = item->next)
	{
		result = item->dclkupdate(item->data, t1, timestep, systemmode);
		return result;
	}
<<<<<<< HEAD
	// This whole loop is dangerous and possibly wrong, but I'm making sure it always returns something.
	return SM_ERROR;
=======
	return SM_ERROR; // fall through return value resolves return-type warning. Should be unreachable.
>>>>>>> f0ecd4ec
}

EXPORT int postupdate(MODULE *module, TIMESTAMP t0, unsigned int64 dt)
{
	/* t0 is the current global clock time (event-based) */
	/* dt is the current deltaclock nanosecond offset from t0 */

	return SUCCESS;	/* return FAILURE (0) or SUCCESS (1) */
}<|MERGE_RESOLUTION|>--- conflicted
+++ resolved
@@ -210,12 +210,7 @@
 		result = item->dclkupdate(item->data, t1, timestep, systemmode);
 		return result;
 	}
-<<<<<<< HEAD
-	// This whole loop is dangerous and possibly wrong, but I'm making sure it always returns something.
-	return SM_ERROR;
-=======
 	return SM_ERROR; // fall through return value resolves return-type warning. Should be unreachable.
->>>>>>> f0ecd4ec
 }
 
 EXPORT int postupdate(MODULE *module, TIMESTAMP t0, unsigned int64 dt)
