cmake_minimum_required(VERSION 3.13)
project(GridLAB-D)

OPTION(GLD_WARNING_WORK "Make warnings more pedantic" OFF)
if (GLD_WARNING_WORK)
    if (MSVC)
        SET(GLD_COMPILE_OPTIONS
                "/W4"
                "/WX"
                CACHE INTERNAL
                "GLD_COMPILE_OPTIONS"
        )
    else ()
        SET(GLD_COMPILE_OPTIONS
                "-Wall"
                "-Wextra"
                "-pedantic"
                CACHE INTERNAL
                "GLD_COMPILE_OPTIONS"
        )
    endif ()
else ()
    if (CMAKE_CXX_COMPILER_ID STREQUAL "GNU")
        # TODO: resolve these warnings and un-supress them
        SET(GLD_COMPILE_OPTIONS
                "-Wno-format-overflow"
                "-Wno-format-truncation"
                "-Wno-stringop-overflow"
                CACHE INTERNAL
                "GLD_COMPILE_OPTIONS"
        )
    endif ()
endif ()

set(CMAKE_CXX_STANDARD 17)
set(CMAKE_CXX_STANDARD_REQUIRED ON)

set(GLD_PACKAGE gridlabd)
set(CMAKE_ERROR_ON_ABSOLUTE_INSTALL_DESTINATION OFF) # This shouldn't be needed, but seems to fix issues

option(CMAKE_VERBOSE_MAKEFILE "CMake outputs all build instructions" OFF)
option(GLD_DO_CLEANUP "Automatically removes files from old GridLAB-D build processes" OFF)
option(GLD_CI_BUILD "Build is being performed by a CI platform" OFF)

list(APPEND CMAKE_MODULE_PATH ${CMAKE_SOURCE_DIR}/cmake)

# CMake Module includes
include(CheckIncludeFiles)
include(CheckFunctionExists)
include(CheckSymbolExists)
include(CMakeDependentOption)
include(FetchContent)

# Clean up remnant files from the old autotools build system
include(cmake/Cleanup.cmake)
# Setup Gridlab-d Version information.
include(cmake/SetVersion.cmake)
# Perform dependency checks
include(cmake/CheckDependencies.cmake)
# Generate current build number
include(cmake/BuildNumber.cmake)
include(cmake/SanitizePaths.cmake)

set(CMAKE_ARCHIVE_OUTPUT_DIRECTORY ${CMAKE_CURRENT_BINARY_DIR}/lib/static)
set(CMAKE_LIBRARY_OUTPUT_DIRECTORY ${CMAKE_CURRENT_BINARY_DIR}/lib)
set(CMAKE_RUNTIME_OUTPUT_DIRECTORY ${CMAKE_CURRENT_BINARY_DIR}/bin)

option(GLD_USE_EIGEN "[NOT YET SUPPORTED] - Use Eigen package for LU Decomposition in Powerflow" OFF)
option(GLD_USE_SUPERLU "Use SuperLU package for LU Decomposition in Powerflow" ON)
option(GLD_USE_HELICS "Link with HELICS" OFF)
option(GLD_USE_FNCS "Link with FNCS" OFF)
option(GLD_USE_HDF5 "Link with HDF5" OFF)
option(GLD_USE_MYSQL "Link with MySQL" OFF)
set(GLD_HELICS_DIR "" CACHE PATH "Search path for HELICS library")
set(GLD_MYSQL_DIR "" CACHE PATH "Search path for MySQL library")
set(GLD_FNCS_DIR "" CACHE PATH "Search path for FNCS library")
set(GLD_ZeroMQ_DIR "" CACHE PATH "Search path for ZeroMQ library (FNCS dependency)")
set(GLD_CZMQ_DIR "" CACHE PATH "Search path for CZMQ library (FNCS dependency)")

set(CMAKE_POSITION_INDEPENDENT_CODE ON) # TODO: only required for SuperLU_MT support with Clang. Future removal recommended.
set(CMAKE_THREAD_PREFER_PTHREAD TRUE)
find_package(Threads REQUIRED)
if (CMAKE_USE_PTHREADS_INIT)
    option(HAVE_PTHREADS "pthreads library is present on the platform" ON)
endif ()

find_package(XercesC 3.2.0)
if (NOT XercesC_FOUND)
    message(STATUS "XercesC library could not be located on the platform. XML Loading is disabled.")
endif ()

find_package(Curses)
if (CURSES_FOUND)
    option(HAVE_CURSES "Curses library is present on the platform" ON)
endif ()

# Link required libraries for symbol checks
list(APPEND CMAKE_REQUIRED_DEFINITIONS -D_GNU_SOURCE)

configure_file(gldcore/config.h.in ${CMAKE_CURRENT_BINARY_DIR}/headers/config.h @ONLY)
configure_file(gldcore/version.h.in ${CMAKE_CURRENT_BINARY_DIR}/headers/version.h @ONLY)
add_definitions(-DHAVE_CONFIG_H)
include_directories(${CMAKE_CURRENT_BINARY_DIR}/headers)
#include(cmake/ExternalLibraries.cmake)

# use, i.e. don't skip the full RPATH for the build tree
set(CMAKE_SKIP_BUILD_RPATH FALSE)

# when building, don't use the install RPATH already
# (but later on when installing)
set(CMAKE_BUILD_WITH_INSTALL_RPATH FALSE)
set(CMAKE_INSTALL_RPATH "${CMAKE_INSTALL_PREFIX}/lib/${GLD_PACKAGE}")

# add the automatically determined parts of the RPATH
# which point to directories outside the build tree to the install RPATH
set(CMAKE_INSTALL_RPATH_USE_LINK_PATH TRUE)
option(BUILD_SHARED_LIBS "Sets Gridlab-d libraries to be built as shared. *DANGER - will currently break build if changed.*" ON)

# Forces certain warnings to trigger errors.
if (NOT MSVC)
    set(FORCE_ERROR "-Werror=return-type" "-Werror=write-strings")
endif ()

# Compiler/Linker flags for all build types
add_compile_options(${FORCE_ERROR} ${DISABLED_OPTIMIZATIONS})

## Set up platform specific library linking and platform identification
if (WIN32 OR MSYS OR MINGW OR CYGWIN)
    FetchContent_Declare(
            dlfcn-win32
            GIT_REPOSITORY https://github.com/dlfcn-win32/dlfcn-win32.git
            GIT_TAG v1.3.1
    )
    FetchContent_MakeAvailable(dlfcn-win32)
    include_directories(${dlfcn-win32_SOURCE_DIR}/src)
    set(DL_NAME dl)
    set(DL_LIB dl)

    set(OS_SPECIFIC_LIBRARIES ws2_32 wsock32 ${DL_NAME} m)
    set(FOUND_WINDOWS yes CACHE INTERNAL "Tell script generator we're Windows")
    add_compile_options(-static-libgcc -static-libstdc++ -static)
    set(CMAKE_CXX_FLAGS "${CMAKE_CXX_FLAGS} -static-libgcc -static-libstdc++ -static")
    set(CMAKE_EXE_LINKER_FLAGS "${CMAKE_EXE_LINKER_FLAGS} -static-libgcc -static-libstdc++ -static")
elseif (APPLE)
    set(OS_SPECIFIC_LIBRARIES ${CMAKE_DL_LIBS})
    set(FOUND_MACOS yes CACHE INTERNAL "Tell script generator we're MacOS")
else ()
    set(OS_SPECIFIC_LIBRARIES ${CMAKE_DL_LIBS})
endif ()
LIST(APPEND CMAKE_REQUIRED_LIBRARIES ${OS_SPECIFIC_LIBRARIES})
if (CMAKE_REQUIRED_LIBRARIES)
    LIST(REMOVE_DUPLICATES CMAKE_REQUIRED_LIBRARIES)
endif ()

# Generate runtime wrapper script
set(GENFILE_WARNING
        "WARNING: This is a CMake generated file, modifications to this file will be overwritten."
        CACHE INTERNAL
        "Warn user that gridlabd.sh is a generated file."
)

find_program(
        GLD_CLANG_TIDY_EXE
        NAMES
        "clang-tidy"
        "clang-tidy-9"
        "clang-tidy-10"
        "clang-tidy-11"
)

cmake_dependent_option(GLD_USE_CLANG_TIDY "Run Clang-tidy" OFF "GLD_CLANG_TIDY_EXE" OFF)

if (NOT GLD_CLANG_TIDY_EXE)
    message(STATUS "clang-tidy not found.")
elseif (NOT GLD_USE_CLANG_TIDY)
    message(STATUS "clang-tidy disabled.")
else ()
    message(STATUS "clang-tidy found: ${GLD_CLANG_TIDY_EXE}")
    set(CMAKE_CXX_CLANG_TIDY ${GLD_CLANG_TIDY_EXE};-checks=-*,bugprone-*,modernize-*,-modernize-use-trailing-return-type,-modernize-avoid-c-arrays;-warnings-as-errors=-*;)
endif ()

# Set the list of modules and files which should be copied into the install directory.
set(GLD_MODULES
        assert
        climate
        commercial
        connection
        generators
        market
        mysql
        optimize
        powerflow
        reliability
        residential
        tape
        tape_file
        tape_plot
        glsolvers
        glxengine
)

set(HEADER_FILE_NAMES
        ${CMAKE_SOURCE_DIR}/gldcore/class.h
        ${CMAKE_SOURCE_DIR}/gldcore/gld_complex.h
        ${CMAKE_SOURCE_DIR}/gldcore/debug.h
        ${CMAKE_SOURCE_DIR}/gldcore/enduse.h
        ${CMAKE_SOURCE_DIR}/gldcore/exception.h
        ${CMAKE_SOURCE_DIR}/gldcore/loadshape.h
        ${CMAKE_SOURCE_DIR}/gldcore/lock.h
        ${CMAKE_SOURCE_DIR}/gldcore/module.h
        ${CMAKE_SOURCE_DIR}/gldcore/object.h
        ${CMAKE_SOURCE_DIR}/gldcore/property.h
        ${CMAKE_SOURCE_DIR}/gldcore/schedule.h
        ${CMAKE_SOURCE_DIR}/gldcore/test.h
)
file(COPY ${HEADER_FILE_NAMES} DESTINATION ${CMAKE_CURRENT_BINARY_DIR}/headers)
list(APPEND HEADER_FILE_NAMES
        ${CMAKE_CURRENT_BINARY_DIR}/headers/build.h
        ${CMAKE_CURRENT_BINARY_DIR}/headers/version.h
)

set(GLD_SHARE
        ${CMAKE_SOURCE_DIR}/gldcore/tzinfo.txt
        ${CMAKE_SOURCE_DIR}/gldcore/unitfile.txt
        ${CMAKE_SOURCE_DIR}/gldcore/rt/about.htm
        ${CMAKE_SOURCE_DIR}/gldcore/rt/COPYRIGHT
        ${CMAKE_SOURCE_DIR}/gldcore/rt/debugger.conf
        ${CMAKE_SOURCE_DIR}/gldcore/rt/eula.htm
        ${CMAKE_SOURCE_DIR}/gldcore/rt/favicon.ico
        ${CMAKE_SOURCE_DIR}/gldcore/rt/gnuplot.conf
        ${CMAKE_SOURCE_DIR}/gldcore/rt/gridlabd.conf
        ${CMAKE_SOURCE_DIR}/gldcore/rt/gridlabd.css
        ${CMAKE_SOURCE_DIR}/gldcore/rt/gridlabd.h
        ${CMAKE_SOURCE_DIR}/gldcore/rt/gridlabd.htm
        ${CMAKE_SOURCE_DIR}/gldcore/rt/gridlabd.jpg
        ${CMAKE_SOURCE_DIR}/gldcore/rt/gridlabd.js
        ${CMAKE_SOURCE_DIR}/gldcore/rt/gridlabd.syn
        ${CMAKE_SOURCE_DIR}/gldcore/rt/LICENSE
        ${CMAKE_SOURCE_DIR}/gldcore/rt/mingw.conf
        ${CMAKE_SOURCE_DIR}/gldcore/rt/STATUS
        ${CMAKE_SOURCE_DIR}/gldcore/rt/capacitor_b.png
        ${CMAKE_SOURCE_DIR}/gldcore/rt/capacitor_g.png
        ${CMAKE_SOURCE_DIR}/gldcore/rt/capacitor_k.png
        ${CMAKE_SOURCE_DIR}/gldcore/rt/capacitor_r.png
        ${CMAKE_SOURCE_DIR}/gldcore/rt/load_b.png
        ${CMAKE_SOURCE_DIR}/gldcore/rt/load_g.png
        ${CMAKE_SOURCE_DIR}/gldcore/rt/load_k.png
        ${CMAKE_SOURCE_DIR}/gldcore/rt/load_r.png
        ${CMAKE_SOURCE_DIR}/gldcore/rt/meter_g.png
        ${CMAKE_SOURCE_DIR}/gldcore/rt/node_b.png
        ${CMAKE_SOURCE_DIR}/gldcore/rt/node_g.png
        ${CMAKE_SOURCE_DIR}/gldcore/rt/node_k.png
        ${CMAKE_SOURCE_DIR}/gldcore/rt/node_r.png
        ${CMAKE_SOURCE_DIR}/gldcore/rt/regulator_b.png
        ${CMAKE_SOURCE_DIR}/gldcore/rt/regulator_g.png
        ${CMAKE_SOURCE_DIR}/gldcore/rt/regulator_k.png
        ${CMAKE_SOURCE_DIR}/gldcore/rt/regulator_r.png
        ${CMAKE_SOURCE_DIR}/gldcore/rt/switch_b.png
        ${CMAKE_SOURCE_DIR}/gldcore/rt/switch_g.png
        ${CMAKE_SOURCE_DIR}/gldcore/rt/switch_k.png
        ${CMAKE_SOURCE_DIR}/gldcore/rt/switch_r.png
        ${CMAKE_SOURCE_DIR}/gldcore/rt/transformer_b.png
        ${CMAKE_SOURCE_DIR}/gldcore/rt/transformer_g.png
        ${CMAKE_SOURCE_DIR}/gldcore/rt/transformer_k.png
        ${CMAKE_SOURCE_DIR}/gldcore/rt/transformer_r.png
        ${CMAKE_SOURCE_DIR}/gldcore/rt/triplex_meter_b.png
        ${CMAKE_SOURCE_DIR}/gldcore/rt/triplex_meter_g.png
        ${CMAKE_SOURCE_DIR}/gldcore/rt/triplex_meter_k.png
        ${CMAKE_SOURCE_DIR}/gldcore/rt/triplex_meter_r.png
        ${CMAKE_SOURCE_DIR}/models/climate_csvreader_example.glm
        ${CMAKE_SOURCE_DIR}/models/collector_example.glm
        ${CMAKE_SOURCE_DIR}/models/diesel_deltamode_load_player_A.csv
        ${CMAKE_SOURCE_DIR}/models/diesel_deltamode_load_player_B.csv
        ${CMAKE_SOURCE_DIR}/models/diesel_deltamode_load_player_C.csv
        ${CMAKE_SOURCE_DIR}/models/house_HVAC_example.glm
        ${CMAKE_SOURCE_DIR}/models/IEEE_13_Node_Test_Feeder.glm
        ${CMAKE_SOURCE_DIR}/models/IEEE_13_Node_With_Houses.glm
        ${CMAKE_SOURCE_DIR}/models/passive_controller_example.glm
        ${CMAKE_SOURCE_DIR}/models/random_fault_generator_example.glm
        ${CMAKE_SOURCE_DIR}/models/residential_zipload_example.glm
        ${CMAKE_SOURCE_DIR}/models/Standard_Weather.csv
        ${CMAKE_SOURCE_DIR}/models/subsecond_diesel_generator_example.glm
        ${CMAKE_SOURCE_DIR}/models/taxonomy_feeder_R1-12.47-1.glm
        ${CMAKE_SOURCE_DIR}/models/transactive_controller_example.glm
        ${CMAKE_SOURCE_DIR}/models/WA-Seattle.tmy2
        ${CMAKE_SOURCE_DIR}/models/WA-Yakima.tmy2
        ${CMAKE_SOURCE_DIR}/models/waterheater_example.glm
        ${CMAKE_SOURCE_DIR}/models/weather.csv
        ${CMAKE_SOURCE_DIR}/models/wind_turbine_example.glm
        #        ${CMAKE_SOURCE_DIR}/gldcore/gridlabd.htm
        ${CMAKE_SOURCE_DIR}/gldcore/gridlabd.htm
)

file(COPY ${GLD_SHARE} DESTINATION ${CMAKE_CURRENT_BINARY_DIR}/share)

set(BUILD_SHARED_CACHE ${BUILD_SHARED_LIBS} CACHE INTERNAL "Cache the shared library state")
set(BUILD_SHARED_LIBS OFF)
if (GLD_USE_SUPERLU)
    set(THIRD_PARTY_PATH ${CMAKE_SOURCE_DIR}/third_party)

    list(APPEND CMAKE_MODULE_PATH
            ${CMAKE_BINARY_DIR}/third_party/SuperLU/SRC
            ${CMAKE_BINARY_DIR}/third_party/SuperLU/CBLAS
    )

    if (WIN32 OR MSYS OR MINGW OR CYGWIN)
        # The CBLAS version provided by SuperLU does not build in MSYS2.
        option(enable_internal_blaslib "Build the CBLAS library" OFF)
    endif ()

    # SuperLU's generic names here can cause issues, make sure other projects do not cross these names
    option(enable_examples "Build SuperLU examples" OFF)
    option(enable_tests "Build SuperLU tests" OFF)

    include_directories(third_party/SuperLU/SRC)
    add_subdirectory(third_party/SuperLU)
    set(SUPERLU_LIB superlu)
endif ()

option(JSONCPP_WITH_TESTS "Build the JSON CPP test suite" OFF)
add_subdirectory(third_party/jsoncpp_lib)
get_target_property(JSON_INC_PATH jsoncpp_static INTERFACE_INCLUDE_DIRECTORIES)
include_directories(${JSON_INC_PATH})
set(JSONCPP_LIB jsoncpp_static)

if (GLD_USE_EIGEN)
    message(FATAL_ERROR "Eigen implementation is not complete, and should not be used at this time.")
    list(APPEND CMAKE_MODULE_PATH ${CMAKE_SOURCE_DIR}/third_party/Eigen/cmake) # Gives us FindKLU.cmake without replicating code
    include_directories(third_party/Eigen)
    find_package(Eigen3 3.3 REQUIRED NO_MODULE)
endif ()

set(BUILD_SHARED_LIBS ${BUILD_SHARED_CACHE})

# Configure module targets
add_subdirectory(assert)
add_subdirectory(climate)
add_subdirectory(commercial)
add_subdirectory(connection)
add_subdirectory(generators)
add_subdirectory(market)
add_subdirectory(mysql)
add_subdirectory(optimize)
add_subdirectory(powerflow)
add_subdirectory(reliability)
add_subdirectory(residential)
add_subdirectory(tape)
add_subdirectory(tape_file)
add_subdirectory(tape_plot)
add_subdirectory(${CMAKE_SOURCE_DIR}/gldcore/solvers)
add_subdirectory(${CMAKE_SOURCE_DIR}/gldcore/link/engine)
add_subdirectory(gldcore)

get_target_property(GLD_COMPILE_OPTIONS gridlabd COMPILE_OPTIONS)
string(JOIN " " GLD_COMPILE_OPTIONS ${GLD_COMPILE_OPTIONS})
configure_file(cmake/gridlabd.sh.in ${CMAKE_CURRENT_BINARY_DIR}/script/${GLD_PACKAGE}.sh @ONLY)
if (WIN32 OR MSYS OR MINGW OR CYGWIN)
    configure_file(cmake/gridlabd.bat.in ${CMAKE_CURRENT_BINARY_DIR}/script/${GLD_PACKAGE}.bat @ONLY)
endif ()

set(GLD_BINARIES gridlabd)
set(GLD_LIBS
        assert
        climate
        commercial
        connection
        generators
        market
        mysql
        optimize
        powerflow
        reliability
        residential
        tape
        tape_file
        tape_plot
        glsolvers
        glxengine
)
set(GLD_DEPS
        ${SUPERLU_LIB}
        ${JSONCPP_LIB}
        ${DL_LIB}
)

mark_as_advanced(FORCE
        OS_SPECIFIC_LIBRARIES
        DISABLED_OPTIMIZATIONS
        BUILD_SHARED_LIBS
        GLD_MODULES
        HEADER_FILE_NAMES
        GLD_SHARE
        GLD_CI_BUILD
<<<<<<< HEAD
        )
=======
)
>>>>>>> 281cf249

set(FILE_PERMISSIONS PERMISSIONS
        OWNER_EXECUTE OWNER_READ OWNER_WRITE
        GROUP_EXECUTE GROUP_READ
        WORLD_EXECUTE WORLD_READ
)
install(FILES
        ${CMAKE_CURRENT_BINARY_DIR}/script/${GLD_PACKAGE}.sh
        ${FILE_PERMISSIONS}
        DESTINATION bin
        COMPONENT Runtime
)
if (WIN32 OR MSYS OR MINGW OR CYGWIN)
    install(FILES
            ${CMAKE_CURRENT_BINARY_DIR}/script/${GLD_PACKAGE}.bat
            ${FILE_PERMISSIONS}
            DESTINATION bin
            COMPONENT Runtime
    )
endif ()
install(FILES ${HEADER_FILE_NAMES}
        ${FILE_PERMISSIONS}
        DESTINATION include
        COMPONENT Runtime
)
install(FILES ${GLD_SHARE}
        ${FILE_PERMISSIONS}
        DESTINATION share
        COMPONENT Runtime
)
install(FILES COPYRIGHT LICENSE
        ${FILE_PERMISSIONS}
        DESTINATION share/doc
        COMPONENT Runtime
)
install(TARGETS
        ${GLD_LIBS}
        ${GLD_BINARIES}
        ${GLD_DEPS}

        ${FILE_PERMISSIONS}
        LIBRARY DESTINATION lib
        RUNTIME DESTINATION bin
        #        BUNDLE DESTINATION bundle
        COMPONENT Runtime
        ARCHIVE DESTINATION lib/static
        COMPONENT Development
)

include(cmake/CPackConfig.cmake)<|MERGE_RESOLUTION|>--- conflicted
+++ resolved
@@ -391,11 +391,7 @@
         HEADER_FILE_NAMES
         GLD_SHARE
         GLD_CI_BUILD
-<<<<<<< HEAD
-        )
-=======
-)
->>>>>>> 281cf249
+)
 
 set(FILE_PERMISSIONS PERMISSIONS
         OWNER_EXECUTE OWNER_READ OWNER_WRITE
