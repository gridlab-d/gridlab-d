cmake_minimum_required(VERSION 3.6)
project(GridLAB-D)

set(COMPILE_FLAGS "${WARNING_FLAGS}")
set(CMAKE_CXX_STANDARD 14)
set(CMAKE_CXX_STANDARD_REQUIRED ON)

set(CMAKE_INSTALL_BINDIR "${CMAKE_INSTALL_PREFIX}/bin" CACHE PATH "" FORCE)
set(CMAKE_INSTALL_LIBDIR "${CMAKE_INSTALL_PREFIX}/lib/gridlabd" CACHE PATH "" FORCE)

#SET(CMAKE_VERBOSE_MAKEFILE ON)

list(APPEND CMAKE_MODULE_PATH ${CMAKE_SOURCE_DIR}/cmake)

# CMake Module includes
include(CheckIncludeFiles)
include(CheckFunctionExists)
include(CheckSymbolExists)
include(CMakeDependentOption)

# Setup Gridlab-d Version information.
include(cmake/SetVersion.cmake)
# Perform dependency checks
include(cmake/CheckDependancies.cmake)
# Generate current build number
include(cmake/Build_number.cmake)

option(GLD_USE_EIGEN "Use Eigen package for LU Decomposition in Powerflow" OFF)
option(GLD_USE_HELICS "Link with HELICS" OFF)
option(GLD_USE_FNCS "Link with FNCS" OFF)
option(GLD_USE_MYSQL "Link with MySQL" OFF)

set(CMAKE_THREAD_PREFER_PTHREAD TRUE)
find_package(Threads REQUIRED)
if (CMAKE_USE_PTHREADS_INIT)
    option(HAVE_PTHREADS "pthreads library is present on the platform" ON)
endif ()

find_package(Curses)
if (CURSES_FOUND)
    option(HAVE_CURSES "Curses library is present on the platform" ON)
endif ()

# Link required libraries for symbol checks
list(APPEND CMAKE_REQUIRED_DEFINITIONS -D_GNU_SOURCE)

configure_file(gldcore/config.h.in ${CMAKE_CURRENT_BINARY_DIR}/headers/config.h @ONLY)
configure_file(gldcore/version.h.in ${CMAKE_CURRENT_BINARY_DIR}/headers/version.h @ONLY)
add_definitions(-DHAVE_CONFIG_H)
include_directories(${CMAKE_CURRENT_BINARY_DIR}/headers)
#include(cmake/ExternalLibraries.cmake)

# use, i.e. don't skip the full RPATH for the build tree
set(CMAKE_SKIP_BUILD_RPATH FALSE)

# when building, don't use the install RPATH already
# (but later on when installing)
set(CMAKE_BUILD_WITH_INSTALL_RPATH FALSE)
set(CMAKE_INSTALL_RPATH "${CMAKE_INSTALL_PREFIX}/lib/gridlabd")

# add the automatically determined parts of the RPATH
# which point to directories outside the build tree to the install RPATH
set(CMAKE_INSTALL_RPATH_USE_LINK_PATH TRUE)
option(BUILD_SHARED_LIBS "Sets Gridlab-d libraries to be built as shared. *DANGER - will currently break build if changed.*" ON)

# Forces certain warnings to trigger errors.
<<<<<<< HEAD
SET(FORCE_ERROR "-Werror=return-type" "-Werror=write-strings")

# Allows specific compiler optimizations to be disabled for all build types.
set(DISABLED_OPTIMIZATIONS "") # "-fno-inline-functions")
=======
set(FORCE_ERROR "-Werror=return-type")
>>>>>>> 3fe49aa6

# Compiler/Linker flags for all build types
add_compile_options(${FORCE_ERROR} ${DISABLED_OPTIMIZATIONS})

## Set up platform specific library linking
if (WIN32 OR MSYS OR MINGW OR CYGWIN)
    set(OS_SPECIFIC_LIBRARIES ws2_32 wsock32 dl m)
elseif (LINUX)
    set(OS_SPECIFIC_LIBRARIES ${CMAKE_DL_LIBS})
elseif (APPLE)
    set(OS_SPECIFIC_LIBRARIES ${CMAKE_DL_LIBS})
else ()
    set(OS_SPECIFIC_LIBRARIES ${CMAKE_DL_LIBS})
endif ()
LIST(APPEND CMAKE_REQUIRED_LIBRARIES ${OS_SPECIFIC_LIBRARIES})
if (CMAKE_REQUIRED_LIBRARIES)
    LIST(REMOVE_DUPLICATES CMAKE_REQUIRED_LIBRARIES)
endif ()

find_program(
        GLD_CLANG_TIDY_EXE
        NAMES
        "clang-tidy-9"
        "clang-tidy-10"
        "clang-tidy-11"
)

cmake_dependent_option(GLD_USE_CLANG_TIDY "Run Clang-tidy" OFF "GLD_CLANG_TIDY_EXE" OFF)

if (NOT GLD_CLANG_TIDY_EXE)
    message(STATUS "clang-tidy not found.")
elseif (NOT GLD_USE_CLANG_TIDY)
    message(STATUS "clang-tidy disabled.")
else ()
    message(STATUS "clang-tidy found: ${GLD_CLANG_TIDY_EXE}")
    set(CMAKE_CXX_CLANG_TIDY "${GLD_CLANG_TIDY_EXE}" # "-fix"
            "-checks=-*,-modernize-avoid-c-arrays,modernize-*"
            )
endif ()

# Set the list of modules and files which should be copied into the install directory.
set(GLD_MODULES
        assert
        climate
        commercial
        connection
        generators
        market
        mysql
        optimize
        powerflow
        reliability
        residential
        tape
        tape_file
        tape_plot
        glsolvers
        glxengine
        )

set(HEADER_FILE_NAMES
        ${CMAKE_SOURCE_DIR}/gldcore/class.h
        ${CMAKE_SOURCE_DIR}/gldcore/gld_complex.h
        ${CMAKE_SOURCE_DIR}/gldcore/debug.h
        ${CMAKE_SOURCE_DIR}/gldcore/enduse.h
        ${CMAKE_SOURCE_DIR}/gldcore/exception.h
        ${CMAKE_SOURCE_DIR}/gldcore/loadshape.h
        ${CMAKE_SOURCE_DIR}/gldcore/lock.h
        ${CMAKE_SOURCE_DIR}/gldcore/module.h
        ${CMAKE_SOURCE_DIR}/gldcore/object.h
        ${CMAKE_SOURCE_DIR}/gldcore/property.h
        ${CMAKE_SOURCE_DIR}/gldcore/schedule.h
        ${CMAKE_SOURCE_DIR}/gldcore/test.h

        ${CMAKE_CURRENT_BINARY_DIR}/headers/build.h
        ${CMAKE_CURRENT_BINARY_DIR}/headers/version.h
        )

set(GLD_SHARE
        ${CMAKE_SOURCE_DIR}/gldcore/tzinfo.txt
        ${CMAKE_SOURCE_DIR}/gldcore/unitfile.txt
        ${CMAKE_SOURCE_DIR}/gldcore/rt/about.htm
        ${CMAKE_SOURCE_DIR}/gldcore/rt/COPYRIGHT
        ${CMAKE_SOURCE_DIR}/gldcore/rt/debugger.conf
        ${CMAKE_SOURCE_DIR}/gldcore/rt/eula.htm
        ${CMAKE_SOURCE_DIR}/gldcore/rt/favicon.ico
        ${CMAKE_SOURCE_DIR}/gldcore/rt/gnuplot.conf
        ${CMAKE_SOURCE_DIR}/gldcore/rt/gridlabd.conf
        ${CMAKE_SOURCE_DIR}/gldcore/rt/gridlabd.css
        ${CMAKE_SOURCE_DIR}/gldcore/rt/gridlabd.h
        ${CMAKE_SOURCE_DIR}/gldcore/rt/gridlabd.htm
        ${CMAKE_SOURCE_DIR}/gldcore/rt/gridlabd.jpg
        ${CMAKE_SOURCE_DIR}/gldcore/rt/gridlabd.js
        ${CMAKE_SOURCE_DIR}/gldcore/rt/gridlabd.syn
        ${CMAKE_SOURCE_DIR}/gldcore/rt/LICENSE
        ${CMAKE_SOURCE_DIR}/gldcore/rt/mingw.conf
        ${CMAKE_SOURCE_DIR}/gldcore/rt/STATUS
        ${CMAKE_SOURCE_DIR}/gldcore/rt/capacitor_b.png
        ${CMAKE_SOURCE_DIR}/gldcore/rt/capacitor_g.png
        ${CMAKE_SOURCE_DIR}/gldcore/rt/capacitor_k.png
        ${CMAKE_SOURCE_DIR}/gldcore/rt/capacitor_r.png
        ${CMAKE_SOURCE_DIR}/gldcore/rt/load_b.png
        ${CMAKE_SOURCE_DIR}/gldcore/rt/load_g.png
        ${CMAKE_SOURCE_DIR}/gldcore/rt/load_k.png
        ${CMAKE_SOURCE_DIR}/gldcore/rt/load_r.png
        ${CMAKE_SOURCE_DIR}/gldcore/rt/meter_g.png
        ${CMAKE_SOURCE_DIR}/gldcore/rt/node_b.png
        ${CMAKE_SOURCE_DIR}/gldcore/rt/node_g.png
        ${CMAKE_SOURCE_DIR}/gldcore/rt/node_k.png
        ${CMAKE_SOURCE_DIR}/gldcore/rt/node_r.png
        ${CMAKE_SOURCE_DIR}/gldcore/rt/regulator_b.png
        ${CMAKE_SOURCE_DIR}/gldcore/rt/regulator_g.png
        ${CMAKE_SOURCE_DIR}/gldcore/rt/regulator_k.png
        ${CMAKE_SOURCE_DIR}/gldcore/rt/regulator_r.png
        ${CMAKE_SOURCE_DIR}/gldcore/rt/switch_b.png
        ${CMAKE_SOURCE_DIR}/gldcore/rt/switch_g.png
        ${CMAKE_SOURCE_DIR}/gldcore/rt/switch_k.png
        ${CMAKE_SOURCE_DIR}/gldcore/rt/switch_r.png
        ${CMAKE_SOURCE_DIR}/gldcore/rt/transformer_b.png
        ${CMAKE_SOURCE_DIR}/gldcore/rt/transformer_g.png
        ${CMAKE_SOURCE_DIR}/gldcore/rt/transformer_k.png
        ${CMAKE_SOURCE_DIR}/gldcore/rt/transformer_r.png
        ${CMAKE_SOURCE_DIR}/gldcore/rt/triplex_meter_b.png
        ${CMAKE_SOURCE_DIR}/gldcore/rt/triplex_meter_g.png
        ${CMAKE_SOURCE_DIR}/gldcore/rt/triplex_meter_k.png
        ${CMAKE_SOURCE_DIR}/gldcore/rt/triplex_meter_r.png
        ${CMAKE_SOURCE_DIR}/models/climate_csvreader_example.glm
        ${CMAKE_SOURCE_DIR}/models/collector_example.glm
        ${CMAKE_SOURCE_DIR}/models/diesel_deltamode_load_player_A.csv
        ${CMAKE_SOURCE_DIR}/models/diesel_deltamode_load_player_B.csv
        ${CMAKE_SOURCE_DIR}/models/diesel_deltamode_load_player_C.csv
        ${CMAKE_SOURCE_DIR}/models/house_HVAC_example.glm
        ${CMAKE_SOURCE_DIR}/models/IEEE_13_Node_Test_Feeder.glm
        ${CMAKE_SOURCE_DIR}/models/IEEE_13_Node_With_Houses.glm
        ${CMAKE_SOURCE_DIR}/models/passive_controller_example.glm
        ${CMAKE_SOURCE_DIR}/models/random_fault_generator_example.glm
        ${CMAKE_SOURCE_DIR}/models/residential_zipload_example.glm
        ${CMAKE_SOURCE_DIR}/models/Standard_Weather.csv
        ${CMAKE_SOURCE_DIR}/models/subsecond_diesel_generator_example.glm
        ${CMAKE_SOURCE_DIR}/models/taxonomy_feeder_R1-12.47-1.glm
        ${CMAKE_SOURCE_DIR}/models/transactive_controller_example.glm
        ${CMAKE_SOURCE_DIR}/models/WA-Seattle.tmy2
        ${CMAKE_SOURCE_DIR}/models/WA-Yakima.tmy2
        ${CMAKE_SOURCE_DIR}/models/waterheater_example.glm
        ${CMAKE_SOURCE_DIR}/models/weather.csv
        ${CMAKE_SOURCE_DIR}/models/wind_turbine_example.glm
        #        ${CMAKE_SOURCE_DIR}/gldcore/gridlabd.htm
        ${CMAKE_SOURCE_DIR}/gldcore/gridlabd.htm
        )

set(FILE_PERMISSIONS PERMISSIONS
        OWNER_EXECUTE OWNER_READ OWNER_WRITE
        GROUP_EXECUTE GROUP_READ
        WORLD_EXECUTE WORLD_READ)

# Load module directories. When adding new module, add it here.
include_directories(gldcore)

<<<<<<< HEAD
include_directories(third_party/superLU_MT)
include_directories(third_party/jsoncpp_lib/include)
=======
include_directories(third_party/SuperLU/SRC)
include_directories(third_party/jsoncpp_lib/include)
include_directories(third_party/Eigen)
#include_directories(third_party/dlfcn-win32)
>>>>>>> 3fe49aa6

add_subdirectory(third_party/SuperLU)

option(JSON_CPP_WITH_TESTS "Build the JSON CPP test suite" OFF)
add_subdirectory(third_party/jsoncpp_lib)
<<<<<<< HEAD

include(assert/CMakeLists.txt)
include(climate/CMakeLists.txt)
include(commercial/CMakeLists.txt)
include(connection/CMakeLists.txt)
include(generators/CMakeLists.txt)
include(market/CMakeLists.txt)
include(mysql/CMakeLists.txt)
include(optimize/CMakeLists.txt)
include(powerflow/CMakeLists.txt)
include(reliability/CMakeLists.txt)
include(residential/CMakeLists.txt)
include(tape/CMakeLists.txt)
include(tape_file/CMakeLists.txt)
include(tape_plot/CMakeLists.txt)
include(${GLDCORE_LOC}/solvers/CMakeLists.txt)
include(${GLDCORE_LOC}/link/engine/CMakeLists.txt)

# Load and link C/C++ files for the executeable
add_executable(gridlabd
        ${GLDCORE_LOC}/gridlabd.h
        ${GLDCORE_LOC}/globals.cpp
        ${GLDCORE_LOC}/globals.h
        ${GLDCORE_LOC}/object.cpp
        ${GLDCORE_LOC}/object.h
        ${GLDCORE_LOC}/schedule.cpp
        ${GLDCORE_LOC}/schedule.h
        ${GLDCORE_LOC}/aggregate.cpp
        ${GLDCORE_LOC}/aggregate.h
        ${GLDCORE_LOC}/class.cpp
        ${GLDCORE_LOC}/class.h
        ${GLDCORE_LOC}/cmdarg.cpp
        ${GLDCORE_LOC}/cmdarg.h
        #${GLDCORE_LOC}/cmex.c
        #${GLDCORE_LOC}/cmex.h
        ${GLDCORE_LOC}/compare.cpp
        ${GLDCORE_LOC}/compare.h
        ${GLDCORE_LOC}/complex.h
        ${GLDCORE_LOC}/console.h
        ${GLDCORE_LOC}/convert.cpp
        ${GLDCORE_LOC}/convert.h
        ${GLDCORE_LOC}/cpp_threadpool.cpp
        ${GLDCORE_LOC}/cpp_threadpool.h
        ${GLDCORE_LOC}/debug.cpp
        ${GLDCORE_LOC}/debug.h
        ${GLDCORE_LOC}/deltamode.cpp
        ${GLDCORE_LOC}/deltamode.h
        ${GLDCORE_LOC}/enduse.cpp
        ${GLDCORE_LOC}/enduse.h
        ${GLDCORE_LOC}/environment.cpp
        ${GLDCORE_LOC}/environment.h
        ${GLDCORE_LOC}/exception.cpp
        ${GLDCORE_LOC}/exception.h
        ${GLDCORE_LOC}/exec.cpp
        ${GLDCORE_LOC}/exec.h
        ${GLDCORE_LOC}/find.cpp
        ${GLDCORE_LOC}/find.h
        ${GLDCORE_LOC}/gld_sock.h
        ${GLDCORE_LOC}/gui.cpp
        ${GLDCORE_LOC}/gui.h
        ${GLDCORE_LOC}/http_client.cpp
        ${GLDCORE_LOC}/http_client.h
        ${GLDCORE_LOC}/index.cpp
        ${GLDCORE_LOC}/index.h
        ${GLDCORE_LOC}/instance.cpp
        ${GLDCORE_LOC}/instance.h
        ${GLDCORE_LOC}/instance_cnx.cpp
        ${GLDCORE_LOC}/instance_cnx.h
        ${GLDCORE_LOC}/instance_slave.cpp
        ${GLDCORE_LOC}/instance_slave.h
        ${GLDCORE_LOC}/interpolate.cpp
        ${GLDCORE_LOC}/interpolate.h
        ${GLDCORE_LOC}/job.cpp
        ${GLDCORE_LOC}/job.h
        ${GLDCORE_LOC}/kill.cpp
        ${GLDCORE_LOC}/kill.h
        ${GLDCORE_LOC}/kml.cpp
        ${GLDCORE_LOC}/kml.h
        ${GLDCORE_LOC}/legal.cpp
        ${GLDCORE_LOC}/legal.h
        ${GLDCORE_LOC}/link.cpp
        ${GLDCORE_LOC}/link.h
        ${GLDCORE_LOC}/linkage.cpp
        ${GLDCORE_LOC}/linkage.h
        ${GLDCORE_LOC}/list.cpp
        ${GLDCORE_LOC}/list.h
        ${GLDCORE_LOC}/load.cpp
        ${GLDCORE_LOC}/load.h
        ${GLDCORE_LOC}/load_xml.cpp
        ${GLDCORE_LOC}/load_xml.h
        ${GLDCORE_LOC}/load_xml_handle.cpp
        ${GLDCORE_LOC}/load_xml_handle.h
        ${GLDCORE_LOC}/loadshape.cpp
        ${GLDCORE_LOC}/loadshape.h
        ${GLDCORE_LOC}/local.cpp
        ${GLDCORE_LOC}/local.h
        ${GLDCORE_LOC}/lock.cpp
        ${GLDCORE_LOC}/lock.h
        ${GLDCORE_LOC}/main.cpp
        ${GLDCORE_LOC}/match.cpp
        ${GLDCORE_LOC}/match.h
        ${GLDCORE_LOC}/matlab.cpp
        ${GLDCORE_LOC}/matlab.h
        ${GLDCORE_LOC}/module.cpp
        ${GLDCORE_LOC}/module.h
        ${GLDCORE_LOC}/output.cpp
        ${GLDCORE_LOC}/output.h
        ${GLDCORE_LOC}/platform.h
        ${GLDCORE_LOC}/property.cpp
        ${GLDCORE_LOC}/property.h
        ${GLDCORE_LOC}/random.cpp
        ${GLDCORE_LOC}/gldrandom.h
        ${GLDCORE_LOC}/realtime.cpp
        ${GLDCORE_LOC}/realtime.h
        ${GLDCORE_LOC}/sanitize.cpp
        ${GLDCORE_LOC}/sanitize.h
        ${GLDCORE_LOC}/save.cpp
        ${GLDCORE_LOC}/save.h
        ${GLDCORE_LOC}/server.cpp
        ${GLDCORE_LOC}/server.h
        ${GLDCORE_LOC}/setup.cpp
        ${GLDCORE_LOC}/setup.h
        ${GLDCORE_LOC}/stream.cpp
        ${GLDCORE_LOC}/stream.h
        ${GLDCORE_LOC}/stream_type.h
        ${GLDCORE_LOC}/test.cpp
        ${GLDCORE_LOC}/test.h
        ${GLDCORE_LOC}/test_callbacks.h
        ${GLDCORE_LOC}/test_framework.cpp
        ${GLDCORE_LOC}/test_framework.h
        ${GLDCORE_LOC}/threadpool.cpp
        ${GLDCORE_LOC}/threadpool.h
        ${GLDCORE_LOC}/timestamp.cpp
        ${GLDCORE_LOC}/timestamp.h
        ${GLDCORE_LOC}/transform.cpp
        ${GLDCORE_LOC}/transform.h
        ${GLDCORE_LOC}/ufile.cpp
        ${GLDCORE_LOC}/ufile.h
        ${GLDCORE_LOC}/unit.cpp
        ${GLDCORE_LOC}/unit.h
        ${GLDCORE_LOC}/validate.cpp
        ${GLDCORE_LOC}/validate.h
        ${GLDCORE_LOC}/version.cpp
        #        ${GLDCORE_LOC}/xcore.cpp
        #        ${GLDCORE_LOC}/xcore.h

        ${CMAKE_CURRENT_BINARY_DIR}/headers/version.h
        ${CMAKE_CURRENT_BINARY_DIR}/headers/build.h
        ${CMAKE_CURRENT_BINARY_DIR}/headers/config.h
        )
=======
find_package (Eigen3 3.3 REQUIRED NO_MODULE)

# Configure module targets
add_subdirectory(assert)
add_subdirectory(climate)
add_subdirectory(commercial)
add_subdirectory(connection)
add_subdirectory(generators)
add_subdirectory(market)
add_subdirectory(mysql)
add_subdirectory(optimize)
add_subdirectory(powerflow)
add_subdirectory(reliability)
add_subdirectory(residential)
add_subdirectory(tape)
add_subdirectory(tape_file)
add_subdirectory(tape_plot)
add_subdirectory(${CMAKE_SOURCE_DIR}/gldcore/solvers)
add_subdirectory(${CMAKE_SOURCE_DIR}/gldcore/link/engine)
add_subdirectory(gldcore)
>>>>>>> 3fe49aa6

mark_as_advanced(FORCE
        OS_SPECIFIC_LIBRARIES
        DISABLED_OPTIMIZATIONS
        BUILD_SHARED_LIBS
        GLD_MODULES
        HEADER_FILE_NAMES
        GLD_SHARE
        )

install(TARGETS gridlabd
        ${FILE_PERMISSIONS}
        RUNTIME DESTINATION ${CMAKE_INSTALL_BINDIR}
        )

install(FILES ${HEADER_FILE_NAMES}
        ${FILE_PERMISSIONS}
        DESTINATION ${CMAKE_INSTALL_PREFIX}/include/gridlabd
        )

install(FILES ${GLD_SHARE}
        ${FILE_PERMISSIONS}
        DESTINATION ${CMAKE_INSTALL_PREFIX}/share/gridlabd)
install(FILES COPYRIGHT LICENSE
        ${FILE_PERMISSIONS}
        DESTINATION ${CMAKE_INSTALL_PREFIX}/share/doc/gridlabd)<|MERGE_RESOLUTION|>--- conflicted
+++ resolved
@@ -64,14 +64,7 @@
 option(BUILD_SHARED_LIBS "Sets Gridlab-d libraries to be built as shared. *DANGER - will currently break build if changed.*" ON)
 
 # Forces certain warnings to trigger errors.
-<<<<<<< HEAD
 SET(FORCE_ERROR "-Werror=return-type" "-Werror=write-strings")
-
-# Allows specific compiler optimizations to be disabled for all build types.
-set(DISABLED_OPTIMIZATIONS "") # "-fno-inline-functions")
-=======
-set(FORCE_ERROR "-Werror=return-type")
->>>>>>> 3fe49aa6
 
 # Compiler/Linker flags for all build types
 add_compile_options(${FORCE_ERROR} ${DISABLED_OPTIMIZATIONS})
@@ -230,172 +223,16 @@
 # Load module directories. When adding new module, add it here.
 include_directories(gldcore)
 
-<<<<<<< HEAD
+include_directories(third_party/SuperLU/SRC)
 include_directories(third_party/superLU_MT)
-include_directories(third_party/jsoncpp_lib/include)
-=======
-include_directories(third_party/SuperLU/SRC)
 include_directories(third_party/jsoncpp_lib/include)
 include_directories(third_party/Eigen)
 #include_directories(third_party/dlfcn-win32)
->>>>>>> 3fe49aa6
 
 add_subdirectory(third_party/SuperLU)
 
 option(JSON_CPP_WITH_TESTS "Build the JSON CPP test suite" OFF)
 add_subdirectory(third_party/jsoncpp_lib)
-<<<<<<< HEAD
-
-include(assert/CMakeLists.txt)
-include(climate/CMakeLists.txt)
-include(commercial/CMakeLists.txt)
-include(connection/CMakeLists.txt)
-include(generators/CMakeLists.txt)
-include(market/CMakeLists.txt)
-include(mysql/CMakeLists.txt)
-include(optimize/CMakeLists.txt)
-include(powerflow/CMakeLists.txt)
-include(reliability/CMakeLists.txt)
-include(residential/CMakeLists.txt)
-include(tape/CMakeLists.txt)
-include(tape_file/CMakeLists.txt)
-include(tape_plot/CMakeLists.txt)
-include(${GLDCORE_LOC}/solvers/CMakeLists.txt)
-include(${GLDCORE_LOC}/link/engine/CMakeLists.txt)
-
-# Load and link C/C++ files for the executeable
-add_executable(gridlabd
-        ${GLDCORE_LOC}/gridlabd.h
-        ${GLDCORE_LOC}/globals.cpp
-        ${GLDCORE_LOC}/globals.h
-        ${GLDCORE_LOC}/object.cpp
-        ${GLDCORE_LOC}/object.h
-        ${GLDCORE_LOC}/schedule.cpp
-        ${GLDCORE_LOC}/schedule.h
-        ${GLDCORE_LOC}/aggregate.cpp
-        ${GLDCORE_LOC}/aggregate.h
-        ${GLDCORE_LOC}/class.cpp
-        ${GLDCORE_LOC}/class.h
-        ${GLDCORE_LOC}/cmdarg.cpp
-        ${GLDCORE_LOC}/cmdarg.h
-        #${GLDCORE_LOC}/cmex.c
-        #${GLDCORE_LOC}/cmex.h
-        ${GLDCORE_LOC}/compare.cpp
-        ${GLDCORE_LOC}/compare.h
-        ${GLDCORE_LOC}/complex.h
-        ${GLDCORE_LOC}/console.h
-        ${GLDCORE_LOC}/convert.cpp
-        ${GLDCORE_LOC}/convert.h
-        ${GLDCORE_LOC}/cpp_threadpool.cpp
-        ${GLDCORE_LOC}/cpp_threadpool.h
-        ${GLDCORE_LOC}/debug.cpp
-        ${GLDCORE_LOC}/debug.h
-        ${GLDCORE_LOC}/deltamode.cpp
-        ${GLDCORE_LOC}/deltamode.h
-        ${GLDCORE_LOC}/enduse.cpp
-        ${GLDCORE_LOC}/enduse.h
-        ${GLDCORE_LOC}/environment.cpp
-        ${GLDCORE_LOC}/environment.h
-        ${GLDCORE_LOC}/exception.cpp
-        ${GLDCORE_LOC}/exception.h
-        ${GLDCORE_LOC}/exec.cpp
-        ${GLDCORE_LOC}/exec.h
-        ${GLDCORE_LOC}/find.cpp
-        ${GLDCORE_LOC}/find.h
-        ${GLDCORE_LOC}/gld_sock.h
-        ${GLDCORE_LOC}/gui.cpp
-        ${GLDCORE_LOC}/gui.h
-        ${GLDCORE_LOC}/http_client.cpp
-        ${GLDCORE_LOC}/http_client.h
-        ${GLDCORE_LOC}/index.cpp
-        ${GLDCORE_LOC}/index.h
-        ${GLDCORE_LOC}/instance.cpp
-        ${GLDCORE_LOC}/instance.h
-        ${GLDCORE_LOC}/instance_cnx.cpp
-        ${GLDCORE_LOC}/instance_cnx.h
-        ${GLDCORE_LOC}/instance_slave.cpp
-        ${GLDCORE_LOC}/instance_slave.h
-        ${GLDCORE_LOC}/interpolate.cpp
-        ${GLDCORE_LOC}/interpolate.h
-        ${GLDCORE_LOC}/job.cpp
-        ${GLDCORE_LOC}/job.h
-        ${GLDCORE_LOC}/kill.cpp
-        ${GLDCORE_LOC}/kill.h
-        ${GLDCORE_LOC}/kml.cpp
-        ${GLDCORE_LOC}/kml.h
-        ${GLDCORE_LOC}/legal.cpp
-        ${GLDCORE_LOC}/legal.h
-        ${GLDCORE_LOC}/link.cpp
-        ${GLDCORE_LOC}/link.h
-        ${GLDCORE_LOC}/linkage.cpp
-        ${GLDCORE_LOC}/linkage.h
-        ${GLDCORE_LOC}/list.cpp
-        ${GLDCORE_LOC}/list.h
-        ${GLDCORE_LOC}/load.cpp
-        ${GLDCORE_LOC}/load.h
-        ${GLDCORE_LOC}/load_xml.cpp
-        ${GLDCORE_LOC}/load_xml.h
-        ${GLDCORE_LOC}/load_xml_handle.cpp
-        ${GLDCORE_LOC}/load_xml_handle.h
-        ${GLDCORE_LOC}/loadshape.cpp
-        ${GLDCORE_LOC}/loadshape.h
-        ${GLDCORE_LOC}/local.cpp
-        ${GLDCORE_LOC}/local.h
-        ${GLDCORE_LOC}/lock.cpp
-        ${GLDCORE_LOC}/lock.h
-        ${GLDCORE_LOC}/main.cpp
-        ${GLDCORE_LOC}/match.cpp
-        ${GLDCORE_LOC}/match.h
-        ${GLDCORE_LOC}/matlab.cpp
-        ${GLDCORE_LOC}/matlab.h
-        ${GLDCORE_LOC}/module.cpp
-        ${GLDCORE_LOC}/module.h
-        ${GLDCORE_LOC}/output.cpp
-        ${GLDCORE_LOC}/output.h
-        ${GLDCORE_LOC}/platform.h
-        ${GLDCORE_LOC}/property.cpp
-        ${GLDCORE_LOC}/property.h
-        ${GLDCORE_LOC}/random.cpp
-        ${GLDCORE_LOC}/gldrandom.h
-        ${GLDCORE_LOC}/realtime.cpp
-        ${GLDCORE_LOC}/realtime.h
-        ${GLDCORE_LOC}/sanitize.cpp
-        ${GLDCORE_LOC}/sanitize.h
-        ${GLDCORE_LOC}/save.cpp
-        ${GLDCORE_LOC}/save.h
-        ${GLDCORE_LOC}/server.cpp
-        ${GLDCORE_LOC}/server.h
-        ${GLDCORE_LOC}/setup.cpp
-        ${GLDCORE_LOC}/setup.h
-        ${GLDCORE_LOC}/stream.cpp
-        ${GLDCORE_LOC}/stream.h
-        ${GLDCORE_LOC}/stream_type.h
-        ${GLDCORE_LOC}/test.cpp
-        ${GLDCORE_LOC}/test.h
-        ${GLDCORE_LOC}/test_callbacks.h
-        ${GLDCORE_LOC}/test_framework.cpp
-        ${GLDCORE_LOC}/test_framework.h
-        ${GLDCORE_LOC}/threadpool.cpp
-        ${GLDCORE_LOC}/threadpool.h
-        ${GLDCORE_LOC}/timestamp.cpp
-        ${GLDCORE_LOC}/timestamp.h
-        ${GLDCORE_LOC}/transform.cpp
-        ${GLDCORE_LOC}/transform.h
-        ${GLDCORE_LOC}/ufile.cpp
-        ${GLDCORE_LOC}/ufile.h
-        ${GLDCORE_LOC}/unit.cpp
-        ${GLDCORE_LOC}/unit.h
-        ${GLDCORE_LOC}/validate.cpp
-        ${GLDCORE_LOC}/validate.h
-        ${GLDCORE_LOC}/version.cpp
-        #        ${GLDCORE_LOC}/xcore.cpp
-        #        ${GLDCORE_LOC}/xcore.h
-
-        ${CMAKE_CURRENT_BINARY_DIR}/headers/version.h
-        ${CMAKE_CURRENT_BINARY_DIR}/headers/build.h
-        ${CMAKE_CURRENT_BINARY_DIR}/headers/config.h
-        )
-=======
 find_package (Eigen3 3.3 REQUIRED NO_MODULE)
 
 # Configure module targets
@@ -416,7 +253,6 @@
 add_subdirectory(${CMAKE_SOURCE_DIR}/gldcore/solvers)
 add_subdirectory(${CMAKE_SOURCE_DIR}/gldcore/link/engine)
 add_subdirectory(gldcore)
->>>>>>> 3fe49aa6
 
 mark_as_advanced(FORCE
         OS_SPECIFIC_LIBRARIES
