cmake_minimum_required(VERSION 2.8.12)
project(gridlabd)

if (CMAKE_VERSION VERSION_LESS "3.1")
    if (CMAKE_CXX_COMPILER_ID STREQUAL "GNU")
        set(CMAKE_CXX_FLAGS "${CMAKE_CXX_FLAGS} -std=gnu++11")
    endif ()
else ()
    SET(CMAKE_CXX_STANDARD 11)
    SET(CMAKE_CXX_STANDARD_REQUIRED ON)
endif ()

# CMake Module includes
INCLUDE(CheckIncludeFiles)
INCLUDE(CheckFunctionExists)
INCLUDE(CheckSymbolExists)

# Setup Gridlab-d Version information.
include(CMakeScripts/SetVersion.cmake)
INCLUDE(CMakeScripts/CheckDependancies.cmake)
INCLUDE(CMakeScripts/ExternalLibraries.cmake)
INCLUDE(CMakeScripts/Build_number.cmake)
configure_file(gldcore/cmake_config.h.in ${CMAKE_CURRENT_SOURCE_DIR}/gldcore/config.h @ONLY)
configure_file(gldcore/version.h.in ${CMAKE_CURRENT_SOURCE_DIR}/gldcore/version.h @ONLY)
add_definitions(-DHAVE_CONFIG_H)
#include(CMakeScripts/ExternalLibraries.cmake)

# use, i.e. don't skip the full RPATH for the build tree
SET(CMAKE_SKIP_BUILD_RPATH FALSE)

# when building, don't use the install RPATH already
# (but later on when installing)
SET(CMAKE_BUILD_WITH_INSTALL_RPATH FALSE)
SET(CMAKE_INSTALL_RPATH "${CMAKE_INSTALL_PREFIX}/lib/gridlabd")

# add the automatically determined parts of the RPATH
# which point to directories outside the build tree to the install RPATH
SET(CMAKE_INSTALL_RPATH_USE_LINK_PATH TRUE)
SET(GLDCORE_LOC gldcore CACHE INTERNAL "")
OPTION(BUILD_SHARED_LIBS "Sets Gridlab-d libraries to be built as shared. *DANGER - will currently break build if changed.*" ON)

# Allows specific compiler optimizations to be disabled for all build types.
set(DISABLED_OPTIMIZATIONS "${DISABLED_OPTIMIZATIONS} -fno-inline-functions" CACHE INTERNAL "")

# Compiler/Linker flags for all build types
set(CMAKE_CXX_FLAGS "${CMAKE_CXX_FLAGS} -w ${DISABLED_OPTIMIZATIONS}")
set(CMAKE_C_FLAGS "${CMAKE_C_FLAGS} -w ${DISABLED_OPTIMIZATIONS}")
set(CMAKE_LD_FLAGS "${CMAKE_LD_FLAGS} -w ${DISABLED_OPTIMIZATIONS}")

# Set up platform specific library linking
IF (WIN32 OR MSYS OR MINGW OR CYGWIN)
    SET(OS_SPECIFIC_LIBRARIES "ws2_32 wsock32 dl m" CACHE INTERNAL "")
ELSEIF (LINUX)
    SET(OS_SPECIFIC_LIBRARIES "" CACHE INTERNAL "")
ELSEIF (APPLE)
    SET(OS_SPECIFIC_LIBRARIES "" CACHE INTERNAL "")
ELSE ()
    SET(OS_SPECIFIC_LIBRARIES "" CACHE INTERNAL "")
ENDIF ()
LIST(APPEND CMAKE_REQUIRED_LIBRARIES ${OS_SPECIFIC_LIBRARIES})

<<<<<<< HEAD
# Set configurable flags for runtime.
OPTION(USE_MYSQL "Enable building with MySQL" OFF)
OPTION(USE_HELIC "Enable building with HELICS" OFF)
OPTION(USE_FNCS "Enable building with FNCS" OFF)
OPTION(USE_OPENMP "Enable building with OpenMP" OFF)

# Configure MySQL to be configured and linked if available.
IF (USE_MYSQL)
    INCLUDE(CMakeScripts/FindMySQL.cmake)
    IF (FOUND_MYSQL)
        SET(HAVE_MYSQL ON)
    ENDIF ()
ENDIF ()

#message("Have mysql? -> ${HAVE_MYSQL}")

# Configure OpenMP to be compiled and linked if available.
if (WITH_OPENMP)
    include(FindOpenMP)
    if (OPENMP_FOUND)
        set(CMAKE_C_FLAGS "${CMAKE_C_FLAGS} ${OpenMP_C_FLAGS}")
        set(CMAKE_CXX_FLAGS "${CMAKE_CXX_FLAGS} ${OpenMP_CXX_FLAGS}")
        set(CMAKE_LD_FLAGS "${CMAKE_LD_FLAGS} ${OpenMP_LD_FLAGS}")
    endif ()
ENDIF () # WITH_OPENMP

=======
>>>>>>> aae73b61
# Set the list of modules and files which should be copied into the install directory.
SET(GL_MODULES
        assert
        climate
        commercial
        connection
        generators
        market
        mysql
        optimize
        powerflow
        reliability
        residential
        tape
        tape_file
        tape_plot
        glsolvers
        glxengine
        )
SET(HEADER_FILE_NAMES
        ${GLDCORE_LOC}/build.h
        ${GLDCORE_LOC}/class.h
        ${GLDCORE_LOC}/complex.h
        ${GLDCORE_LOC}/debug.h
        ${GLDCORE_LOC}/enduse.h
        ${GLDCORE_LOC}/exception.h
        ${GLDCORE_LOC}/loadshape.h
        ${GLDCORE_LOC}/lock.h
        ${GLDCORE_LOC}/module.h
        ${GLDCORE_LOC}/object.h
        ${GLDCORE_LOC}/property.h
        ${GLDCORE_LOC}/schedule.h
        ${GLDCORE_LOC}/test.h
        ${GLDCORE_LOC}/version.h
        )
SET(GLD_SHARE
        ${GLDCORE_LOC}/tzinfo.txt
        ${GLDCORE_LOC}/unitfile.txt
        ${GLDCORE_LOC}/rt/about.htm
        ${GLDCORE_LOC}/rt/COPYRIGHT
        ${GLDCORE_LOC}/rt/debugger.conf
        ${GLDCORE_LOC}/rt/eula.htm
        ${GLDCORE_LOC}/rt/favicon.ico
        ${GLDCORE_LOC}/rt/gnuplot.conf
        ${GLDCORE_LOC}/rt/gridlabd.conf
        ${GLDCORE_LOC}/rt/gridlabd.css
        ${GLDCORE_LOC}/rt/gridlabd.h
        ${GLDCORE_LOC}/rt/gridlabd.htm
        ${GLDCORE_LOC}/rt/gridlabd.jpg
        ${GLDCORE_LOC}/rt/gridlabd.js
        ${GLDCORE_LOC}/rt/gridlabd.syn
        ${GLDCORE_LOC}/rt/LICENSE
        ${GLDCORE_LOC}/rt/mingw.conf
        ${GLDCORE_LOC}/rt/STATUS
        ${GLDCORE_LOC}/rt/capacitor_b.png
        ${GLDCORE_LOC}/rt/capacitor_g.png
        ${GLDCORE_LOC}/rt/capacitor_k.png
        ${GLDCORE_LOC}/rt/capacitor_r.png
        ${GLDCORE_LOC}/rt/load_b.png
        ${GLDCORE_LOC}/rt/load_g.png
        ${GLDCORE_LOC}/rt/load_k.png
        ${GLDCORE_LOC}/rt/load_r.png
        ${GLDCORE_LOC}/rt/meter_g.png
        ${GLDCORE_LOC}/rt/node_b.png
        ${GLDCORE_LOC}/rt/node_g.png
        ${GLDCORE_LOC}/rt/node_k.png
        ${GLDCORE_LOC}/rt/node_r.png
        ${GLDCORE_LOC}/rt/regulator_b.png
        ${GLDCORE_LOC}/rt/regulator_g.png
        ${GLDCORE_LOC}/rt/regulator_k.png
        ${GLDCORE_LOC}/rt/regulator_r.png
        ${GLDCORE_LOC}/rt/switch_b.png
        ${GLDCORE_LOC}/rt/switch_g.png
        ${GLDCORE_LOC}/rt/switch_k.png
        ${GLDCORE_LOC}/rt/switch_r.png
        ${GLDCORE_LOC}/rt/transformer_b.png

        ${GLDCORE_LOC}/rt/transformer_g.png
        ${GLDCORE_LOC}/rt/transformer_k.png
        ${GLDCORE_LOC}/rt/transformer_r.png
        ${GLDCORE_LOC}/rt/triplex_meter_b.png
        ${GLDCORE_LOC}/rt/triplex_meter_g.png
        ${GLDCORE_LOC}/rt/triplex_meter_k.png
        ${GLDCORE_LOC}/rt/triplex_meter_r.png

        models/climate_csvreader_example.glm
        models/collector_example.glm
        models/diesel_deltamode_load_player_A.csv
        models/diesel_deltamode_load_player_B.csv
        models/diesel_deltamode_load_player_C.csv
        models/house_HVAC_example.glm
        models/IEEE_13_Node_Test_Feeder.glm
        models/IEEE_13_Node_With_Houses.glm
        models/passive_controller_example.glm
        models/random_fault_generator_example.glm
        models/residential_zipload_example.glm
        models/Standard_Weather.csv
        models/subsecond_diesel_generator_example.glm
        models/taxonomy_feeder_R1-12.47-1.glm
        models/transactive_controller_example.glm
        models/WA-Seattle.tmy2
        models/WA-Yakima.tmy2
        models/waterheater_example.glm
        models/weather.csv
        models/wind_turbine_example.glm

        #        ${GLDCORE_LOC}/gridlabd.htm
        ${GLDCORE_LOC}/gridlabd.htm
        )

# Load module directories. When adding new module, add it here.
include_directories(gldcore)
include_directories(third_party/superLU_MT)
include_directories(third_party/jsonCpp)

include(third_party/superLU_MT/CMakeLists.txt)
include(third_party/jsonCpp/CMakeLists.txt)

include(assert/CMakeLists.txt)
include(climate/CMakeLists.txt)
include(commercial/CMakeLists.txt)
include(connection/CMakeLists.txt)
include(generators/CMakeLists.txt)
include(market/CMakeLists.txt)
include(mysql/CMakeLists.txt)
include(optimize/CMakeLists.txt)
include(powerflow/CMakeLists.txt)
include(reliability/CMakeLists.txt)
include(residential/CMakeLists.txt)
include(tape/CMakeLists.txt)
include(tape_file/CMakeLists.txt)
include(tape_plot/CMakeLists.txt)
include(${GLDCORE_LOC}/solvers/CMakeLists.txt)
include(${GLDCORE_LOC}/link/engine/CMakeLists.txt)

# Load and link C/C++ files for the executeable
add_executable(gridlabd
        ${GLDCORE_LOC}/gridlabd.h
        ${GLDCORE_LOC}/globals.cpp
        ${GLDCORE_LOC}/globals.h
        ${GLDCORE_LOC}/object.cpp
        ${GLDCORE_LOC}/object.h
        ${GLDCORE_LOC}/schedule.cpp
        ${GLDCORE_LOC}/schedule.h
        ${GLDCORE_LOC}/aggregate.cpp
        ${GLDCORE_LOC}/aggregate.h
        ${GLDCORE_LOC}/build.h
        ${GLDCORE_LOC}/class.cpp
        ${GLDCORE_LOC}/class.h
        ${GLDCORE_LOC}/cmdarg.cpp
        ${GLDCORE_LOC}/cmdarg.h
        #${GLDCORE_LOC}/cmex.c
        #${GLDCORE_LOC}/cmex.h
        ${GLDCORE_LOC}/compare.cpp
        ${GLDCORE_LOC}/compare.h
        ${GLDCORE_LOC}/complex.h
        ${GLDCORE_LOC}/config.h
        ${GLDCORE_LOC}/console.h
        ${GLDCORE_LOC}/convert.cpp
        ${GLDCORE_LOC}/convert.h
        ${GLDCORE_LOC}/cpp_threadpool.cpp
        ${GLDCORE_LOC}/cpp_threadpool.h
        ${GLDCORE_LOC}/debug.cpp
        ${GLDCORE_LOC}/debug.h
        ${GLDCORE_LOC}/deltamode.cpp
        ${GLDCORE_LOC}/deltamode.h
        ${GLDCORE_LOC}/enduse.cpp
        ${GLDCORE_LOC}/enduse.h
        ${GLDCORE_LOC}/environment.cpp
        ${GLDCORE_LOC}/environment.h
        ${GLDCORE_LOC}/exception.cpp
        ${GLDCORE_LOC}/exception.h
        ${GLDCORE_LOC}/exec.cpp
        ${GLDCORE_LOC}/exec.h
        ${GLDCORE_LOC}/find.cpp
        ${GLDCORE_LOC}/find.h
        ${GLDCORE_LOC}/gld_sock.h
        ${GLDCORE_LOC}/gui.cpp
        ${GLDCORE_LOC}/gui.h
        ${GLDCORE_LOC}/http_client.cpp
        ${GLDCORE_LOC}/http_client.h
        ${GLDCORE_LOC}/index.cpp
        ${GLDCORE_LOC}/index.h
        ${GLDCORE_LOC}/instance.cpp
        ${GLDCORE_LOC}/instance.h
        ${GLDCORE_LOC}/instance_cnx.cpp
        ${GLDCORE_LOC}/instance_cnx.h
        ${GLDCORE_LOC}/instance_slave.cpp
        ${GLDCORE_LOC}/instance_slave.h
        ${GLDCORE_LOC}/interpolate.cpp
        ${GLDCORE_LOC}/interpolate.h
        ${GLDCORE_LOC}/job.cpp
        ${GLDCORE_LOC}/job.h
        ${GLDCORE_LOC}/kill.cpp
        ${GLDCORE_LOC}/kill.h
        ${GLDCORE_LOC}/kml.cpp
        ${GLDCORE_LOC}/kml.h
        ${GLDCORE_LOC}/legal.cpp
        ${GLDCORE_LOC}/legal.h
        ${GLDCORE_LOC}/link.cpp
        ${GLDCORE_LOC}/link.h
        ${GLDCORE_LOC}/linkage.cpp
        ${GLDCORE_LOC}/linkage.h
        ${GLDCORE_LOC}/list.cpp
        ${GLDCORE_LOC}/list.h
        ${GLDCORE_LOC}/load.cpp
        ${GLDCORE_LOC}/load.h
        ${GLDCORE_LOC}/load_xml.cpp
        ${GLDCORE_LOC}/load_xml.h
        ${GLDCORE_LOC}/load_xml_handle.cpp
        ${GLDCORE_LOC}/load_xml_handle.h
        ${GLDCORE_LOC}/loadshape.cpp
        ${GLDCORE_LOC}/loadshape.h
        ${GLDCORE_LOC}/local.cpp
        ${GLDCORE_LOC}/local.h
        ${GLDCORE_LOC}/lock.cpp
        ${GLDCORE_LOC}/lock.h
        ${GLDCORE_LOC}/main.cpp
        ${GLDCORE_LOC}/match.cpp
        ${GLDCORE_LOC}/match.h
        ${GLDCORE_LOC}/matlab.cpp
        ${GLDCORE_LOC}/matlab.h
        ${GLDCORE_LOC}/module.cpp
        ${GLDCORE_LOC}/module.h
        ${GLDCORE_LOC}/output.cpp
        ${GLDCORE_LOC}/output.h
        ${GLDCORE_LOC}/platform.h
        ${GLDCORE_LOC}/property.cpp
        ${GLDCORE_LOC}/property.h
        ${GLDCORE_LOC}/random.cpp
        ${GLDCORE_LOC}/gldrandom.h
        ${GLDCORE_LOC}/realtime.cpp
        ${GLDCORE_LOC}/realtime.h
        ${GLDCORE_LOC}/sanitize.cpp
        ${GLDCORE_LOC}/sanitize.h
        ${GLDCORE_LOC}/save.cpp
        ${GLDCORE_LOC}/save.h
        ${GLDCORE_LOC}/server.cpp
        ${GLDCORE_LOC}/server.h
        ${GLDCORE_LOC}/setup.cpp
        ${GLDCORE_LOC}/setup.h
        ${GLDCORE_LOC}/stream.cpp
        ${GLDCORE_LOC}/stream.h
        ${GLDCORE_LOC}/stream_type.h
        ${GLDCORE_LOC}/test.cpp
        ${GLDCORE_LOC}/test.h
        ${GLDCORE_LOC}/test_callbacks.h
        ${GLDCORE_LOC}/test_framework.cpp
        ${GLDCORE_LOC}/test_framework.h
        ${GLDCORE_LOC}/threadpool.cpp
        ${GLDCORE_LOC}/threadpool.h
        ${GLDCORE_LOC}/timestamp.cpp
        ${GLDCORE_LOC}/timestamp.h
        ${GLDCORE_LOC}/transform.cpp
        ${GLDCORE_LOC}/transform.h
        ${GLDCORE_LOC}/ufile.cpp
        ${GLDCORE_LOC}/ufile.h
        ${GLDCORE_LOC}/unit.cpp
        ${GLDCORE_LOC}/unit.h
        ${GLDCORE_LOC}/validate.cpp
        ${GLDCORE_LOC}/validate.h
        ${GLDCORE_LOC}/version.cpp
        ${GLDCORE_LOC}/version.h
        #        ${GLDCORE_LOC}/xcore.cpp
        #        ${GLDCORE_LOC}/xcore.h
        )

mark_as_advanced(FORCE
        OS_SPECIFIC_LIBRARIES
        DISABLED_OPTIMIZATIONS
        BUILD_SHARED_LIBS
        GL_MODULES
        HEADER_FILE_NAMES
        GLD_SHARE
        )

#MESSAGE(${CMAKE_CURRENT_SOURCE_DIR}/third_party/mysql-connector-c++)
#
#add_custom_target(
#        mysql_connector
#        COMMAND ./install.sh
#        WORKING_DIRECTORY ${CMAKE_CURRENT_SOURCE_DIR}/third_party/mysql-connector-c++
#)
#add_dependencies(gridlabd mysql_connector)
if (HAVE_MYSQL)
    include_directories(${MYSQL_INCLUDE_DIRECTORIES} ${MYSQL_INCLUDE_DIRECTORIES}/include)
    target_link_libraries(gridlabd ${MYSQL_LIBRARY})
ENDIF ()

if (HAVE_HELICS)
    target_link_libraries(gridlabd ${GL_HELICS_LIBRARIES})
ENDIF ()

if (HAVE_FNCS)
    target_link_libraries(gridlabd ${GL_FNCS_LIBRARIES})
ENDIF ()

add_dependencies(gridlabd libjsoncpp libsuperlu)

target_link_libraries(gridlabd ${CMAKE_THREAD_LIBS_INIT})
if (CURSES_FOUND)
    target_link_libraries(gridlabd ${CURSES_LIBRARIES})
endif ()

target_link_libraries(gridlabd ${GL_MODULES})
target_link_libraries(gridlabd libjsoncpp libsuperlu)

IF (WIN32 OR MSYS OR MINGW OR CYGWIN)
    target_link_libraries(gridlabd ${OS_SPECIFIC_LIBRARIES})
ELSE ()
    target_link_libraries(gridlabd ${CMAKE_DL_LIBS})
ENDIF ()

SET(FILE_PERMISSIONS PERMISSIONS
        OWNER_EXECUTE OWNER_READ OWNER_WRITE
        GROUP_EXECUTE GROUP_READ
        WORLD_EXECUTE WORLD_READ)

install(TARGETS gridlabd
        ${FILE_PERMISSIONS}
        RUNTIME DESTINATION ${CMAKE_INSTALL_PREFIX}/bin
        )
install(TARGETS ${GL_MODULES}
        ${FILE_PERMISSIONS}
        RUNTIME DESTINATION ${CMAKE_INSTALL_PREFIX}/lib/gridlabd
        LIBRARY DESTINATION ${CMAKE_INSTALL_PREFIX}/lib/gridlabd
        ARCHIVE DESTINATION ${CMAKE_INSTALL_PREFIX}/lib/gridlabd
        COMPONENT library)

install(FILES ${HEADER_FILE_NAMES}
        ${FILE_PERMISSIONS}
        DESTINATION ${CMAKE_INSTALL_PREFIX}/include/gridlabd
        )

install(FILES ${GLD_SHARE}
        ${FILE_PERMISSIONS}
        DESTINATION ${CMAKE_INSTALL_PREFIX}/share/gridlabd)
install(FILES COPYRIGHT LICENSE
        ${FILE_PERMISSIONS}
        DESTINATION ${CMAKE_INSTALL_PREFIX}/share/doc/gridlabd)<|MERGE_RESOLUTION|>--- conflicted
+++ resolved
@@ -59,35 +59,6 @@
 ENDIF ()
 LIST(APPEND CMAKE_REQUIRED_LIBRARIES ${OS_SPECIFIC_LIBRARIES})
 
-<<<<<<< HEAD
-# Set configurable flags for runtime.
-OPTION(USE_MYSQL "Enable building with MySQL" OFF)
-OPTION(USE_HELIC "Enable building with HELICS" OFF)
-OPTION(USE_FNCS "Enable building with FNCS" OFF)
-OPTION(USE_OPENMP "Enable building with OpenMP" OFF)
-
-# Configure MySQL to be configured and linked if available.
-IF (USE_MYSQL)
-    INCLUDE(CMakeScripts/FindMySQL.cmake)
-    IF (FOUND_MYSQL)
-        SET(HAVE_MYSQL ON)
-    ENDIF ()
-ENDIF ()
-
-#message("Have mysql? -> ${HAVE_MYSQL}")
-
-# Configure OpenMP to be compiled and linked if available.
-if (WITH_OPENMP)
-    include(FindOpenMP)
-    if (OPENMP_FOUND)
-        set(CMAKE_C_FLAGS "${CMAKE_C_FLAGS} ${OpenMP_C_FLAGS}")
-        set(CMAKE_CXX_FLAGS "${CMAKE_CXX_FLAGS} ${OpenMP_CXX_FLAGS}")
-        set(CMAKE_LD_FLAGS "${CMAKE_LD_FLAGS} ${OpenMP_LD_FLAGS}")
-    endif ()
-ENDIF () # WITH_OPENMP
-
-=======
->>>>>>> aae73b61
 # Set the list of modules and files which should be copied into the install directory.
 SET(GL_MODULES
         assert
