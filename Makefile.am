# $Id: Makefile.am 4738 2014-07-03 00:55:39Z dchassin $
# Copyright (C) 2008 Battelle Memorial Institute
# This file is distributed under the same terms as GridLAB-D.

ACLOCAL_AMFLAGS = -I m4

CC = $(PTHREAD_CC)
CXX = $(PTHREAD_CXX)

AM_CPPFLAGS =
AM_CPPFLAGS += -I$(top_srcdir)/gldcore
AM_CPPFLAGS += $(GLD_CPPFLAGS)

AM_CFLAGS =
AM_CFLAGS += $(PTHREAD_CFLAGS)
AM_CFLAGS += $(GLD_CFLAGS)

AM_CXXFLAGS =
AM_CXXFLAGS += $(PTHREAD_CFLAGS)
AM_CXXFLAGS += $(GLD_CXXFLAGS)

AM_LDFLAGS =
AM_LDFLAGS += -no-undefined
AM_LDFLAGS += -module
AM_LDFLAGS += -avoid-version
AM_LDFLAGS += -export-dynamic
AM_LDFLAGS += $(GLD_LDFLAGS)

# These are temporary additions that should be removed or moved elsewhere once the build compiles
if HAVE_MINGW
AM_LDFLAGS += -lws2_32
AM_LDFLAGS += -Xlinker --allow-multiple-definition
endif

# makefile fragments populate these variables
BUILT_SOURCES =
CLEANFILES =
EXTRA_DIST =
dist_pkgdata_DATA =
pkgdata_DATA =
noinst_LTLIBRARIES =
pkglib_LTLIBRARIES =
bin_PROGRAMS =
bin_SCRIPTS =
dist_doc_DATA =

# we're using non-recursive Make
# include Makefile fragments instead of using SUBDIRS
include assert/Makefile.mk
include climate/Makefile.mk
include commercial/Makefile.mk
include connection/Makefile.mk
include gldcore/link/engine/Makefile.mk
include gldcore/link/matlab/Makefile.mk
include gldcore/Makefile.mk
include gldcore/rt/Makefile.mk
include gldcore/solvers/Makefile.mk
include generators/Makefile.mk
include market/Makefile.mk
include mysql/Makefile.mk
include optimize/Makefile.mk
include powerflow/Makefile.mk
include reliability/Makefile.mk
include residential/Makefile.mk
include tape_file/Makefile.mk
include tape/Makefile.mk
include tape_plot/Makefile.mk

# we combine the sources in CBLAS and superLU_MT in a single Makefile fragment
include third_party/superLU_MT/Makefile_combined.mk
<<<<<<< HEAD
include third_party/jsonCpp/Makefile.mk
#include third_party/CBLAS/Makefile.mk
#include third_party/superLU_MT/Makefile.mk
=======

# custom modules (see ./customize)
include custom.mk
>>>>>>> ff4e4a8e

# for doxygen commands
include aminclude.mk

dist_doc_DATA += COPYRIGHT
dist_doc_DATA += LICENSE

EXTRA_DIST += $(top_srcdir)/debian/changelog
EXTRA_DIST += $(top_srcdir)/debian/compat
EXTRA_DIST += $(top_srcdir)/debian/control
EXTRA_DIST += $(top_srcdir)/debian/copyright
EXTRA_DIST += $(top_srcdir)/debian/docs
EXTRA_DIST += $(top_srcdir)/debian/gridlabd-dev.install
EXTRA_DIST += $(top_srcdir)/debian/gridlabd.install
EXTRA_DIST += $(top_srcdir)/debian/rules*
EXTRA_DIST += $(top_srcdir)/doxygen/build.bat
EXTRA_DIST += $(top_srcdir)/doxygen/COPYRIGHT
EXTRA_DIST += $(top_srcdir)/doxygen/doxygen-doc.vcproj
EXTRA_DIST += $(top_srcdir)/doxygen/footer.html
EXTRA_DIST += $(top_srcdir)/doxygen/gridlabd.conf
EXTRA_DIST += $(top_srcdir)/doxygen/LICENSE
EXTRA_DIST += $(top_srcdir)/doxygen/STATUS
EXTRA_DIST += $(top_srcdir)/doxygen/user_manual.h
EXTRA_DIST += $(top_srcdir)/gridlabd.spec
EXTRA_DIST += $(top_srcdir)/README-LINUX
EXTRA_DIST += $(top_srcdir)/README-MACOSX
EXTRA_DIST += $(top_srcdir)/Resources/Background.png
EXTRA_DIST += $(top_srcdir)/Resources/GridLAB-D.pmdoc/01gldcore-contents.xml
EXTRA_DIST += $(top_srcdir)/Resources/GridLAB-D.pmdoc/01gldcore.xml
EXTRA_DIST += $(top_srcdir)/Resources/GridLAB-D.pmdoc/02climate-contents.xml
EXTRA_DIST += $(top_srcdir)/Resources/GridLAB-D.pmdoc/02climate.xml
EXTRA_DIST += $(top_srcdir)/Resources/GridLAB-D.pmdoc/03libxerces-contents.xml
EXTRA_DIST += $(top_srcdir)/Resources/GridLAB-D.pmdoc/03libxerces.xml
EXTRA_DIST += $(top_srcdir)/Resources/GridLAB-D.pmdoc/04devel-contents.xml
EXTRA_DIST += $(top_srcdir)/Resources/GridLAB-D.pmdoc/04devel.xml
EXTRA_DIST += $(top_srcdir)/Resources/GridLAB-D.pmdoc/index.xml
EXTRA_DIST += $(top_srcdir)/Resources/License.rtf
EXTRA_DIST += $(top_srcdir)/Resources/Readme.rtf
EXTRA_DIST += $(top_srcdir)/Resources/Welcome.rtf
EXTRA_DIST += $(top_srcdir)/VERSION
EXTRA_DIST += $(top_srcdir)/models/climate_csvreader_example.glm
EXTRA_DIST += $(top_srcdir)/models/collector_example.glm
EXTRA_DIST += $(top_srcdir)/models/diesel_deltamode_load_player_A.csv
EXTRA_DIST += $(top_srcdir)/models/diesel_deltamode_load_player_B.csv
EXTRA_DIST += $(top_srcdir)/models/diesel_deltamode_load_player_C.csv
#EXTRA_DIST += $(top_srcdir)/models/Four_quadrant_inverter_example.glm
EXTRA_DIST += $(top_srcdir)/models/house_HVAC_example.glm
EXTRA_DIST += $(top_srcdir)/models/IEEE_13_Node_Test_Feeder.glm
EXTRA_DIST += $(top_srcdir)/models/IEEE_13_Node_With_Houses.glm
EXTRA_DIST += $(top_srcdir)/models/passive_controller_example.glm
EXTRA_DIST += $(top_srcdir)/models/random_fault_generator_example.glm
EXTRA_DIST += $(top_srcdir)/models/residential_zipload_example.glm
EXTRA_DIST += $(top_srcdir)/models/Standard_Weather.csv
EXTRA_DIST += $(top_srcdir)/models/subsecond_diesel_generator_example.glm
EXTRA_DIST += $(top_srcdir)/models/taxonomy_feeder_R1-12.47-1.glm
EXTRA_DIST += $(top_srcdir)/models/transactive_controller_example.glm
EXTRA_DIST += $(top_srcdir)/models/WA-Seattle.tmy2
EXTRA_DIST += $(top_srcdir)/models/WA-Yakima.tmy2
EXTRA_DIST += $(top_srcdir)/models/waterheater_example.glm
EXTRA_DIST += $(top_srcdir)/models/weather.csv
EXTRA_DIST += $(top_srcdir)/models/wind_turbine_example.glm
EXTRA_DIST += $(top_srcdir)/gldcore/gridlabd.htm
EXTRA_DIST += $(top_srcdir)/utilities/build_number
pkgdata_DATA += $(top_srcdir)/models/climate_csvreader_example.glm
pkgdata_DATA += $(top_srcdir)/models/collector_example.glm
pkgdata_DATA += $(top_srcdir)/models/diesel_deltamode_load_player_A.csv
pkgdata_DATA += $(top_srcdir)/models/diesel_deltamode_load_player_B.csv
pkgdata_DATA += $(top_srcdir)/models/diesel_deltamode_load_player_C.csv
#pkgdata_DATA += $(top_srcdir)/models/Four_quadrant_inverter_example.glm
pkgdata_DATA += $(top_srcdir)/models/house_HVAC_example.glm
pkgdata_DATA += $(top_srcdir)/models/IEEE_13_Node_Test_Feeder.glm
pkgdata_DATA += $(top_srcdir)/models/IEEE_13_Node_With_Houses.glm
pkgdata_DATA += $(top_srcdir)/models/passive_controller_example.glm
pkgdata_DATA += $(top_srcdir)/models/random_fault_generator_example.glm
pkgdata_DATA += $(top_srcdir)/models/residential_zipload_example.glm
pkgdata_DATA += $(top_srcdir)/models/Standard_Weather.csv
pkgdata_DATA += $(top_srcdir)/models/subsecond_diesel_generator_example.glm
pkgdata_DATA += $(top_srcdir)/models/taxonomy_feeder_R1-12.47-1.glm
pkgdata_DATA += $(top_srcdir)/models/transactive_controller_example.glm
pkgdata_DATA += $(top_srcdir)/models/WA-Seattle.tmy2
pkgdata_DATA += $(top_srcdir)/models/WA-Yakima.tmy2
pkgdata_DATA += $(top_srcdir)/models/waterheater_example.glm
pkgdata_DATA += $(top_srcdir)/models/weather.csv
pkgdata_DATA += $(top_srcdir)/models/wind_turbine_example.glm
pkgdata_DATA += $(top_srcdir)/gldcore/gridlabd.htm

if MISSING_XERCES
all-local:
	@echo
	@echo "  Missing dependency: libxerces-c"
	@echo ""
	@echo "    libxerces-c was not found during configuration and is a required dependency."
	@echo "    Install the libxerces-c development libraries and re-run ./configure or run"
	@echo "    ./configure with the --with-xerces option.  Try './configure --help' for"
	@echo "    more information."
	@echo
	@false
endif

help:
	@echo "Cleaning targets:"
	@echo "  clean        - Erase from the build tree the files built by 'make all'"
	@echo "  distclean    - Same as 'make clean' plus erase anything ./configure created"
	@echo "  mostlyclean  - Erase intermediate files (such as .o files)"
	@echo ""
	@echo "Building targets:"
	@echo "  all            - Build $(PACKAGE) (same as 'make')"
	@echo "  install        - Install $(PACKAGE) to $(prefix)"
	@echo "  install-strip  - Same as install, but follow by stripping debug symbols"
	@echo "  uninstall      - Erase files installed by 'make install'"
	@echo ""
	@echo "Testing targets:"
	@echo "  validate  - Run the test/validation suite (requires Python)"
	@echo ""
	@echo "Packaging targets:"
	@echo "  dist          - same as 'make dist-gzip'"
	@echo "  dist-bzip2    - Generate a bzip2 tar archive of the distribution"
	@echo "  dist-deb      - Create Debian binary and source deb packages"
	@echo "  dist-deb-bin  - Create Debian binary-only deb package"
	@echo "  dist-deb-src  - Create Debian source-only deb package"
	@echo "  dist-gzip     - Generate a gzip tar archive of the distribution"
	@echo "  dist-lzma     - Generate an lzma tar archive of the distribution"
	@echo "  dist-osx      - Create Mac OS X package installer (OS X w/ XCode only)"
	@echo "  dist-rpm      - Create binary-only RPM package"
	@echo "  dist-shar     - Generate a shar archive of the distribution"
	@echo "  dist-tarZ     - Generate a compressed tar archive of the distribution"
	@echo "  dist-xz       - Generate an xz tar archive of the distribution"
	@echo "  dist-zip      - Generate a zip archive of the distribution"
	@echo "  rpm-prep      - Create \$$HOME/.rpmmacros suitable for building RPMs in"
	@echo "                  \$$HOME/rpmbuild as non-root user"
	@echo ""
	@echo "Documentation targets:"
	@echo "  doxygen-doc  - Generate doxygen documentation (only if doxygen was found"
	@echo "                 by ./configure)"
	@echo ""
	@echo "Developer targets (may require special tools):"
	@echo "  clean-wc   - Recursively remove all files and directories not under"
	@echo "               revision control (will prompt to confirm first)"
	@echo "  ctags      - Generate vi-style tags files"
	@echo "  tags       - Generate emacs-style TAGS files"
	@echo "  maintainer-clean"

over: clean all

# Recursively remove all files and directories not under revision control
clean-wc:
	@echo -e "\nThis removes all unversioned files and directories in the working copy."
	@unset REPLY && read -t 60 -p "Clean working copy (type 'yes' to proceed)? " && test "`echo "$$REPLY" | tr '[:upper:]' '[:lower:]'`" = "yes"
	. utilities/cleanwc

check-local validate: 
	gridlabd --validate

distdir = $(PACKAGE)_$(VERSION)
scratchdir = scratch
XERCES_TARNAME = xerces-c-3.1.1
XERCESCROOT = $(CURDIR)/$(scratchdir)/$(XERCES_TARNAME)

$(scratchdir)/.xerces.stamp: third_party/$(XERCES_TARNAME).tar.gz
	-rm -f $@
	test ! -e $(@D)/$(XERCES_TARNAME) || rm -rf $(@D)/$(XERCES_TARNAME)
	test -d $(@D) || mkdir -p $(@D)
	tar -xzf $< -C $(@D)
	export XERCESCROOT=$(CURDIR)/$(@D)/$(XERCES_TARNAME) && \
		cd $(@D)/$(XERCES_TARNAME) && \
		autoreconf -isf && ./configure && make
	touch $@

$(scratchdir)/pkg: $(scratchdir)/.xerces.stamp distdir
	test ! -e $@ || rm -rf $@
	test -d $@/gldcore || mkdir -p $@/gldcore
	cd $(distdir) && ./configure --with-xerces=$(CURDIR)/$(scratchdir)/$(XERCES_TARNAME) && make install DESTDIR=$(CURDIR)/$@/gldcore
	cd $@ && mkdir -p climate-data/usr/local/lib/gridlabd devel/usr/local/lib/gridlabd libxerces-c/usr/lib
#	mv $@/gldcore/usr/lib/gridlabd/*.zip $@/climate-data/usr/lib/gridlabd/
	mv $@/gldcore/usr/local/include $@/devel/usr/local/include
	mv $@/gldcore/usr/local/lib/gridlabd/*.la $@/devel/usr/local/lib/gridlabd/
	cp $(scratchdir)/$(XERCES_TARNAME)/src/.libs/libxerces-c.* $@/libxerces-c/usr/lib/
	$(am__remove_distdir)

$(scratchdir)/$(PACKAGE_TARNAME).mpkg: $(scratchdir)/pkg
	env PATH=$$PATH:/Developer/Applications/Utilities/PackageMaker.app/Contents/MacOS \
	PackageMaker --doc Resources/GridLAB-D.pmdoc --version "$(PACKAGE_VERSION)" --title "$(PACKAGE_NAME)" --out $@

$(scratchdir)/$(PACKAGE_TARNAME).dmg: $(scratchdir)/$(PACKAGE_TARNAME).mpkg
	test ! -e $@ || rm -f $@
	hdiutil create -size $$((`du -sm $< | cut -f 1` + 3))m -fs HFS+ -volname "$(PACKAGE_STRING)" $@
	hdiutil attach -mountpoint $(@D)/mnt $@
	mv $< $(@D)/mnt/
	hdiutil detach $(@D)/mnt

$(distdir).dmg: $(scratchdir)/$(PACKAGE_TARNAME).dmg
	test ! -e $@ || rm -rf $@
	hdiutil convert -format UDZO -o $@ $<
	rm -f $<
	-rmdir $(<D)

clean-dist-osx:
	-test ! -d $(scratchdir)/mnt || hdiutil detach $(scratchdir)/mnt
#	-rm -rf $(scratchdir)

# Build a .mpkg installer package for Mac OS X
dist-osx:
	trap '$(MAKE) clean-dist-osx' EXIT && \
	$(MAKE) $(distdir).dmg

# Build deb (binary and source) packages
dist-deb: distdir
	echo -e "gridlabd ($(VERSION)-1) unstable; urgency=low\n\n  * Version $(VERSION) release.\n  * View recent changes at: https://sourceforge.net/apps/mediawiki/gridlab-d/index.php?title=Special:RecentChanges\n\n -- GridLAB-D Team <gridlabd@pnl.gov> `date -R`\n" > $(distdir)/debian/changelog
	ln -s $(distdir) $(distdir)-1
	(cd $(distdir)-1 && dpkg-buildpackage -tc -us -uc $(DEBFLAGS))
	rm -f $(distdir)-1
	$(am__remove_distdir)

# Build Debian deb binary package
dist-deb-bin:
	$(MAKE) dist-deb DEBFLAGS=-b

# Build Debian deb source package
dist-deb-src:
	$(MAKE) dist-deb DEBFLAGS=-S

# Build RPM binary package
dist-rpm: dist-gzip
	rpmbuild -tb $(distdir).tar.gz

RPMBUILDDIR = $(HOME)/rpmbuild

# Create $(HOME)/.rpmmacros file suitable for building RPMs in $(RPMBUILDDIR) as non-root user
rpm-prep:
	@DIR="$(RPMBUILDDIR)" && if [ "$${DIR:0:1}" != "/" ]; then \
		echo >&2 "ERROR: RPMBUILDDIR must be an absolute path"; exit 1; \
	fi
	@if [ -f "$$HOME/.rpmmacros" ]; then \
		sed -i 's/^\(%_topdir\)/#\1/' $$HOME/.rpmmacros; \
		echo >&2 "WARNING: $$HOME/.rpmmacros already exists; commenting out _topdir macros"; \
	fi
	@echo "%_topdir $(RPMBUILDDIR)" >> $$HOME/.rpmmacros
	@echo "RPMs will be built in $(RPMBUILDDIR)"
	@for DIR in $(RPMBUILDDIR)/{BUILD,BUILDROOT,RPMS,SOURCES,SPECS,SRPMS}; do \
		test -d "$$DIR" || mkdir -p "$$DIR"; \
	done


libtool: $(LIBTOOL_DEPS)
	$(SHELL) ./config.status libtool
<|MERGE_RESOLUTION|>--- conflicted
+++ resolved
@@ -68,15 +68,10 @@
 
 # we combine the sources in CBLAS and superLU_MT in a single Makefile fragment
 include third_party/superLU_MT/Makefile_combined.mk
-<<<<<<< HEAD
 include third_party/jsonCpp/Makefile.mk
-#include third_party/CBLAS/Makefile.mk
-#include third_party/superLU_MT/Makefile.mk
-=======
 
 # custom modules (see ./customize)
 include custom.mk
->>>>>>> ff4e4a8e
 
 # for doxygen commands
 include aminclude.mk
