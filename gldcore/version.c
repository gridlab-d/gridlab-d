--- conflicted
+++ resolved
@@ -10,15 +10,9 @@
 
 #include "build.h" // BRANCH will be defined automatically from the ticket
 
-<<<<<<< HEAD
-//#ifndef BRANCH
-#define BRANCH "Keeler" // update this from legal.h each time trunk is branched
-//#endif
-=======
 #ifndef BRANCH
 #define BRANCH "Lugo" // update this from legal.h each time trunk is branched
 #endif
->>>>>>> df7f3590
 
 #ifndef BUILDNUM
 #error("gldcore/build.h was not updated properly (BUILDNUM is missing) - try deleting it and rebuilding again")
