--- conflicted
+++ resolved
@@ -491,14 +491,8 @@
 // access methods
 public:
 	//Map function
-<<<<<<< HEAD
 	gld_property *map_complex_value(OBJECT *obj, const char *name);
 	gld_property *map_double_value(OBJECT *obj, const char *name);
-	void pull_complex_powerflow_values(void);
-=======
-	gld_property *map_complex_value(OBJECT *obj, char *name);
-	gld_property *map_double_value(OBJECT *obj, char *name);
->>>>>>> ba9460c8
 	void pull_climate_values(void);
 };
 
