/** $Id: house_e.cpp 4738 2014-07-03 00:55:39Z dchassin $
	Copyright (C) 2008 Battelle Memorial Institute
	@file house_e.cpp
	@addtogroup house_e
	@ingroup residential

	The house_e object implements a single family home.  The house_e
	only includes the heating/cooling system and the power panel.
	All other end-uses must be explicitly defined and attached to the
	panel using the house_e::attach() method.

	Residential panels use a split secondary transformer:

	@verbatim
		-----)||(------------------ 1    <-- 120V
		     )||(      120V         ^
		1puV )||(----------- 3(N)  240V  <-- 0V
		     )||(      120V         v
		-----)||(------------------ 2    <-- 120V
	@endverbatim

	120V objects are assigned alternatively to circuits 1-3 and 2-3 in the order
	in which they call attach. 240V objects are assigned to circuit 1-2

	Circuit breakers will open on over-current with respect to the maximum current
	given by load when house_e::attach() was called.  After a breaker opens, it is
	reclosed within an average of 5 minutes (on an exponential distribution).  Each
	time the breaker is reclosed, the breaker failure probability is increased.
	The probability of failure is always 1/N where N is initially a large number (e.g., 100). 
	N is progressively decremented until it reaches 1 and the probability of failure is 100%.

	The Equivalent Thermal Parameter (ETP) approach is used to model the residential loads
	and energy consumption.  Solving the ETP model simultaneously for T_{air} and T_{mass},
	the heating/cooling loads can be obtained as a function of time.

 *  In the current implementation, the HVAC equipment is defined
 *  as part of the house_e and attached to the electrical panel
 *  with a 50 amp/220-240V circuit.  
   
 *  @par Commercial building connections
 *  
 *  House_e is also used to represent commercial building zones.
 *  Most commercial buildings are connected to three-phase
 *  transformers at either 208 or 480 volts. In such cases, the
 *  largest building loads are inherently balanced three-phase
 *  motors or motor drives, while the single-phase building
 *  loads are internally distributed among the phases. The
 *  larger buildings take service at 480 volts, and have
 *  internal transformers that step down to the single-phase
 *  120-volt loads as needed. Single-phase loads can be served
 *  at 120 volts line-to-neutral (as in residential buildings)
 *  or 208 volts line-to-line, i.e., less than the 240 V in
 *  residential buildings. Only the smaller commercial buildings
 *  are connected directly to single-phase, split secondary
 *  transformes as assumed in house_e, and those smaller
 *  commercial buildings can have single-phase loads at 120 or
 *  240 volts.
 *  
 *  In order to accurately represent the voltage drop and load
 *  balancing in commercial three-phase service, the house_e can
 *  be connected to a regular load (up to 3 phases) instead of
 *  just a triplex_meter. In such cases, ideal voltage and
 *  current transformations occur to present average phase
 *  voltage to the internal house_e loads, and balanced
 *  three-phase or single-phase power to the external power
 *  flow. commercial_load_parent is the flag indicating such
 *  connections.

	@par Implicit enduses

	The use of implicit enduses is controlled globally by the #implicit_enduse global variable.
	All houses in the system will employ the same set of global enduses, meaning that the
	loadshape is controlled by the default schedule.

	@par Credits

	The original concept for ETP was developed by Rob Pratt and Todd Taylor around 1990.  
	The first derivation and implementation of the solution was done by Ross Guttromson 
	and David Chassin for PDSS in 2004.

	@par Billing system

	Contract terms are defined according to which contract type is being used.  For
	subsidized and fixed price contracts, the terms are defined using the following format:
	\code
	period=[YQMWDH];fee=[$/period];energy=[c/kWh];
	\endcode

	Time-use contract terms are defined using
	\code
	period=[YQMWDH];fee=[$/period];offpeak=[c/kWh];onpeak=[c/kWh];hours=[int24mask];
	\endcode

	When TOU includes critical peak pricing, use
	\code
	period=[YQMWDH];fee=[$/period];offpeak=[c/kWh];onpeak=[c/kWh];hours=[int24mask]>;critical=[$/kWh];
	\endcode

	RTP is defined using
	\code
	period=[YQMWDH];fee=[$/period];bid_fee=[$/bid];market=[name];
	\endcode

	Demand pricing uses
	\code
	period=[YQMWDH];fee=[$/period];energy=[c/kWh];demand_limit=[kW];demand_price=[$/kW];
	\endcode
 @{
 **/

#include <stdlib.h>
#include <stdio.h>
#include <errno.h>
#include <math.h>
#include "solvers.h"
#include "house_e.h"
#include "complex.h"

#ifndef WIN32
char *_strlwr(char *s)
{
	char *r=s;
	while (*s!='\0') 
	{
		*s = (*s>='A'&&*s<='Z') ? (*s-'A'+'a') : *s;
		s++;
	}
	return r;
}
#endif

// for commercial house-zone sequence transforms
static complex A_OPERATOR =  complex (-0.5,  0.8660254);
static complex A2_OPERATOR = complex (-0.5, -0.8660254);
// list of enduses that are implicitly active
set house_e::implicit_enduses_active = IEU_ALL;
enumeration house_e::implicit_enduse_source = IES_ELCAP1990;
static double aux_cutin_temperature = 10;

//////////////////////////////////////////////////////////////////////////
// implicit loadshapes - these are enabled by using implicit_enduses global
//////////////////////////////////////////////////////////////////////////
typedef struct s_implicit_enduse_list {
	char *implicit_name;
	struct {
		double breaker_amps; 
		int circuit_is220;
		struct {
			double z, i, p;
		} fractions;
		double power_factor;
		double heat_fraction;
	} load;
	char *shape;
	char *schedule_name;
	char *schedule_definition;
} IMPLICITENDUSEDATA;
#include "elcap1990.h"
#include "elcap2010.h"
#include "rbsa2014.h"
static IMPLICITENDUSEDATA *implicit_enduse_data = elcap1990;

EXPORT CIRCUIT *attach_enduse_house_e(OBJECT *obj, enduse *target, double breaker_amps, int is220)
{
	house_e *pHouse = 0;
	CIRCUIT *c = 0;

	if(obj == NULL){
		GL_THROW("attach_house_e: null object reference");
	}
	if(target == NULL){
		GL_THROW("attach_house_e: null enduse target data");
	}
	if(breaker_amps < 0 || breaker_amps > 1000){ /* at 3kA, we're looking into substation power levels, not enduses */
		GL_THROW("attach_house_e: breaker amps of %f unrealistic", breaker_amps);
	}

	pHouse = OBJECTDATA(obj,house_e);
	return pHouse->attach(obj,breaker_amps,is220,target);
}

//////////////////////////////////////////////////////////////////////////
// house_e CLASS FUNCTIONS
//////////////////////////////////////////////////////////////////////////
CLASS* house_e::oclass = NULL;
CLASS* house_e::pclass = NULL;

double house_e::warn_low_temp = 55; // degF
double house_e::warn_high_temp = 95; // degF
bool house_e::warn_control = true;
double house_e::system_dwell_time = 1; // seconds

/** House object constructor:  Registers the class and publishes the variables that can be set by the user. 
Sets default randomized values for published variables.
**/
house_e::house_e(MODULE *mod) : residential_enduse(mod)
{
	// first time init
	if (oclass==NULL)  
	{
		// register the class definition
		oclass = gl_register_class(mod,"house",sizeof(house_e),PC_PRETOPDOWN|PC_BOTTOMUP|PC_POSTTOPDOWN|PC_AUTOLOCK);
		if (oclass==NULL)
			throw "unable to register class house";
		else
			oclass->trl = TRL_PROVEN;

		// publish the class properties
		if (gl_publish_variable(oclass,
			PT_INHERIT, "residential_enduse",
			PT_object,"weather",PADDR(weather),PT_DESCRIPTION,"reference to the climate object",
			PT_double,"floor_area[sf]",PADDR(floor_area),PT_DESCRIPTION,"home conditioned floor area",
			PT_double,"gross_wall_area[sf]",PADDR(gross_wall_area),PT_DESCRIPTION,"gross outdoor wall area",
			PT_double,"ceiling_height[ft]",PADDR(ceiling_height),PT_DESCRIPTION,"average ceiling height",
			PT_double,"aspect_ratio",PADDR(aspect_ratio), PT_DESCRIPTION,"aspect ratio of the home's footprint",
			PT_double,"envelope_UA[Btu/degF*h]",PADDR(envelope_UA),PT_DESCRIPTION,"overall UA of the home's envelope",
			PT_double,"window_wall_ratio",PADDR(window_wall_ratio),PT_DESCRIPTION,"ratio of window area to wall area",
			PT_double,"number_of_doors",PADDR(number_of_doors),PT_DESCRIPTION,"ratio of door area to wall area",
			PT_double,"exterior_wall_fraction",PADDR(exterior_wall_fraction),PT_DESCRIPTION,"ratio of exterior wall area to total wall area",
			PT_double,"interior_exterior_wall_ratio",PADDR(interior_exterior_wall_ratio),PT_DESCRIPTION,"ratio of interior to exterior walls",
			PT_double,"exterior_ceiling_fraction",PADDR(exterior_ceiling_fraction),PT_DESCRIPTION,"ratio of external ceiling sf to floor area",
			PT_double,"exterior_floor_fraction",PADDR(exterior_floor_fraction),PT_DESCRIPTION,"ratio of floor area used in UA calculation",
			PT_double,"window_shading",PADDR(glazing_shgc),PT_DESCRIPTION,"transmission coefficient through window due to glazing",
			PT_double,"window_exterior_transmission_coefficient",PADDR(window_exterior_transmission_coefficient),PT_DESCRIPTION,"coefficient for the amount of energy that passes through window",
			PT_double,"solar_heatgain_factor",PADDR(solar_heatgain_factor),PT_ACCESS,PA_REFERENCE,PT_DESCRIPTION,"product of the window area, window transmitivity, and the window exterior transmission coefficient",
			PT_double,"airchange_per_hour[unit/h]",PADDR(airchange_per_hour),PT_DESCRIPTION,"number of air-changes per hour",
			PT_double,"airchange_UA[Btu/degF*h]",PADDR(airchange_UA),PT_DESCRIPTION,"additional UA due to air infiltration",
			PT_double,"UA[Btu/degF*h]",PADDR(UA),PT_DESCRIPTION,"the total UA",
			PT_double,"internal_gain[Btu/h]",PADDR(total.heatgain),PT_DESCRIPTION,"internal heat gains",
			PT_double,"solar_gain[Btu/h]",PADDR(solar_load),PT_DESCRIPTION,"solar heat gains",
			PT_double,"incident_solar_radiation[Btu/h*sf]",PADDR(incident_solar_radiation),PT_DESCRIPTION,"average incident solar radiation hitting the house",
			PT_double,"heat_cool_gain[Btu/h]",PADDR(load.heatgain),PT_DESCRIPTION,"system heat gains(losses)",

			PT_set,"include_solar_quadrant",PADDR(include_solar_quadrant),PT_DESCRIPTION,"bit set for determining which solar incidence quadrants should be included in the solar heatgain",
				PT_KEYWORD,"NONE",(set)NO_SOLAR,
				PT_KEYWORD,"H",(set)HORIZONTAL,
				PT_KEYWORD,"N",(set)NORTH,
				PT_KEYWORD,"E",(set)EAST,
				PT_KEYWORD,"S",(set)SOUTH,
				PT_KEYWORD,"W",(set)WEST,
			PT_double,"horizontal_diffuse_solar_radiation[Btu/h*sf]",PADDR(horizontal_diffuse_solar_radiation),PT_DESCRIPTION,"incident solar radiation hitting the top of the house",
			PT_double,"north_incident_solar_radiation[Btu/h*sf]",PADDR(north_incident_solar_radiation),PT_DESCRIPTION,"incident solar radiation hitting the north side of the house",
			PT_double,"northwest_incident_solar_radiation[Btu/h*sf]",PADDR(north_west_incident_solar_radiation),PT_DESCRIPTION,"incident solar radiation hitting the northwest side of the house",
			PT_double,"west_incident_solar_radiation[Btu/h*sf]",PADDR(west_incident_solar_radiation),PT_DESCRIPTION,"incident solar radiation hitting the west side of the house",
			PT_double,"southwest_incident_solar_radiation[Btu/h*sf]",PADDR(south_west_incident_solar_radiation),PT_DESCRIPTION,"incident solar radiation hitting the southwest side of the house",
			PT_double,"south_incident_solar_radiation[Btu/h*sf]",PADDR(south_incident_solar_radiation),PT_DESCRIPTION,"incident solar radiation hitting the south side of the house",
			PT_double,"southeast_incident_solar_radiation[Btu/h*sf]",PADDR(south_east_incident_solar_radiation),PT_DESCRIPTION,"incident solar radiation hitting the southeast side of the house",
			PT_double,"east_incident_solar_radiation[Btu/h*sf]",PADDR(east_incident_solar_radiation),PT_DESCRIPTION,"incident solar radiation hitting the east side of the house",
			PT_double,"northeast_incident_solar_radiation[Btu/h*sf]",PADDR(north_east_incident_solar_radiation),PT_DESCRIPTION,"incident solar radiation hitting the northeast side of the house",
			PT_enumeration,"heating_cop_curve",PADDR(heating_cop_curve),PT_DESCRIPTION,"Defines the function type to use for the adjusted heating COP as a function of outside air temperature.",
				PT_KEYWORD,"DEFAULT",(enumeration)HC_DEFAULT,
				PT_KEYWORD,"FLAT",(enumeration)HC_FLAT,
				PT_KEYWORD,"LINEAR",(enumeration)HC_LINEAR,
				PT_KEYWORD,"CURVED",(enumeration)HC_CURVED,
			PT_enumeration,"heating_cap_curve",PADDR(heating_cap_curve),PT_DESCRIPTION,"Defines the function type to use for the adjusted heating capacity as a function of outside air temperature.",
				PT_KEYWORD,"DEFAULT",(enumeration)HP_DEFAULT,
				PT_KEYWORD,"FLAT",(enumeration)HP_FLAT,
				PT_KEYWORD,"LINEAR",(enumeration)HP_LINEAR,
				PT_KEYWORD,"CURVED",(enumeration)HP_CURVED,
			PT_enumeration,"cooling_cop_curve",PADDR(cooling_cop_curve),PT_DESCRIPTION,"Defines the function type to use for the adjusted cooling COP as a function of outside air temperature.",
				PT_KEYWORD,"DEFAULT",(enumeration)CC_DEFAULT,
				PT_KEYWORD,"FLAT",(enumeration)CC_FLAT,
				PT_KEYWORD,"LINEAR",(enumeration)CC_LINEAR,
				PT_KEYWORD,"CURVED",(enumeration)CC_CURVED,
			PT_enumeration,"cooling_cap_curve",PADDR(cooling_cap_curve),PT_DESCRIPTION,"Defines the function type to use for the adjusted cooling capacity as a function of outside air temperature.",
				PT_KEYWORD,"DEFAULT",(enumeration)CP_DEFAULT,
				PT_KEYWORD,"FLAT",(enumeration)CP_FLAT,
				PT_KEYWORD,"LINEAR",(enumeration)CP_LINEAR,
				PT_KEYWORD,"CURVED",(enumeration)CP_CURVED,
			PT_bool,"use_latent_heat",PADDR(use_latent_heat),PT_DESCRIPTION,"Boolean for using the heat latency of the air to the humidity when cooling.",
			PT_bool,"include_fan_heatgain",PADDR(include_fan_heatgain),PT_DESCRIPTION,"Boolean to choose whether to include the heat generated by the fan in the ETP model.",

			PT_double,"thermostat_deadband[degF]",PADDR(thermostat_deadband),PT_DESCRIPTION,"deadband of thermostat control",
			PT_double,"dlc_offset[degF]",PADDR(dlc_offset),PT_DESCRIPTION,"used as a cap to offset the thermostat deadband for direct load control applications",
			PT_int16,"thermostat_cycle_time",PADDR(thermostat_cycle_time),PT_DESCRIPTION,"minimum time in seconds between thermostat updates",
			PT_int16,"thermostat_off_cycle_time",PADDR(thermostat_off_cycle_time),PT_DESCRIPTION,"the minimum amount of time the thermostat cycle must stay in the off state",
			PT_int16,"thermostat_on_cycle_time",PADDR(thermostat_on_cycle_time),PT_DESCRIPTION,"the minimum amount of time the thermostat cycle must stay in the on state",
			PT_timestamp,"thermostat_last_cycle_time",PADDR(thermostat_last_cycle_time),PT_ACCESS,PA_REFERENCE,PT_DESCRIPTION,"last time the thermostat changed state",
			PT_double,"heating_setpoint[degF]",PADDR(heating_setpoint),PT_DESCRIPTION,"thermostat heating setpoint",
			PT_double,"cooling_setpoint[degF]",PADDR(cooling_setpoint),PT_DESCRIPTION,"thermostat cooling setpoint",
			PT_double,"design_heating_setpoint[degF]",PADDR(design_heating_setpoint),PT_DESCRIPTION,"system design heating setpoint",
			PT_double,"design_cooling_setpoint[degF]",PADDR(design_cooling_setpoint),PT_DESCRIPTION,"system design cooling setpoint",
			PT_double,"over_sizing_factor",PADDR(over_sizing_factor),PT_DESCRIPTION,"over sizes the heating and cooling system from standard specifications (0.2 ='s 120% sizing)",

			PT_bool,"simulate_window_openings",PADDR(window_openings),PT_DESCRIPTION,"activates a representation of an occupant opening a window and de-activating the HVAC system",
			PT_double,"is_window_open",PADDR(window_open),PT_DESCRIPTION,"defines the state of the window opening, 1=open, 2=closed",
			PT_double,"window_low_temperature_cutoff[degF]",PADDR(window_low_temp),PT_DESCRIPTION,"lowest temperature at which the window opening might occur",
			PT_double,"window_high_temperature_cutoff[degF]",PADDR(window_high_temp),PT_DESCRIPTION,"highest temperature at which the window opening might occur",
			PT_double,"window_quadratic_coefficient",PADDR(window_a),PT_DESCRIPTION,"quadratic coefficient for describing function between low and high temperature cutoffs",
			PT_double,"window_linear_coefficient",PADDR(window_b),PT_DESCRIPTION,"linear coefficient for describing function between low and high temperature cutoffs",
			PT_double,"window_constant_coefficient",PADDR(window_c),PT_DESCRIPTION,"constant coefficient for describing function between low and high temperature cutoffs",
			PT_double,"window_temperature_delta",PADDR(window_temp_delta),PT_DESCRIPTION,"change in outdoor temperature required to update the window opening model",

			PT_double,"design_heating_capacity[Btu/h]",PADDR(design_heating_capacity),PT_DESCRIPTION,"system heating capacity",
			PT_double,"design_cooling_capacity[Btu/h]",PADDR(design_cooling_capacity),PT_DESCRIPTION,"system cooling capacity",
			PT_double,"cooling_design_temperature[degF]", PADDR(cooling_design_temperature),PT_DESCRIPTION,"system cooling design temperature",
			PT_double,"heating_design_temperature[degF]", PADDR(heating_design_temperature),PT_DESCRIPTION,"system heating design temperature",
			PT_double,"design_peak_solar[Btu/h*sf]", PADDR(design_peak_solar),PT_DESCRIPTION,"system design solar load",
			PT_double,"design_internal_gains[Btu/h]", PADDR(design_internal_gains),PT_DESCRIPTION,"system design internal gains",
			PT_double,"air_heat_fraction[pu]", PADDR(air_heat_fraction), PT_DESCRIPTION, "fraction of heat gain/loss that goes to air (as opposed to mass)",
			PT_double,"mass_solar_gain_fraction[pu]", PADDR(mass_solar_gain_fraction), PT_DESCRIPTION, "fraction of the heat gain/loss from the solar gains that goes to the mass",
			PT_double,"mass_internal_gain_fraction[pu]", PADDR(mass_internal_gain_fraction), PT_DESCRIPTION, "fraction of heat gain/loss from the internal gains that goes to the mass",

			PT_double,"auxiliary_heat_capacity[Btu/h]",PADDR(aux_heat_capacity),PT_DESCRIPTION,"installed auxiliary heating capacity",
			PT_double,"aux_heat_deadband[degF]",PADDR(aux_heat_deadband),PT_DESCRIPTION,"temperature offset from standard heat activation to auxiliary heat activation",
			PT_double,"aux_heat_temperature_lockout[degF]",PADDR(aux_heat_temp_lockout),PT_DESCRIPTION,"temperature at which auxiliary heat will not engage above",
			PT_double,"aux_heat_time_delay[s]",PADDR(aux_heat_time_delay),PT_DESCRIPTION,"time required for heater to run until auxiliary heating engages",

			PT_double,"cooling_supply_air_temp[degF]",PADDR(cooling_supply_air_temp),PT_DESCRIPTION,"temperature of air blown out of the cooling system",
			PT_double,"heating_supply_air_temp[degF]",PADDR(heating_supply_air_temp),PT_DESCRIPTION,"temperature of air blown out of the heating system",
			PT_double,"duct_pressure_drop[inH2O]",PADDR(duct_pressure_drop),PT_DESCRIPTION,"end-to-end pressure drop for the ventilation ducts, in inches of water",
			PT_double,"fan_design_power[W]",PADDR(fan_design_power),PT_DESCRIPTION,"designed maximum power draw of the ventilation fan",
			PT_double,"fan_low_power_fraction[pu]",PADDR(fan_low_power_fraction),PT_DESCRIPTION,"fraction of ventilation fan power draw during low-power mode (two-speed only)",
			PT_double,"fan_power[kW]",PADDR(fan_power),PT_ACCESS,PA_REFERENCE,PT_DESCRIPTION,"current ventilation fan power draw",
			PT_double,"fan_design_airflow[cfm]",PADDR(fan_design_airflow),PT_DESCRIPTION,"designed airflow for the ventilation system",
			PT_double,"fan_impedance_fraction[pu]",PADDR(fan_impedance_fraction),PT_DESCRIPTION,"Impedance component of fan ZIP load",
			PT_double,"fan_power_fraction[pu]",PADDR(fan_power_fraction),PT_DESCRIPTION,"Power component of fan ZIP load",
			PT_double,"fan_current_fraction[pu]",PADDR(fan_current_fraction),PT_DESCRIPTION,"Current component of fan ZIP load",
			PT_double,"fan_power_factor[pu]",PADDR(fan_power_factor),PT_DESCRIPTION,"Power factor of the fan load",

			PT_double,"heating_demand[kW]",PADDR(heating_demand),PT_ACCESS,PA_REFERENCE,PT_DESCRIPTION,"the current power draw to run the heating system",
			PT_double,"cooling_demand[kW]",PADDR(cooling_demand),PT_ACCESS,PA_REFERENCE,PT_DESCRIPTION,"the current power draw to run the cooling system",
			PT_double,"heating_COP[pu]",PADDR(heating_COP),PT_DESCRIPTION,"system heating performance coefficient",
			PT_double,"cooling_COP[Btu/kWh]",PADDR(cooling_COP),PT_DESCRIPTION,"system cooling performance coefficient",
			//PT_double,"COP_coeff",PADDR(COP_coeff),PT_DESCRIPTION,"effective system performance coefficient",
			PT_double,"air_temperature[degF]",PADDR(Tair),PT_DESCRIPTION,"indoor air temperature",
			PT_double,"outdoor_temperature[degF]",PADDR(outside_temperature),PT_DESCRIPTION,"outdoor air temperature",
			PT_double,"outdoor_rh[%]",PADDR(outdoor_rh),PT_DESCRIPTION,"outdoor relative humidity",
			PT_double,"mass_heat_capacity[Btu/degF]",PADDR(house_content_thermal_mass),PT_DESCRIPTION,"interior mass heat capacity",
			PT_double,"mass_heat_coeff[Btu/degF*h]",PADDR(house_content_heat_transfer_coeff),PT_DESCRIPTION,"interior mass heat exchange coefficient",
			PT_double,"mass_temperature[degF]",PADDR(Tmaterials),PT_DESCRIPTION,"interior mass temperature",
			PT_double,"air_volume[cf]", PADDR(volume), PT_DESCRIPTION,"air volume",
			PT_double,"air_mass[lb]",PADDR(air_mass), PT_DESCRIPTION,"air mass",
			PT_double,"air_heat_capacity[Btu/degF]", PADDR(air_thermal_mass), PT_DESCRIPTION,"air thermal mass",
			PT_double,"latent_load_fraction[pu]", PADDR(latent_load_fraction), PT_DESCRIPTION,"fractional increase in cooling load due to latent heat",
			PT_double,"total_thermal_mass_per_floor_area[Btu/degF*sf]",PADDR(total_thermal_mass_per_floor_area),
			PT_double,"interior_surface_heat_transfer_coeff[Btu/h*degF*sf]",PADDR(interior_surface_heat_transfer_coeff),
			PT_double,"number_of_stories",PADDR(number_of_stories),PT_DESCRIPTION,"number of stories within the structure",

			PT_double,"is_AUX_on",PADDR(is_AUX_on),PT_DESCRIPTION,"logic statement to determine population statistics - is the AUX on? 0 no, 1 yes",
			PT_double,"is_HEAT_on",PADDR(is_HEAT_on),PT_DESCRIPTION,"logic statement to determine population statistics - is the HEAT on? 0 no, 1 yes",
			PT_double,"is_COOL_on",PADDR(is_COOL_on),PT_DESCRIPTION,"logic statement to determine population statistics - is the COOL on? 0 no, 1 yes",
			
			PT_bool,"thermal_storage_present",PADDR(thermal_storage_present),PT_DESCRIPTION,"logic statement for determining if energy storage is present",
			PT_bool,"thermal_storage_in_use",PADDR(thermal_storage_inuse),PT_DESCRIPTION,"logic statement for determining if energy storage is being utilized",

			PT_enumeration,"thermostat_mode",PADDR(thermostat_mode),PT_DESCRIPTION,"tells the thermostat whether it is even allowed to heat or cool the house.",
				PT_KEYWORD, "OFF", (enumeration)TM_OFF,
				PT_KEYWORD, "AUTO", (enumeration)TM_AUTO,
				PT_KEYWORD, "HEAT", (enumeration)TM_HEAT,
				PT_KEYWORD, "COOL", (enumeration)TM_COOL,

			PT_set,"system_type",PADDR(system_type),PT_DESCRIPTION,"heating/cooling system type/options",
				PT_KEYWORD, "NONE", (set)ST_NONE,
				PT_KEYWORD, "GAS",	(set)ST_GAS,
				PT_KEYWORD, "AIRCONDITIONING", (set)ST_AC,
				PT_KEYWORD, "FORCEDAIR", (set)ST_AIR,
				PT_KEYWORD, "TWOSTAGE", (set)ST_VAR,
				PT_KEYWORD, "RESISTIVE", (set)ST_RST,
			PT_set,"auxiliary_strategy",PADDR(auxiliary_strategy),PT_DESCRIPTION,"auxiliary heating activation strategies",
				PT_KEYWORD, "NONE", (set)AX_NONE,
				PT_KEYWORD, "DEADBAND", (set)AX_DEADBAND,
				PT_KEYWORD, "TIMER", (set)AX_TIMER,
				PT_KEYWORD, "LOCKOUT", (set)AX_LOCKOUT,
			PT_enumeration,"system_mode",PADDR(system_mode),PT_DESCRIPTION,"heating/cooling system operation state",
				PT_KEYWORD,"UNKNOWN",(enumeration)SM_UNKNOWN,
				PT_KEYWORD,"HEAT",(enumeration)SM_HEAT,
				PT_KEYWORD,"OFF",(enumeration)SM_OFF,
				PT_KEYWORD,"COOL",(enumeration)SM_COOL,
				PT_KEYWORD,"AUX",(enumeration)SM_AUX,
			PT_enumeration,"last_system_mode",PADDR(last_system_mode),PT_DESCRIPTION,"heating/cooling system operation state",
				PT_KEYWORD,"UNKNOWN",(enumeration)SM_UNKNOWN,
				PT_KEYWORD,"HEAT",(enumeration)SM_HEAT,
				PT_KEYWORD,"OFF",(enumeration)SM_OFF,
				PT_KEYWORD,"COOL",(enumeration)SM_COOL,
				PT_KEYWORD,"AUX",(enumeration)SM_AUX,
			PT_enumeration,"heating_system_type",PADDR(heating_system_type),
				PT_KEYWORD,"NONE",(enumeration)HT_NONE,
				PT_KEYWORD,"GAS",(enumeration)HT_GAS,
				PT_KEYWORD,"HEAT_PUMP",(enumeration)HT_HEAT_PUMP,
				PT_KEYWORD,"RESISTANCE",(enumeration)HT_RESISTANCE,
			PT_enumeration,"cooling_system_type",PADDR(cooling_system_type),
				PT_KEYWORD,"NONE",(enumeration)CT_NONE,
				PT_KEYWORD,"ELECTRIC",(enumeration)CT_ELECTRIC,
				PT_KEYWORD,"HEAT_PUMP",(enumeration)CT_ELECTRIC,
			PT_enumeration,"auxiliary_system_type",PADDR(auxiliary_system_type),
				PT_KEYWORD,"NONE",(enumeration)AT_NONE,
				PT_KEYWORD,"ELECTRIC",(enumeration)AT_ELECTRIC,
			PT_enumeration,"fan_type",PADDR(fan_type),
				PT_KEYWORD,"NONE",(enumeration)FT_NONE,
				PT_KEYWORD,"ONE_SPEED",(enumeration)FT_ONE_SPEED,
				PT_KEYWORD,"TWO_SPEED",(enumeration)FT_TWO_SPEED,
			PT_enumeration,"thermal_integrity_level",PADDR(thermal_integrity_level),PT_DESCRIPTION,"default envelope UA settings",
				PT_KEYWORD,"VERY_LITTLE",(enumeration)TI_VERY_LITTLE,
				PT_KEYWORD,"LITTLE",(enumeration)TI_LITTLE,
				PT_KEYWORD,"BELOW_NORMAL",(enumeration)TI_BELOW_NORMAL,
				PT_KEYWORD,"NORMAL",(enumeration)TI_NORMAL,
				PT_KEYWORD,"ABOVE_NORMAL",(enumeration)TI_ABOVE_NORMAL,
				PT_KEYWORD,"GOOD",(enumeration)TI_GOOD,
				PT_KEYWORD,"VERY_GOOD",(enumeration)TI_VERY_GOOD,
				PT_KEYWORD,"UNKNOWN",(enumeration)TI_UNKNOWN,
			PT_enumeration, "glass_type", PADDR(glass_type), PT_DESCRIPTION, "glass used in the windows",
				PT_KEYWORD,"OTHER",(enumeration)GM_OTHER,
				PT_KEYWORD,"GLASS",(enumeration)GM_GLASS,
				PT_KEYWORD,"LOW_E_GLASS",(enumeration)GM_LOW_E_GLASS,
			PT_enumeration, "window_frame", PADDR(window_frame), PT_DESCRIPTION, "type of window frame",
				PT_KEYWORD, "NONE", (enumeration)WF_NONE,
				PT_KEYWORD, "ALUMINUM", (enumeration)WF_ALUMINUM,
				PT_KEYWORD, "ALUMINIUM", (enumeration)WF_ALUMINUM, // non-American spelling
				PT_KEYWORD, "THERMAL_BREAK", (enumeration)WF_THERMAL_BREAK,
				PT_KEYWORD, "WOOD", (enumeration)WF_WOOD,
				PT_KEYWORD, "INSULATED", (enumeration)WF_INSULATED,
			PT_enumeration, "glazing_treatment", PADDR(glazing_treatment), PT_DESCRIPTION, "the treatment to increase the reflectivity of the exterior windows",
				PT_KEYWORD, "OTHER", (enumeration)GT_OTHER,
				PT_KEYWORD, "CLEAR", (enumeration)GT_CLEAR,
				PT_KEYWORD, "ABS", (enumeration)GT_ABS,
				PT_KEYWORD, "REFL", (enumeration)GT_REFL,
				PT_KEYWORD, "LOW_S", (enumeration)GT_LOW_S,
				PT_KEYWORD, "HIGH_S", (enumeration)GT_HIGH_S,
			PT_enumeration, "glazing_layers", PADDR(glazing_layers), PT_DESCRIPTION, "number of layers of glass in each window",
				PT_KEYWORD, "ONE", (enumeration)GL_ONE,
				PT_KEYWORD, "TWO", (enumeration)GL_TWO,
				PT_KEYWORD, "THREE", (enumeration)GL_THREE,
				PT_KEYWORD, "OTHER",(enumeration) GL_OTHER,
			PT_enumeration, "motor_model", PADDR(motor_model), PT_DESCRIPTION, "indicates the level of detail used in modelling the hvac motor parameters",
				PT_KEYWORD, "NONE", (enumeration)MM_NONE,
				PT_KEYWORD, "BASIC", (enumeration)MM_BASIC,
				PT_KEYWORD, "FULL", (enumeration)MM_FULL,
			PT_enumeration, "motor_efficiency", PADDR(motor_efficiency), PT_DESCRIPTION, "when using motor model, describes the efficiency of the motor",
				PT_KEYWORD, "VERY_POOR", (enumeration)ME_VERY_POOR,
				PT_KEYWORD, "POOR", (enumeration)ME_POOR,
				PT_KEYWORD, "AVERAGE", (enumeration)ME_AVERAGE,
				PT_KEYWORD, "GOOD", (enumeration)ME_GOOD,
				PT_KEYWORD, "VERY_GOOD", (enumeration)ME_VERY_GOOD,
			PT_int64, "last_mode_timer", PADDR(last_mode_timer),
			PT_double, "hvac_motor_efficiency[unit]", PADDR(hvac_motor_efficiency), PT_DESCRIPTION, "when using motor model, percent efficiency of hvac motor",
			PT_double, "hvac_motor_loss_power_factor[unit]", PADDR(hvac_motor_loss_power_factor), PT_DESCRIPTION, "when using motor model, power factor of motor losses",
			PT_double, "Rroof[degF*sf*h/Btu]", PADDR(Rroof),PT_DESCRIPTION,"roof R-value",
			PT_double, "Rwall[degF*sf*h/Btu]", PADDR(Rwall),PT_DESCRIPTION,"wall R-value",
			PT_double, "Rfloor[degF*sf*h/Btu]", PADDR(Rfloor),PT_DESCRIPTION,"floor R-value",
			PT_double, "Rwindows[degF*sf*h/Btu]", PADDR(Rwindows),PT_DESCRIPTION,"window R-value",
			PT_double, "Rdoors[degF*sf*h/Btu]", PADDR(Rdoors),PT_DESCRIPTION,"door R-value",
			PT_double, "hvac_breaker_rating[A]", PADDR(hvac_breaker_rating), PT_DESCRIPTION,"determines the amount of current the HVAC circuit breaker can handle",
			PT_double, "hvac_power_factor[unit]", PADDR(hvac_power_factor), PT_DESCRIPTION,"power factor of hvac",

			//External motor flag
			PT_bool, "external_motor_attached", PADDR(external_motor_attached), PT_ACCESS, PA_HIDDEN, PT_DESCRIPTION, "Flag to indicate an external powerflow:motor is being used",
			
			PT_double,"hvac_load[kW]",PADDR(hvac_load),PT_DESCRIPTION,"heating/cooling system load",
			PT_double,"last_heating_load[kW]",PADDR(last_heating_load),PT_DESCRIPTION,"stores the previous heating/cooling system load",
			PT_double,"last_cooling_load[kW]",PADDR(last_cooling_load),PT_DESCRIPTION,"stores the previous heating/cooling system load",
			PT_complex,"hvac_power[kVA]",PADDR(hvac_power),PT_DESCRIPTION,"describes hvac load complex power consumption",
			PT_double,"total_load[kVA]",PADDR(total_load),
			PT_enduse,"panel",PADDR(total),PT_DESCRIPTION,"total panel enduse load",
			PT_double,"design_internal_gain_density[W/sf]",PADDR(design_internal_gain_density),PT_DESCRIPTION,"average density of heat generating devices in the house",
			PT_bool,"compressor_on",PADDR(compressor_on),
			PT_int64,"compressor_count",PADDR(compressor_count),
			PT_timestamp,"hvac_last_on",PADDR(hvac_last_on),
			PT_timestamp,"hvac_last_off",PADDR(hvac_last_off),
			PT_double,"hvac_period_length[s]",PADDR(hvac_period_length),
			PT_double,"hvac_duty_cycle",PADDR(hvac_duty_cycle),

			// these are hidden so we can spy on ETP
			PT_double,"a",PADDR(a),PT_ACCESS,PA_HIDDEN,
			PT_double,"b",PADDR(b),PT_ACCESS,PA_HIDDEN,
			PT_double,"c",PADDR(c),PT_ACCESS,PA_HIDDEN,
			PT_double,"d",PADDR(d),PT_ACCESS,PA_HIDDEN,
			PT_double,"c1",PADDR(c1),PT_ACCESS,PA_HIDDEN,
			PT_double,"c2",PADDR(c2),PT_ACCESS,PA_HIDDEN,
			PT_double,"A3",PADDR(A3),PT_ACCESS,PA_HIDDEN,
			PT_double,"A4",PADDR(A4),PT_ACCESS,PA_HIDDEN,
			PT_double,"k1",PADDR(k1),PT_ACCESS,PA_HIDDEN,
			PT_double,"k2",PADDR(k2),PT_ACCESS,PA_HIDDEN,
			PT_double,"r1",PADDR(r1),PT_ACCESS,PA_HIDDEN,
			PT_double,"r2",PADDR(r2),PT_ACCESS,PA_HIDDEN,
			PT_double,"Teq",PADDR(Teq),PT_ACCESS,PA_HIDDEN,
			PT_double,"Tevent",PADDR(Tevent),PT_ACCESS,PA_HIDDEN,
			PT_double,"Qi",PADDR(Qi),PT_ACCESS,PA_HIDDEN,
			PT_double,"Qa",PADDR(Qa),PT_ACCESS,PA_HIDDEN,
			PT_double,"Qm",PADDR(Qm),PT_ACCESS,PA_HIDDEN,
			PT_double,"Qh",PADDR(load.heatgain),PT_ACCESS,PA_HIDDEN,
			PT_double,"Qlatent",PADDR(Qlatent),PT_ACCESS,PA_HIDDEN,
			PT_double,"dTair",PADDR(dTair),PT_ACCESS,PA_HIDDEN,
			PT_double,"adj_cooling_cap",PADDR(adj_cooling_cap),PT_ACCESS,PA_HIDDEN,
			PT_double,"adj_heating_cap",PADDR(adj_heating_cap),PT_ACCESS,PA_HIDDEN,
			PT_double,"adj_cooling_cop",PADDR(adj_cooling_cop),PT_ACCESS,PA_HIDDEN,
			PT_double,"adj_heating_cop",PADDR(adj_heating_cop),PT_ACCESS,PA_HIDDEN,

			//Power system voltage values -- mostly published hidden so gld_property can link them for other enduse loads
			PT_complex,"voltage_12",PADDR(value_Circuit_V[0]),PT_ACCESS,PA_HIDDEN,
			PT_complex,"voltage_1N",PADDR(value_Circuit_V[1]),PT_ACCESS,PA_HIDDEN,
			PT_complex,"voltage_2N",PADDR(value_Circuit_V[2]),PT_ACCESS,PA_HIDDEN,
			// set these attributes from an external power flow solver, e.g., OpenDSS, such that v12 = v1n - v2n
			PT_enumeration,"external_pf_mode",PADDR(external_pf_mode),PT_DESCRIPTION,"set up for using ONE or TWO external_v1N and v2N from another powerflow solver. v12 = v1N - v2N. If ONEV, v2N = -v1N",
				PT_KEYWORD,"NONE",(enumeration)XPFV_NONE,
				PT_KEYWORD,"ONEV",(enumeration)XPFV_ONEV,
				PT_KEYWORD,"TWOV",(enumeration)XPFV_TWOV,
			PT_complex,"external_v1N",PADDR(external_v1N),PT_DESCRIPTION,"circuit 1N voltage from external power flow",
			PT_complex,"external_v2N",PADDR(external_v2N),PT_DESCRIPTION,"circuit 2N voltage from external power flow",

			//Same idea for frequency
			PT_double,"grid_frequency",PADDR(value_Frequency),PT_ACCESS,PA_HIDDEN,

			PT_enumeration,"thermostat_control", PADDR(thermostat_control), PT_DESCRIPTION, "determine level of internal thermostatic control",
				PT_KEYWORD, "FULL", (enumeration)TC_FULL, // setpoint/deadband controls HVAC
				PT_KEYWORD, "BAND", (enumeration)TC_BAND, // T<mode>{On,Off} control HVAC (setpoints/deadband are ignored)
				PT_KEYWORD, "NONE", (enumeration)TC_NONE, // system_mode controls HVAC (setpoints/deadband and T<mode>{On,Off} are ignored)
			NULL)<1) 
			GL_THROW("unable to publish properties in %s",__FILE__);			

		gl_publish_function(oclass,	"attach_enduse", (FUNCTIONADDR)attach_enduse_house_e);
		gl_global_create("residential::implicit_enduses",PT_set,&implicit_enduses_active,
			PT_KEYWORD, "LIGHTS", (set)IEU_LIGHTS,
			PT_KEYWORD, "PLUGS", (set)IEU_PLUGS,
			PT_KEYWORD, "OCCUPANCY", (set)IEU_OCCUPANCY,
			PT_KEYWORD, "DISHWASHER", (set)IEU_DISHWASHER,
			PT_KEYWORD, "MICROWAVE", (set)IEU_MICROWAVE,
			PT_KEYWORD, "FREEZER", (set)IEU_FREEZER,
			PT_KEYWORD, "REFRIGERATOR", (set)IEU_REFRIGERATOR,
			PT_KEYWORD, "RANGE", (set)IEU_RANGE,
			PT_KEYWORD, "EVCHARGER", (set)IEU_EVCHARGER,
			PT_KEYWORD, "WATERHEATER", (set)IEU_WATERHEATER,
			PT_KEYWORD, "CLOTHESWASHER", (set)IEU_CLOTHESWASHER,
			PT_KEYWORD, "DRYER", (set)IEU_DRYER,
			PT_KEYWORD, "NONE", (set)0,
			PT_DESCRIPTION, "list of implicit enduses that are active in houses",
			NULL);
		gl_global_create("residential::implicit_enduse_source",PT_enumeration,&implicit_enduse_source,
			PT_KEYWORD,"ELCAP1990", (enumeration)IES_ELCAP1990,
			PT_KEYWORD,"ELCAP2010", (enumeration)IES_ELCAP2010,
			PT_KEYWORD,"RBSA2014", (enumeration)IES_RBSA2014,
			NULL);
		gl_global_create("residential::house_low_temperature_warning[degF]",PT_double,&warn_low_temp,
			PT_DESCRIPTION, "the low house indoor temperature at which a warning will be generated",
			NULL);
		gl_global_create("residential::house_high_temperature_warning[degF]",PT_double,&warn_high_temp,
			PT_DESCRIPTION, "the high house indoor temperature at which a warning will be generated",
			NULL);
		gl_global_create("residential::thermostat_control_warning",PT_double,&warn_control,
			PT_DESCRIPTION, "boolean to indicate whether a warning is generated when indoor temperature is out of control limits",
			NULL);
		gl_global_create("residential::system_dwell_time[s]",PT_double,&system_dwell_time,
			PT_DESCRIPTION, "the heating/cooling system dwell time interval for changing system state",
			NULL);
	}	
		gl_global_create("residential::aux_cutin_temperature[degF]",PT_double,&aux_cutin_temperature,
			PT_DESCRIPTION, "the outdoor air temperature below which AUX heating is used",
			NULL);

		if (gl_publish_function(oclass,	"interupdate_res_object", (FUNCTIONADDR)interupdate_house_e)==NULL)
			GL_THROW("Unable to publish house_e deltamode function");
		if (gl_publish_function(oclass,	"postupdate_res_object", (FUNCTIONADDR)postupdate_house_e)==NULL)
			GL_THROW("Unable to publish house_e deltamode function");

}

int house_e::create() 
{
	int result=SUCCESS;
	char active_enduses[1025];
	gl_global_getvar("residential::implicit_enduses",active_enduses,sizeof(active_enduses));
	char *token = NULL;
	error_flag = 0;

	//glazing_shgc = 0.65; // assuming generic double glazing
	// now zero to catch lookup trigger
	glazing_shgc = 0;
	load.power_fraction = 0.8;
	load.impedance_fraction = 0.2;
	load.current_fraction = 0.0;
	design_internal_gain_density = 0.6;
	thermal_integrity_level = TI_UNKNOWN;
	hvac_breaker_rating = 0;
	hvac_power_factor = 0;
	Tmaterials = 0.0;

	cooling_supply_air_temp = 50.0;
	heating_supply_air_temp = 150.0;
	
	heating_system_type = HT_HEAT_PUMP; // assume heat pump under all circumstances until we are told otherwise
	cooling_system_type = CT_UNKNOWN;
	auxiliary_system_type = AT_UNKNOWN;
	fan_type = FT_UNKNOWN;
	fan_power_factor = 0.96;
	fan_current_fraction = 0.7332;
	fan_impedance_fraction = 0.2534;
	fan_power_fraction = 0.0135;

	glazing_layers = GL_TWO;
	glass_type = GM_LOW_E_GLASS;
	glazing_treatment = GT_CLEAR;
	window_frame = WF_THERMAL_BREAK;
	motor_model = MM_NONE;
	motor_efficiency = ME_AVERAGE;
	hvac_motor_efficiency = 1;
	hvac_motor_loss_power_factor = 0.125;
	hvac_motor_real_loss = 0;
	hvac_motor_reactive_loss = 0;
	is_AUX_on = is_HEAT_on = is_COOL_on = 0;

	//Set thermal storage flag
	thermal_storage_present = false;
	thermal_storage_inuse = false;

	//Null out circuit pointer
	pHVAC_EnduseLoad = NULL;

	// set up implicit enduse list
	implicit_enduse_list = NULL;
	if (strcmp(active_enduses,"NONE")!=0)
	{
		char *eulist[64];
		char n_eu=0;

		// extract the implicit_enduse list
		while ((token=strtok(token?NULL:active_enduses,"|"))!=NULL)
			eulist[n_eu++] = token;

		while (n_eu-->0)
		{
			char *euname = eulist[n_eu];
			_strlwr(euname);
			
			// find the implicit enduse description
			struct s_implicit_enduse_list *eu = NULL;
			int found=0;
			switch ( implicit_enduse_source ) {
			case IES_ELCAP1990:
				eu = elcap1990;
				break;
			case IES_ELCAP2010:
				gl_warning("ELCAP2010 implicit enduse data is not valid for individual enduses");
				eu = elcap2010;
				break;
			case IES_RBSA2014:
				gl_warning("RBSA2010 implicit enduse data is not valid for individual enduses");
				eu = rbsa2014;
				break;
			default:
				gl_error("implicit enduse source '%d' is not recognized, using default ELCAP1990 instead", implicit_enduse_source);
				eu = elcap1990;
				break;
			}
			for ( ; eu->implicit_name!=NULL ; eu++)
			{
				char name[64];
				sprintf(name,"residential-%s-default",euname);
				// matched enduse and doesn't already exist
				if (strcmp(eu->schedule_name,name)==0)
				{
					SCHEDULE *sched = gl_schedule_find(name);
					if (sched==NULL){
						sched = gl_schedule_create(eu->schedule_name,eu->schedule_definition);
					}
					if(sched == NULL){
						gl_error("error creating schedule for enduse \'%s\'", eu->schedule_name);
						return FAILED;
					}
					IMPLICITENDUSE *item = (IMPLICITENDUSE*)gl_malloc(sizeof(IMPLICITENDUSE));
					memset(item,0,sizeof(IMPLICITENDUSE));
					gl_enduse_create(&(item->load));
					item->load.shape = gl_loadshape_create(sched);
					if (gl_set_value_by_type(PT_loadshape,item->load.shape,eu->shape)==0)
					{
						gl_error("loadshape '%s' could not be created", name);
						result = FAILED;
					}
					item->load.name = eu->implicit_name;
					item->next = implicit_enduse_list;
					item->amps = eu->load.breaker_amps;
					item->is220 = eu->load.circuit_is220;
					item->load.impedance_fraction = eu->load.fractions.z;
					item->load.current_fraction = eu->load.fractions.i;
					item->load.power_fraction = eu->load.fractions.p;
					item->load.power_factor = eu->load.power_factor;
					item->load.heatgain_fraction = eu->load.heat_fraction;
					implicit_enduse_list = item;
					found=1;
					break;
				}
			}
			if (found==0)
			{
				gl_error("house_e data for '%s' implicit enduse not found", euname);
				result = FAILED;
			}
		}
	}
	total.name = "panel";
	load.name = "system";

	//Reverse ETP Parameter Defaults
	include_solar_quadrant = 0x001e;
	UA = -1;
	airchange_per_hour = -1;
	heating_cop_curve = HC_DEFAULT;
	heating_cap_curve = HP_DEFAULT;
	cooling_cop_curve = CC_DEFAULT;
	cooling_cap_curve = CP_DEFAULT;
	thermostat_off_cycle_time = -1;
	thermostat_on_cycle_time = -1;
	use_latent_heat = true;
	include_fan_heatgain = true;
	fan_design_power = -1;
	heating_setpoint = 0.0;
	cooling_setpoint = 0.0;
	panel.max_amps = 0.0;
	system_type = 0;
	heating_COP = 0;
	cooling_COP = 0;
	number_of_stories = 0;
	aspect_ratio = 0;
	floor_area = 0;
	gross_wall_area = 0;
	window_wall_ratio = 0;
	window_roof_ratio = 0;
	interior_exterior_wall_ratio = 0;
	exterior_wall_fraction = 0;
	exterior_ceiling_fraction = 0;
	exterior_floor_fraction = 0;
	window_exterior_transmission_coefficient = 0;
	Rroof = 0;
	Rwall = 0;
	Rwindows = 0;
	Rdoors = 0;
	volume = 0;
	air_mass = 0;
	air_thermal_mass = 0;
	air_heat_fraction = 0;
	mass_solar_gain_fraction = 0;
	mass_internal_gain_fraction = 0;
	total_thermal_mass_per_floor_area = 0;
	interior_surface_heat_transfer_coeff = 0;
	airchange_UA = 0;
	envelope_UA = 0;
	design_cooling_setpoint = 0;
	design_heating_setpoint = 0;
	design_peak_solar = 0;
	thermostat_deadband = 0;
	thermostat_cycle_time = 0;
	Tair = 0;
	over_sizing_factor = 0;
	cooling_design_temperature = 0;
	design_internal_gains = 0;
	latent_load_fraction = 0;
	design_cooling_capacity = 0;
	design_heating_capacity = 0;
	system_mode = SM_UNKNOWN;
	last_system_mode = SM_UNKNOWN;
	last_mode_timer = 0;
	aux_heat_capacity = 0;
	aux_heat_deadband = 0;
	aux_heat_temp_lockout = 0;
	aux_heat_time_delay = 0;
	duct_pressure_drop = 0;
	fan_design_airflow = 0;
	fan_low_power_fraction = 0;
	fan_power = 0;
	house_content_thermal_mass = 0;
	house_content_heat_transfer_coeff = 0;

	// Window openings
	window_openings = FALSE;
	window_open = 0;			
	window_low_temp = 60;		
	window_high_temp = 80;		
	window_a = 0;			
	window_b = 0;		
	window_c = 1;
	window_temp_delta = 5; 
	last_temperature = 75;
	thermostat_mode = TM_AUTO;

	//Deltamode variables
	deltamode_inclusive = false;	//By default, don't be included in deltamode simulations
	deltamode_registered = false;
	
	//Powerflow pointers
	pCircuit_V[0] = pCircuit_V[1] = pCircuit_V[2] = NULL;
	pLine_I[0] = pLine_I[1] = pLine_I[2] = NULL;
	pShunt[0] = pShunt[1] = pShunt[2] = NULL;
	pPower[0] = pPower[1] = pPower[2] = NULL;
	pMeterStatus = NULL;
	pFrequency = NULL;
	pNominalVoltage = NULL;
	pPhases = NULL;
	externalPhases = 0;
	numPhases = 0;
	
	//Powerflow values -- set defaults here
	value_Circuit_V[0] = complex(2.0*default_line_voltage,0.0);	//Duplicates old method
	value_Circuit_V[1] = complex(default_line_voltage,0.0);
	value_Circuit_V[2] = complex(default_line_voltage,0.0);
	value_Line_I[0] = value_Line_I[1] = value_Line_I[2] = complex(0.0,0.0);
	value_Shunt[0] = value_Shunt[1] = value_Shunt[2] = complex(0.0,0.0);
	value_Power[0] = value_Power[1] = value_Power[2] = complex(0.0,0.0);
	value_MeterStatus = 1;
	value_Frequency = 60.0;
	external_pf_mode = XPFV_NONE;
	external_v1N = complex(0,0);
	external_v2N = complex(0,0);

	proper_meter_parent = false;	//By default, assume we have no proper parent
	commercial_load_parent = false;
	internalTurnsRatio = 1.0;
	proper_climate_found = false;	//By default, assume we don't know what climate is doing

	//Weather defaults
	pTout = NULL;
	pRhout = NULL;
	pSolar[0] = pSolar[1] = pSolar[2] = pSolar[3] = pSolar[4] = NULL;
	pSolar[5] = pSolar[6] = pSolar[7] = pSolar[8] = NULL;

	//Values for the weather information
	value_Tout = 74.0;
	value_Rhout = 75.0;
	value_Solar[0] = value_Solar[1] = value_Solar[2] = value_Solar[3] = value_Solar[4] = 0.0;
	value_Solar[5] = value_Solar[6] = value_Solar[7] = value_Solar[8] = 0.0;

	//External motor flag
	external_motor_attached = false;

	//Impedance conversion stuff
	powerflow_impedance_conversion_enabled = false;
	powerflow_impedance_conversion_level = 0.0;

	return result;
}

/** Checks for climate object and maps the climate variables to the house_e object variables.  
Currently Tout, RHout and solar flux data from TMY files are used.  If no climate object is linked,
then Tout will be set to 74 degF, RHout is set to 75% and solar flux will be set to zero for all orientations.
**/
int house_e::init_climate()
{
	gld_property *temp_property = NULL;
	OBJECT *hdr = OBJECTHDR(this);

	// link to climate data
	FINDLIST *climates = NULL;
	int not_found = 0;
	if (climates==NULL && not_found==0) 
	{
		climates = gl_find_objects(FL_NEW,FT_CLASS,SAME,"climate",FT_END);
		if (climates==NULL)
		{
			not_found = 1;
			gl_warning("house_e: no climate data found, using static data");

			//default to mock data
			value_Tout = default_outdoor_temperature;
			value_Rhout = default_humidity;
			value_Solar[0] = default_horizontal_solar;

			//Flag us -- should already be false, but be paranoid
			proper_climate_found = false;
		}
		else if (climates->hit_count>1 && weather != 0)
		{
			gl_warning("house_e: %d climates found, using first one defined", climates->hit_count);
		}
	}
	if (climates!=NULL)
	{
		if (climates->hit_count==0)
		{
			//default to mock data
			gl_warning("house_e: no climate data found, using static data");
			
			value_Tout = default_outdoor_temperature;
			value_Rhout = default_humidity;
			value_Solar[0] = default_horizontal_solar;

			//Flag us -- should already be false, but be paranoid
			proper_climate_found = false;
		}
		else //climate data was found
		{
			// force rank of object w.r.t climate
			OBJECT *obj = NULL;
			if(weather == NULL){
				obj  = gl_find_next(climates,NULL);
				weather = obj;
			} else {
				obj = weather;
			}
			if (obj->rank<=hdr->rank)
				gl_set_dependent(obj,hdr);

			//Map the properties of interest
			pTout = map_double_value(obj,"temperature");
			pRhout = map_double_value(obj,"humidity");
			pSolar[0] = map_double_value(obj,"solar_horiz");
			pSolar[1] = map_double_value(obj,"solar_north");
			pSolar[2] = map_double_value(obj,"solar_northeast");
			pSolar[3] = map_double_value(obj,"solar_east");
			pSolar[4] = map_double_value(obj,"solar_southeast");
			pSolar[5] = map_double_value(obj,"solar_south");
			pSolar[6] = map_double_value(obj,"solar_southwest");
			pSolar[7] = map_double_value(obj,"solar_west");
			pSolar[8] = map_double_value(obj,"solar_northwest");

			//Flag as found
			proper_climate_found = true;

			//Pull the record high temperature
			temp_property = map_double_value(obj,"record.high");

			//Read the value in
			cooling_design_temperature = temp_property->get_double();

			//Clear out the variable
			delete temp_property;

			//Pull the record low temperature
			temp_property = map_double_value(obj,"record.low");

			//Read the value in
			heating_design_temperature = temp_property->get_double();

			//Clear out the variable
			delete temp_property;

			if((obj->flags & OF_INIT) != OF_INIT){
				char objname[256];
				gl_verbose("house::init(): deferring initialization on %s", gl_name(obj, objname, 255));
				return 0; // defer
			}
		}
	}
	return 1;
}

int house_e::isa(char *classname)
{
	return (strcmp(classname,"house")==0 || residential_enduse::isa(classname));
}

void house_e::set_thermal_integrity(){
	switch (thermal_integrity_level) {
		case TI_VERY_LITTLE:
			if(Rroof <= 0.0) Rroof = 11;
			if(Rwall <= 0.0) Rwall = 4;
			if(Rfloor <= 0.0) Rfloor = 4;
			if(Rdoors <= 0.0) Rdoors = 3;
			if(Rwindows <= 0.0) Rwindows = 1/1.27;
			if(airchange_per_hour < 0.0) airchange_per_hour = 1.5;
			break;
		case TI_LITTLE:
			if(Rroof <= 0.0) Rroof = 19;
			if(Rwall <= 0.0) Rwall = 11;
			if(Rfloor <= 0.0) Rfloor = 4;
			if(Rdoors <= 0.0) Rdoors = 3;
			if(Rwindows <= 0.0) Rwindows = 1/0.81;
			if(airchange_per_hour < 0.0) airchange_per_hour = 1.5;
			break;
		case TI_BELOW_NORMAL:
			if(Rroof <= 0.0) Rroof = 19;
			if(Rwall <= 0.0) Rwall = 11;
			if(Rfloor <= 0.0) Rfloor = 11;
			if(Rdoors <= 0.0) Rdoors = 3;
			if(Rwindows <= 0.0) Rwindows = 1/0.81;
			if(airchange_per_hour < 0.0) airchange_per_hour = 1.0;
			break;
		case TI_NORMAL:
			if(Rroof <= 0.0) Rroof = 30;
			if(Rwall <= 0.0) Rwall = 11;
			if(Rfloor <= 0.0) Rfloor = 19;
			if(Rdoors <= 0.0) Rdoors = 3;
			if(Rwindows <= 0.0) Rwindows = 1/0.6;
			if(airchange_per_hour < 0.0) airchange_per_hour = 1.0;
			break;
		case TI_ABOVE_NORMAL:
			if(Rroof <= 0.0) Rroof = 30;
			if(Rwall <= 0.0) Rwall = 19;
			if(Rfloor <= 0.0) Rfloor = 11;
			if(Rdoors <= 0.0) Rdoors = 3;
			if(Rwindows <= 0.0) Rwindows = 1/0.6;
			if(airchange_per_hour < 0.0) airchange_per_hour = 1.0;
			break;
		case TI_GOOD:
			if(Rroof <= 0.0) Rroof = 30;
			if(Rwall <= 0.0) Rwall = 19;
			if(Rfloor <= 0.0) Rfloor = 22;
			if(Rdoors <= 0.0) Rdoors = 5;
			if(Rwindows <= 0.0) Rwindows = 1/0.47;
			if(airchange_per_hour < 0.0) airchange_per_hour = 0.5;
			break;
		case TI_VERY_GOOD:
			if(Rroof <= 0.0) Rroof = 48;
			if(Rwall <= 0.0) Rwall = 22;
			if(Rfloor <= 0.0) Rfloor = 30;
			if(Rdoors <= 0.0) Rdoors = 11;
			if(Rwindows <= 0.0) Rwindows = 1/0.31;
			if(airchange_per_hour < 0.0) airchange_per_hour = 0.5;
			break;
		case TI_UNKNOWN:
			// do nothing - use all of the built-in defaults or user-specified values as thermal integrity wasn't used
			break;
		default:
			// do nothing - use all of the built-in defaults or user-specified values as thermal integrity wasn't used
			break;
	}
}


void house_e::set_window_shgc(){
	switch(glazing_layers){
		case GL_ONE:
			switch(glazing_treatment){
				case GT_CLEAR:
					switch(window_frame){
						case WF_NONE:
							glazing_shgc = 0.86;
							break;
						case WF_ALUMINUM:
						case WF_THERMAL_BREAK:
							glazing_shgc = 0.75;
							break;
						case WF_WOOD:
						case WF_INSULATED:
							glazing_shgc = 0.64;
							break;
					}
					break;
				case GT_ABS:
					switch(window_frame){
						case WF_NONE:
							glazing_shgc = 0.73;
							break;
						case WF_ALUMINUM:
						case WF_THERMAL_BREAK:
							glazing_shgc = 0.64;
							break;
						case WF_WOOD:
						case WF_INSULATED:
							glazing_shgc = 0.54;
							break;
					}
					break;
				case GT_REFL:
					switch(window_frame){
						case WF_NONE:
							glazing_shgc = 0.31;
							break;
						case WF_ALUMINUM:
						case WF_THERMAL_BREAK:
							glazing_shgc = 0.28;
							break;
						case WF_WOOD:
						case WF_INSULATED:
							glazing_shgc = 0.24;
							break;
					}
					break;
			}
			break;
		case GL_TWO:
			switch(glazing_treatment){
				case GT_CLEAR:
					switch(window_frame){
						case WF_NONE:
							glazing_shgc = 0.76;
							break;
						case WF_ALUMINUM:
						case WF_THERMAL_BREAK:
							glazing_shgc = 0.67;
							break;
						case WF_WOOD:
						case WF_INSULATED:
							glazing_shgc = 0.57;
							break;
					}
					break;
				case GT_ABS:
					switch(window_frame){
						case WF_NONE:
							glazing_shgc = 0.62;
							break;
						case WF_ALUMINUM:
						case WF_THERMAL_BREAK:
							glazing_shgc = 0.55;
							break;
						case WF_WOOD:
						case WF_INSULATED:
							glazing_shgc = 0.46;
							break;
					}
					break;
				case GT_REFL:
					switch(window_frame){
						case WF_NONE:
							glazing_shgc = 0.29;
							break;
						case WF_ALUMINUM:
						case WF_THERMAL_BREAK:
							glazing_shgc = 0.27;
							break;
						case WF_WOOD:
						case WF_INSULATED:
							glazing_shgc = 0.22;
							break;
					}
					break;
				case GT_LOW_S:
					switch(window_frame){
						case WF_NONE:
							glazing_shgc = 0.41;
							break;
						case WF_ALUMINUM:
						case WF_THERMAL_BREAK:
							glazing_shgc = 0.37;
							break;
						case WF_WOOD:
						case WF_INSULATED:
							glazing_shgc = 0.31;
							break;
					}
					break;
				case GT_HIGH_S:
					switch(window_frame){
						case WF_NONE:
							glazing_shgc = 0.70;
							break;
						case WF_ALUMINUM:
						case WF_THERMAL_BREAK:
							glazing_shgc = 0.62;
							break;
						case WF_WOOD:
						case WF_INSULATED:
							glazing_shgc = 0.52;
							break;
					}
					break;
			}
			break;
		case GL_THREE:
			switch(glazing_treatment){
				case GT_CLEAR:
					switch(window_frame){
						case WF_NONE:
							glazing_shgc = 0.68;
							break;
						case WF_ALUMINUM:
						case WF_THERMAL_BREAK:
							glazing_shgc = 0.60;
							break;
						case WF_WOOD:
						case WF_INSULATED:
							glazing_shgc = 0.51;
							break;
					}
					break;
				case GT_ABS:
					switch(window_frame){
						case WF_NONE:
							glazing_shgc = 0.34;
							break;
						case WF_ALUMINUM:
						case WF_THERMAL_BREAK:
							glazing_shgc = 0.31;
							break;
						case WF_WOOD:
						case WF_INSULATED:
							glazing_shgc = 0.26;
							break;
					}
					break;
				case GT_REFL:
					switch(window_frame){
						case WF_NONE:
							glazing_shgc = 0.34;
							break;
						case WF_ALUMINUM:
						case WF_THERMAL_BREAK:
							glazing_shgc = 0.31;
							break;
						case WF_WOOD:
						case WF_INSULATED:
							glazing_shgc = 0.26;
							break;
					}
					break;
				case GT_LOW_S:
					switch(window_frame){
						case WF_NONE:
							glazing_shgc = 0.27;
							break;
						case WF_ALUMINUM:
						case WF_THERMAL_BREAK:
							glazing_shgc = 0.25;
							break;
						case WF_WOOD:
						case WF_INSULATED:
							glazing_shgc = 0.21;
							break;
					}
					break;
				case GT_HIGH_S:
					switch(window_frame){
						case WF_NONE:
							glazing_shgc = 0.62;
							break;
						case WF_ALUMINUM:
						case WF_THERMAL_BREAK:
							glazing_shgc = 0.55;
							break;
						case WF_WOOD:
						case WF_INSULATED:
							glazing_shgc = 0.46;
							break;
					}
					break;
			}
			break;
	}
}

void house_e::set_window_Rvalue(){
	if(glass_type == GM_LOW_E_GLASS){
		switch(glazing_layers){
			case GL_ONE:
				gl_error("no value for one pane of low-e glass");
				break;
			case GL_TWO:
				switch(window_frame){
					case WF_NONE:
						Rwindows = 1.0/0.30;
						break;
					case WF_ALUMINUM:
						Rwindows = 1.0/0.67;
						break;
					case WF_THERMAL_BREAK:
						Rwindows = 1.0/0.47;
						break;
					case WF_WOOD:
						Rwindows = 1.0/0.41;
						break;
					case WF_INSULATED:
						Rwindows = 1.0/0.33;
						break;
				}
				break;
			case GL_THREE:
				switch(window_frame){
					case WF_NONE:
						Rwindows = 1/0.27;
						break;
					case WF_ALUMINUM:
						Rwindows = 1/0.64;
						break;
					case WF_THERMAL_BREAK:
						Rwindows = 1/0.43;
						break;
					case WF_WOOD:
						Rwindows = 1/0.37;
						break;
					case WF_INSULATED:
						Rwindows = 1/0.31;
						break;
				}
				break;
		}
	} else if(glass_type == GM_GLASS){
		switch(glazing_layers){
			case GL_ONE:
				switch(window_frame){
					case WF_NONE:
						Rwindows = 1/1.04;
						break;
					case WF_ALUMINUM:
						Rwindows = 1/1.27;
						break;
					case WF_THERMAL_BREAK:
						Rwindows = 1/1.08;
						break;
					case WF_WOOD:
						Rwindows = 1/0.90;
						break;
					case WF_INSULATED:
						Rwindows = 1/0.81;
						break;
				}
				break;
			case GL_TWO:
				switch(window_frame){
					case WF_NONE:
						Rwindows = 1/0.48;
						break;
					case WF_ALUMINUM:
						Rwindows = 1/0.81;
						break;
					case WF_THERMAL_BREAK:
						Rwindows = 1/0.60;
						break;
					case WF_WOOD:
						Rwindows = 1/0.53;
						break;
					case WF_INSULATED:
						Rwindows = 1/0.44;
						break;
				}
				break;
			case GL_THREE:
				switch(window_frame){
					case WF_NONE:
						Rwindows = 1/0.31;
						break;
					case WF_ALUMINUM:
						Rwindows = 1/0.67;
						break;
					case WF_THERMAL_BREAK:
						Rwindows = 1/0.46;
						break;
					case WF_WOOD:
						Rwindows = 1/0.40;
						break;
					case WF_INSULATED:
						Rwindows = 1/0.34;
						break;
				}
				break;
		}
	} else {//if(glass_type == GM_OTHER){
		Rwindows = 2.0;
	}
}
/** Map circuit variables to meter.  Initalize house_e and HVAC model properties,
and internal gain variables.
**/

int house_e::init(OBJECT *parent)
{
	gld_property *temp_gld_property;
	gld_wlock *test_rlock;
	bool temp_bool_val;

	if(parent != NULL){
		if((parent->flags & OF_INIT) != OF_INIT){
			char objname[256];
			gl_verbose("house::init(): deferring initialization on %s", gl_name(parent, objname, 255));
			return 2; // defer
		}
	}
	OBJECT *hdr = OBJECTHDR(this);
	hdr->flags |= OF_SKIPSAFE;

	heat_start = false;

	// find parent meter, if not defined, use a default meter (using static variable 'default_meter')
	OBJECT *obj = OBJECTHDR(this);
	
	if (parent!=NULL && (gl_object_isa(parent,"triplex_meter","powerflow") || gl_object_isa(obj->parent,"triplex_node","powerflow") || gl_object_isa(parent,"triplex_load","powerflow")))	// for single-phase houses
	{
		//Map to the triplex variable for houses
		temp_gld_property = new gld_property(parent,"house_present");

		//Make sure it worked
		if ((temp_gld_property->is_valid() != true) || (temp_gld_property->is_bool() != true))
		{
			gl_error("house:%d - %s - Failed to map powerflow variable",obj->id,(obj->name ? obj->name : "Unnamed"));
			/*  TROUBLESHOOT
			While attempting to map the house variables to the required powerflow variables,
			an error occurred.  Please try again.  If the error persists, please submit your
			code and a bug report via the trac website.
			*/
			return 0;
		}

		//Set the value
		temp_bool_val = true;
		temp_gld_property->setp<bool>(temp_bool_val,*test_rlock);

		//Remove the temp property
		delete temp_gld_property;

		//Map the other properties - voltage
		pCircuit_V[0] = map_complex_value(parent,"voltage_12");
		pCircuit_V[1] = map_complex_value(parent,"voltage_1N");
		pCircuit_V[2] = map_complex_value(parent,"voltage_2N");

		//Current
		pLine_I[0] = map_complex_value(parent,"residential_nominal_current_1");
		pLine_I[1] = map_complex_value(parent,"residential_nominal_current_2");
		pLine_I[2] = map_complex_value(parent,"residential_nominal_current_12");

		// NOTE - Commented code will replace the pShunt and pPower once the triplex_node "deprecated properties" are removed
		// //Shunt
		// pShunt[0] = map_complex_value(parent,"shunt_1");
		// pShunt[1] = map_complex_value(parent,"shunt_2");
		// pShunt[2] = map_complex_value(parent,"shunt_12");

		// //Power
		// pPower[0] = map_complex_value(parent,"power_1");
		// pPower[1] = map_complex_value(parent,"power_2");
		// pPower[2] = map_complex_value(parent,"power_12");

		//Shunt
		pShunt[0] = map_complex_value(parent,"acc_temp_shunt_1");
		pShunt[1] = map_complex_value(parent,"acc_temp_shunt_2");
		pShunt[2] = map_complex_value(parent,"acc_temp_shunt_12");

		//Power
		pPower[0] = map_complex_value(parent,"acc_temp_power_1");
		pPower[1] = map_complex_value(parent,"acc_temp_power_2");
		pPower[2] = map_complex_value(parent,"acc_temp_power_12");

		//Map the status
		pMeterStatus = new gld_property(parent,"service_status");

		//Make sure it worked
		if ((pMeterStatus->is_valid() != true) || (pMeterStatus->is_enumeration() != true))
		{
			GL_THROW("house:%d - %s - Failed to map meter status variable from parent",obj->id,(obj->name ? obj->name : "Unnamed"));
			/*  TROUBLESHOOT
			While attempting to map the service_status variable from the parent triplex_meter, house encountered an error.  Please
			try again.  If the error persists, please submit your model and a bug report via the issue tracking system.
			*/
		}

		//Map the frequency
		pFrequency = map_double_value(parent,"measured_frequency");

		//Set flag
		proper_meter_parent = true;
		commercial_load_parent = false;
<<<<<<< HEAD

		//*** Get the impedance mapping stuff ***//

		//Get the enabled flag
		temp_gld_property = new gld_property("powerflow::enable_impedance_conversion");

		//See if it worked
		if ((temp_gld_property->is_valid() != true) || (temp_gld_property->is_bool() != true))
		{
			GL_THROW("house:%d - %s - Failed to impedance mode variable from powerflow",obj->id,(obj->name ? obj->name : "Unnamed"));
			/*  TROUBLESHOOT
			While attempting to map a variable associated with converting to impedance mode, an error occurred.  Please
			try again.  If the error persists, please submit your model and a bug report via the issue tracking system.
			*/
		}

		//Pull the value to a temporary
		temp_gld_property->getp<bool>(temp_bool_val,*test_rlock);

		//Delete the link
		delete temp_gld_property;

		//Set our tracking variable
		powerflow_impedance_conversion_enabled = temp_bool_val;

		//Now do the same for inrush, just to be thorough
		temp_gld_property = new gld_property("powerflow::enable_inrush");

		//See if it worked
		if ((temp_gld_property->is_valid() != true) || (temp_gld_property->is_bool() != true))
		{
			GL_THROW("house:%d - %s - Failed to impedance mode variable from powerflow",obj->id,(obj->name ? obj->name : "Unnamed"));
			//Defined above
		}

		//Pull the value to a temporary
		temp_gld_property->getp<bool>(temp_bool_val,*test_rlock);

		//Delete the link
		delete temp_gld_property;

		//Or us in, in case one or the other is set
		powerflow_impedance_conversion_enabled |= temp_bool_val;

		//Now get the threshold
		temp_gld_property = new gld_property("powerflow::low_voltage_impedance_level");

		//See if it worked
		if ((temp_gld_property->is_valid() != true) || (temp_gld_property->is_double() != true))
		{
			GL_THROW("house:%d - %s - Failed to impedance mode variable from powerflow",obj->id,(obj->name ? obj->name : "Unnamed"));
			//Defined above
		}

		//Pull the value to a temporary
		temp_gld_property->getp<double>(powerflow_impedance_conversion_level,*test_rlock);

		//Delete the link
		delete temp_gld_property;
=======
		if (external_pf_mode != XPFV_NONE) {
			external_pf_mode = XPFV_NONE;
			gl_warning("house_e:%d ignores external_pf_mode because it has a meter parent", obj->id);
		}
>>>>>>> 30f86398
	}
	else if (parent!=NULL && (gl_object_isa(parent,"meter","powerflow") || gl_object_isa(obj->parent,"node","powerflow") || gl_object_isa(obj->parent,"load","powerflow"))) // for three-phase commercial zone-houses
	{
		//Map to the triplex variable for houses
		temp_gld_property = new gld_property(parent,"house_present");

		//Make sure it worked
		if ((temp_gld_property->is_valid() != true) || (temp_gld_property->is_bool() != true))
		{
			gl_error("house:%d - %s - Failed to map powerflow variable",obj->id,(obj->name ? obj->name : "Unnamed"));
			//Defined above
			return 0;
		}

		//Set the value
		temp_bool_val = true;
		temp_gld_property->setp<bool>(temp_bool_val,*test_rlock);

		//Remove the temp property
		delete temp_gld_property;

		//Map the other properties - voltage
		pCircuit_V[0] = map_complex_value(parent,"voltage_A");
		pCircuit_V[1] = map_complex_value(parent,"voltage_B");
		pCircuit_V[2] = map_complex_value(parent,"voltage_C");

		//Current
		pLine_I[0] = map_complex_value(parent,"residential_nominal_current_A");
		pLine_I[1] = map_complex_value(parent,"residential_nominal_current_B");
		pLine_I[2] = map_complex_value(parent,"residential_nominal_current_C");

		//Shunt
		pShunt[0] = map_complex_value(parent,"shunt_A");
		pShunt[1] = map_complex_value(parent,"shunt_B");
		pShunt[2] = map_complex_value(parent,"shunt_C");

		//Power
		pPower[0] = map_complex_value(parent,"power_A");
		pPower[1] = map_complex_value(parent,"power_B");
		pPower[2] = map_complex_value(parent,"power_C");

		//Map the status
		pMeterStatus = new gld_property(parent,"service_status");

		//Make sure it worked
		if ((pMeterStatus->is_valid() != true) || (pMeterStatus->is_enumeration() != true))
		{
			GL_THROW("house:%d - %s - Failed to map meter status variable from parent",obj->id,(obj->name ? obj->name : "Unnamed"));
			//Defined above
		}

		//Map the frequency
		pFrequency = map_double_value(parent,"measured_frequency");

		//Map nominal voltage - only used for turns ratio for now
		pNominalVoltage = map_double_value(parent,"nominal_voltage");

		//Compute the internal turns ratio
		internalTurnsRatio = pNominalVoltage->get_double() / 120.0;

		//Get the phase connection
		pPhases = new gld_property(parent,"phases");

		//Make sure it is valie
		if ((pPhases->is_valid() != true) || (pPhases->is_set() != true))
		{
			GL_THROW("house:%d - %s - Failed to map node phases from parent",obj->id,(obj->name ? obj->name : "Unnamed"));
			/*  TROUBLESHOOT
			While attempting to map the phases variable from the parent node, house encountered an error.  Please
			try again.  If the error persists, please submit your model and a bug report via the issue tracking system.
			*/
		}

		//Pull the phases
		externalPhases = pPhases->get_set();

		//See which ones are present
		numPhases = 0;
		if (externalPhases & 1) numPhases += 1;
		if (externalPhases & 2) numPhases += 1;
		if (externalPhases & 4) numPhases += 1;
//		gl_output ("house: %s is commercial with turns ratio %g and %d phases, set = %d", 
//				   obj->name, internalTurnsRatio, numPhases, externalPhases);

		// set flags for the powerflow interface
		proper_meter_parent = true;
		commercial_load_parent = true;
<<<<<<< HEAD


		//*** Get the impedance mapping stuff ***//

		//Get the enabled flag
		temp_gld_property = new gld_property("powerflow::enable_impedance_conversion");

		//See if it worked
		if ((temp_gld_property->is_valid() != true) || (temp_gld_property->is_bool() != true))
		{
			GL_THROW("house:%d - %s - Failed to impedance mode variable from powerflow",obj->id,(obj->name ? obj->name : "Unnamed"));
			//Defined above
		}

		//Pull the value to a temporary
		temp_gld_property->getp<bool>(temp_bool_val,*test_rlock);

		//Delete the link
		delete temp_gld_property;

		//Set our tracking variable
		powerflow_impedance_conversion_enabled = temp_bool_val;

		//Now do the same for inrush, just to be thorough
		temp_gld_property = new gld_property("powerflow::enable_inrush");

		//See if it worked
		if ((temp_gld_property->is_valid() != true) || (temp_gld_property->is_bool() != true))
		{
			GL_THROW("house:%d - %s - Failed to impedance mode variable from powerflow",obj->id,(obj->name ? obj->name : "Unnamed"));
			//Defined above
		}

		//Pull the value to a temporary
		temp_gld_property->getp<bool>(temp_bool_val,*test_rlock);

		//Delete the link
		delete temp_gld_property;

		//Or us in, in case one or the other is set
		powerflow_impedance_conversion_enabled |= temp_bool_val;

		//Now get the threshold
		temp_gld_property = new gld_property("powerflow::low_voltage_impedance_level");

		//See if it worked
		if ((temp_gld_property->is_valid() != true) || (temp_gld_property->is_double() != true))
		{
			GL_THROW("house:%d - %s - Failed to impedance mode variable from powerflow",obj->id,(obj->name ? obj->name : "Unnamed"));
			//Defined above
		}

		//Pull the value to a temporary
		temp_gld_property->getp<double>(powerflow_impedance_conversion_level,*test_rlock);

		//Delete the link
		delete temp_gld_property;
=======
		if (external_pf_mode != XPFV_NONE) {
			external_pf_mode = XPFV_NONE;
			gl_warning("house_e:%d ignores external_pf_mode because it has a meter parent", obj->id);
		}
>>>>>>> 30f86398
	}
	else
	{
		if (external_pf_mode == XPFV_NONE) {
			gl_warning("house_e:%d %s; using static voltages", obj->id, parent==NULL?"has no parent triplex_meter defined":"parent is not a triplex_meter");
		}

		//Set the default voltage to the global - others are already "mapped", so we just leave them be
		value_Circuit_V[0] = complex(2.0*default_line_voltage,0.0);	//Assumes a triplex "L1-L2" connection"
		value_Circuit_V[1] = complex(default_line_voltage,0.0);
		value_Circuit_V[2] = complex(default_line_voltage,0.0);

		//Map to ourselves -- mostly so enduse loads behave properly
		pCircuit_V[0] = map_complex_value(obj,"voltage_12");
		pCircuit_V[1] = map_complex_value(obj,"voltage_1N");
		pCircuit_V[2] = map_complex_value(obj,"voltage_2N");

		//Set flag
		proper_meter_parent = false;
		commercial_load_parent = false;

		//Set frequency
		value_Frequency = default_grid_frequency;

		//Map us too, since the enduse loads may use it
		pFrequency = map_double_value(obj,"grid_frequency");

		//Set the impedance conversion flags, just because
		powerflow_impedance_conversion_enabled = false;
		powerflow_impedance_conversion_level = 0.0;
	}

	//grab the start time of the simulation
	simulation_beginning_time = gl_globalclock;
	simulation_beginning_time_dbl = (double)simulation_beginning_time;

	// set defaults for panel/meter variables
	if (panel.max_amps==0) panel.max_amps = 200; 
	load.power = complex(0,0,J);

	// old-style HVAC system variable mapping

	if(system_type & ST_GAS)		heating_system_type = HT_GAS;
	else if (system_type & ST_RST)	heating_system_type = HT_RESISTANCE;
	if(system_type & ST_AC)			cooling_system_type = CT_ELECTRIC;
	if(system_type & ST_AIR)		fan_type = FT_ONE_SPEED;
	if(system_type & ST_VAR)		fan_type = FT_TWO_SPEED;

	if(heating_system_type == HT_HEAT_PUMP && fan_type == FT_NONE){
		fan_type = FT_ONE_SPEED;
	}

	if(system_type != 0){ // using legacy format
		if(heating_system_type == HT_UNKNOWN)		heating_system_type = HT_NONE; // should not be possible, but good to put in.
		if(cooling_system_type == CT_UNKNOWN)		cooling_system_type = CT_NONE;
		if(fan_type == FT_UNKNOWN)					fan_type = FT_NONE;
		if(auxiliary_system_type == AT_UNKNOWN){
			auxiliary_system_type = AT_NONE;
			auxiliary_strategy = 0;
		}
	}
	if(system_type == 0){ // not using legacy format
		if(heating_system_type == HT_UNKNOWN)		heating_system_type = HT_HEAT_PUMP;
		if(cooling_system_type == CT_UNKNOWN)		cooling_system_type = CT_ELECTRIC;
		if(fan_type == FT_UNKNOWN)					fan_type = FT_ONE_SPEED;
		if(auxiliary_system_type == AT_UNKNOWN && heating_system_type == HT_HEAT_PUMP){
			auxiliary_system_type = AT_ELECTRIC;
			auxiliary_strategy = AX_DEADBAND;
		}
	} else if(!(system_type & ST_GAS) && !(system_type & ST_RST)){
		// if old style and using a heat pump, assume electric auxiliary with deadband
		auxiliary_system_type = AT_ELECTRIC;
		auxiliary_strategy = AX_DEADBAND;
	}

	if(heating_system_type == HT_HEAT_PUMP) {
		if(cooling_system_type == CT_NONE) 
			gl_warning("A HEAT_PUMP heating_system_type with no air conditioning does not make a lot of sense. You may encounter odd behavior with house %s",obj->name);
		else if(cooling_system_type == CT_UNKNOWN) {
			gl_warning("A HEAT_PUMP heating_system_type with no air conditioning does not make a lot of sense. Setting cooling_system_type to ELECTRIC.");
			cooling_system_type = CT_ELECTRIC;
		}
	}

	// Set defaults for published variables nor provided by model definition
	set_thermal_integrity();

	//	COP only affects heat pumps
	if (heating_COP==0.0)		heating_COP = 2.5;
	if (heating_COP < 0.0)		heating_COP = -heating_COP;
	if (cooling_COP==0.0)		cooling_COP = 3.5;
	if (cooling_COP < 0.0)		cooling_COP = -cooling_COP;

	if (number_of_stories < 1.0)
		number_of_stories = 1.0;
	if (fmod(number_of_stories, 1.0) != 0.0){
		number_of_stories = floor(number_of_stories);

	}
	if (aspect_ratio==0.0)		aspect_ratio = 1.5;
	if (floor_area==0)			floor_area = 2500.0;
	if (ceiling_height==0)		ceiling_height = 8.0;
	if (gross_wall_area==0)		gross_wall_area = 2.0 * number_of_stories * (aspect_ratio + 1.0) * ceiling_height * sqrt(floor_area/aspect_ratio/number_of_stories);
	if (window_wall_ratio==0)	window_wall_ratio = 0.15;
	if (window_roof_ratio==0)	window_roof_ratio = 0.0; // explicitly zero'ed
	if (number_of_doors==0)		number_of_doors = 4.0;
	else						number_of_doors = floor(number_of_doors); /* integer-based */
	if (interior_exterior_wall_ratio == 0) interior_exterior_wall_ratio = 1.5; //Based partions for six rooms per floor
	if (exterior_wall_fraction==0) exterior_wall_fraction = 1.0;
	if (exterior_ceiling_fraction==0) exterior_ceiling_fraction = 1.0;
	if (exterior_floor_fraction==0) exterior_floor_fraction = 1.0;
	if (window_exterior_transmission_coefficient<=0) window_exterior_transmission_coefficient = 0.60; //0.6 represents a window with a screen

	if (glazing_shgc <= 0.0)	set_window_shgc();
	if (Rroof<=0)				Rroof = 30.0;
	if (Rwall<=0)				Rwall = 19.0;
	if (Rfloor<=0)				Rfloor = 22.0;
	if (Rwindows<=0)			set_window_Rvalue();
	if (Rdoors<=0)				Rdoors = 5.0;
	
	air_density = 0.0735;		// density of air [lb/cf]
	air_heat_capacity = 0.2402;	// heat capacity of air @ 80F [BTU/lb/F]

	//house_e properties for HVAC
	if (volume==0) volume = ceiling_height*floor_area;					// volume of air [cf]
	if (air_mass==0) air_mass = air_density*volume;						// mass of air [lb]
	if (air_thermal_mass==0) air_thermal_mass = 3*air_heat_capacity*air_mass;	// thermal mass of air [BTU/F]  //*3 multiplier is to reflect that the air mass includes surface effects from the mass as well.  
	//if (air_heat_fraction==0) air_heat_fraction=0.5;
	if (air_heat_fraction!=0) {
		gl_warning("The air_heat_fraction is no longer used to determine heat gain/loss to the air. Setting mass_solar_gain_fraction and mass_internal_gain_fraction to 1-air_heat_fraction specified for house %s.", obj->name);
		mass_solar_gain_fraction=1-air_heat_fraction;
		mass_internal_gain_fraction=1-air_heat_fraction;
	}
	if (mass_solar_gain_fraction==0) mass_solar_gain_fraction=0.5; // Rob Pratt's implimentation for heat gain from the solar gains
	if (mass_internal_gain_fraction==0) mass_internal_gain_fraction=0.5; // Rob Pratt's implimentation for heat gain from internal gains
	if (air_heat_fraction<0.0 || air_heat_fraction>1.0) throw "air heat fraction is not between 0 and 1";
	if (mass_solar_gain_fraction<0.0 || mass_solar_gain_fraction>1.0) throw "the solar gain fraction to mass is not between 0 and 1";
	if (mass_internal_gain_fraction<0.0 || mass_internal_gain_fraction>1.0) throw "the internal gain fraction to mass is not between 0 and 1";
	if (total_thermal_mass_per_floor_area <= 0.0) total_thermal_mass_per_floor_area = 2.0;
	if (interior_surface_heat_transfer_coeff <= 0.0) interior_surface_heat_transfer_coeff = 1.46;

	if (airchange_per_hour<0)	airchange_per_hour = 0.5;//gl_random_triangle(0.5,1);
	if (airchange_UA <= 0) airchange_UA = airchange_per_hour * volume * air_density * air_heat_capacity;

	double door_area = number_of_doors * 3.0 * 78.0 / 12.0; // 3' wide by 78" tall
	double window_area = gross_wall_area * window_wall_ratio * exterior_wall_fraction;
	double net_exterior_wall_area = exterior_wall_fraction * gross_wall_area - window_area - door_area;
	double exterior_ceiling_area = floor_area * exterior_ceiling_fraction / number_of_stories;
	double exterior_floor_area = floor_area * exterior_floor_fraction / number_of_stories;

	if (envelope_UA==0)	envelope_UA = exterior_ceiling_area/Rroof + exterior_floor_area/Rfloor + net_exterior_wall_area/Rwall + window_area/Rwindows + door_area/Rdoors;
	if(UA < 0){
		UA = envelope_UA + airchange_UA;
	}
	solar_heatgain_factor = window_area * glazing_shgc * window_exterior_transmission_coefficient;

	// initalize/set system model parameters
	if (heating_setpoint==0.0)	heating_setpoint = 70.0;
	if (cooling_setpoint==0.0)	cooling_setpoint = 75.0;
	if (design_cooling_setpoint==0.0) design_cooling_setpoint = 75.0;
	if (design_heating_setpoint==0.0) design_heating_setpoint = 70.0;
	if (design_peak_solar<=0.0)	design_peak_solar = 195.0; //From Rob's defaults

	if (thermostat_deadband<=0.0)	thermostat_deadband = 2.0; // F
	if (thermostat_cycle_time<=0.0) thermostat_cycle_time = 120; // seconds
	if (Tair==0.0){
		/* bind limits between 60 and 140 degF */
		double Thigh = cooling_setpoint+thermostat_deadband/2.0;
		double Tlow  = heating_setpoint-thermostat_deadband/2.0;
		Thigh = clip(Thigh, 60.0, 140.0);
		Tlow = clip(Tlow, 60.0, 140.0);
		Tair = gl_random_uniform(RNGSTATE,Tlow, Thigh);	// air temperature [F]
	}
	if (over_sizing_factor<=0.0)  over_sizing_factor = 0.0;
	if (cooling_design_temperature == 0.0)	cooling_design_temperature = 95.0;
	if (design_internal_gains<=0.0) design_internal_gains =  167.09 * pow(floor_area,0.442); // Numerical estimate of internal gains
	if (latent_load_fraction<=0.0) latent_load_fraction = 0.30;

	double round_value = 0.0;
	if (design_cooling_capacity<=0.0 && cooling_system_type != CT_NONE)	// calculate basic load then round to nearest standard HVAC sizing
	{	
		round_value = 0.0;
		design_cooling_capacity = (1.0 + over_sizing_factor) * (1.0 + latent_load_fraction) * ((UA) * (cooling_design_temperature - design_cooling_setpoint) + design_internal_gains + (design_peak_solar * solar_heatgain_factor));
		round_value = (design_cooling_capacity) / 6000.0;
		design_cooling_capacity = ceil(round_value) * 6000.0;//design_cooling_capacity is rounded up to the next 6000 btu/hr
	}

	if(auxiliary_system_type != AT_NONE && heating_system_type == HT_NONE)
	{	/* auxiliary heating and no normal heating?  crazy talk! */
		static int aux_for_rst = 0;
		if(aux_for_rst == 0){
			gl_warning("house_e heating strategies with auxiliary heat but without normal heating modes are converted"
				"to resistively heated houses, see house %s",obj->name);
			aux_for_rst = 1;
		}
		heating_system_type = HT_RESISTANCE;
	}

	if (design_heating_capacity<=0 && heating_system_type != HT_NONE)	// calculate basic load then round to nearest standard HVAC sizing
	{
		double round_value = 0.0;
		if(heating_system_type == HT_HEAT_PUMP){
			design_heating_capacity = design_cooling_capacity; /* primary is to reverse the heat pump */
		} else {
			design_heating_capacity = (1.0 + over_sizing_factor) * (UA) * (design_heating_setpoint - heating_design_temperature);
			round_value = (design_heating_capacity) / 10000.0;
			design_heating_capacity = ceil(round_value) * 10000.0;//design_heating_capacity is rounded up to the next 10,000 btu/hr
		}
	}

    if (system_mode==SM_UNKNOWN) system_mode = SM_OFF;	// heating/cooling mode {HEAT, COOL, OFF}
	if (last_system_mode == SM_UNKNOWN) last_system_mode = SM_OFF;
	if (last_mode_timer == 0) last_mode_timer = 3600*6; // six hours

	if (aux_heat_capacity<=0.0 && auxiliary_system_type != AT_NONE)
	{
		double round_value = 0.0;
		aux_heat_capacity = (1.0 + over_sizing_factor) * (UA) * (design_heating_setpoint - heating_design_temperature);
		round_value = (aux_heat_capacity) / 10000.0;
		aux_heat_capacity = ceil(round_value) * 10000.0;//aux_heat_capacity is rounded up to the next 10,000 btu/hr
	}

	if (aux_heat_deadband<=0.0)		aux_heat_deadband = thermostat_deadband;
	if (aux_heat_temp_lockout<=0.0)	aux_heat_temp_lockout = 10; // 10 degrees
	if (aux_heat_time_delay<=0.0)	aux_heat_time_delay = 300.0; // five minutes

	if (duct_pressure_drop<=0.0)	duct_pressure_drop = 0.5; // half inch of water pressure
	if (fan_design_airflow<=0.0){
		double design_heating_cfm;
		double design_cooling_cfm;
		double gtr_cfm;
	
		design_heating_cfm = (design_heating_capacity > aux_heat_capacity ? design_heating_capacity : aux_heat_capacity) / (air_density * air_heat_capacity * (heating_supply_air_temp - design_heating_setpoint)) / 60.0;
		design_cooling_cfm = design_cooling_capacity / (1.0 + latent_load_fraction) / (air_density * air_heat_capacity * (design_cooling_setpoint - cooling_supply_air_temp)) / 60.0;
		gtr_cfm = (design_heating_cfm > design_cooling_cfm ? design_heating_cfm : design_cooling_cfm);
		fan_design_airflow = gtr_cfm;
	}

	if (fan_design_power<0.0){
		double roundval;
		//	
		roundval = ceil((0.117 * duct_pressure_drop * fan_design_airflow / 0.42 / 745.7)*8);
		fan_design_power = roundval / 8.0 * 745.7 / 0.88; // fan rounds to the nearest 1/8 HP
	}

	if (fan_low_power_fraction<=0.0 && fan_type == FT_TWO_SPEED)
									fan_low_power_fraction = 0.5; /* low-power mode for two-speed fans */
	if (fan_power <= 0.0)			fan_power = 0.0;

	if (house_content_thermal_mass==0) house_content_thermal_mass = total_thermal_mass_per_floor_area*floor_area - 2 * air_heat_capacity*air_mass;		// thermal mass of house_e [BTU/F]
    if (house_content_heat_transfer_coeff==0) house_content_heat_transfer_coeff = 
		interior_surface_heat_transfer_coeff * (
		//  (net_exterior_wall_area / exterior_wall_fraction)
		(gross_wall_area - window_area - door_area)
		+ gross_wall_area * interior_exterior_wall_ratio + number_of_stories * exterior_ceiling_area / exterior_ceiling_fraction);	// heat transfer coefficient of house_e contents [BTU/hr*F]
		// hs * ((Awt - Ag - Ad) + Awt * IWR + Ac * N / ECR)
	if(Tair == 0){
		if (system_mode==SM_OFF)
			Tair = gl_random_uniform(RNGSTATE,heating_setpoint,cooling_setpoint);
		else if (system_mode==SM_HEAT || system_mode==SM_AUX)
			Tair = gl_random_uniform(RNGSTATE,heating_setpoint-thermostat_deadband/2,heating_setpoint+thermostat_deadband/2);
		else if (system_mode==SM_COOL)
			Tair = gl_random_uniform(RNGSTATE,cooling_setpoint-thermostat_deadband/2,cooling_setpoint+thermostat_deadband/2);
	}

	if (Tmaterials == 0.0)
		Tmaterials = Tair;	

	// Set/calculate HVAC motor parameters
	if (motor_model != MM_NONE)
	{
		if ( hvac_motor_loss_power_factor > 1 || hvac_motor_loss_power_factor < -1 )
			GL_THROW("hvac_motor_power_factor must have a value between -1 and 1");
		if ( hvac_motor_efficiency > 1 || hvac_motor_efficiency < 0 )
			GL_THROW("hvac_motor_efficiency must have a value between 0 and 1");
		switch(motor_efficiency){
			case ME_VERY_POOR:
				hvac_motor_efficiency = 0.8236;
				break;
			case ME_POOR:
				hvac_motor_efficiency = 0.8488;
				break;
			case ME_AVERAGE:
				hvac_motor_efficiency = 0.8740;
				break;
			case ME_GOOD:
				hvac_motor_efficiency = 0.9020;
				break;
			case ME_VERY_GOOD:
				hvac_motor_efficiency = 0.9244;
				break;
			default:
				gl_warning("Unknown motor_efficiency setting.  Setting to AVERAGE.");
				hvac_motor_efficiency = 0.8740;
				motor_efficiency = ME_AVERAGE;
				break;
		}
	}
				

	// calculate thermal constants
#define Ca (air_thermal_mass)
#define Tout (outside_temperature)
#define Cm (house_content_thermal_mass)
#define Ua (UA)
#define Hm (house_content_heat_transfer_coeff)
#define Qs (solar_load)
#define Qh (load.heatgain)
#define Ta (Tair)
#define dTa (dTair)
#define Tm (Tmaterials)

	if (Ca<=0)
		throw "air_thermal_mass must be positive";
	if (Cm<=0)
		throw "house_content_thermal_mass must be positive";
	if(Hm <= 0)
		throw "house_content_heat_transfer_coeff must be positive";
	if(Ua < 0)
		throw "UA must be positive";

	a = Cm*Ca/Hm;
	b = Cm*(Ua+Hm)/Hm+Ca;
	c = Ua;
	c1 = -(Ua + Hm)/Ca;
	c2 = Hm/Ca;
	double rr = sqrt(b*b-4*a*c)/(2*a);
	double r = -b/(2*a);
	r1 = r+rr;
	r2 = r-rr;
	A3 = Ca/Hm * r1 + (Ua+Hm)/Hm;
	A4 = air_thermal_mass/Hm * r2 + (Ua+Hm)/Hm;

	// outside temperature init
	outside_temperature = default_outdoor_temperature;

	if (hvac_power_factor == 0)
		load.power_factor = 0.97;
	else 
		load.power_factor = hvac_power_factor;

	// connect any implicit loads
	attach_implicit_enduses();

	// attach the house_e HVAC to the panel
	if (hvac_breaker_rating == 0)
	{
		load.breaker_amps = 200;
		hvac_breaker_rating = 200;
	}
	else
		load.breaker_amps = hvac_breaker_rating;
	load.config = EUC_IS220;
	pHVAC_EnduseLoad = attach(OBJECTHDR(this),hvac_breaker_rating, true, &load);

	//Continue initialization - update_system uses the HVAC pointer, so it has to be inited first
	update_system(-1.0);
	if(error_flag == 1){
		return 0;
	}
	update_model();
	
	if(include_fan_heatgain == TRUE){
		fan_heatgain_fraction = 1;
	} else {
		fan_heatgain_fraction = 0;
	}

	//"Cheating" function for compatibility with older models -- enables all houses to be deltamode-ready
	if ((all_residential_delta == true) && (enable_subsecond_models==true))
	{
		obj->flags |= OF_DELTAMODE;
	}

	//Set the deltamode flag, if desired
	if ((obj->flags & OF_DELTAMODE) == OF_DELTAMODE)
	{
		deltamode_inclusive = true;	//Set the flag and off we go
	}

	//See if we desire a deltamode update (module-level)
	if (deltamode_inclusive)
	{
		//Check global, for giggles
		if (enable_subsecond_models!=true)
		{
			gl_warning("house_e:%s indicates it wants to run deltamode, but the module-level flag is not set!",obj->name?obj->name:"unnamed");
			/*  TROUBLESHOOT
			The house_e object has the deltamode_inclusive flag set, but not the module-level enable_subsecond_models flag.  The house
			will not simulate any dynamics this way.
			*/

			//Deflag us
			deltamode_inclusive = false;
		}
		else
		{
			res_object_count++;	//Increment the counter
		}
	}//End deltamode inclusive
	else	//Not enabled for this model
	{
		if (enable_subsecond_models == true)
		{
			gl_warning("house_e:%d %s - Deltamode is enabled for the module, but not this house!",obj->id,(obj->name ? obj->name : "Unnamed"));
			/*  TROUBLESHOOT
			The house is not flagged for deltamode operations, yet deltamode simulations are enabled for the overall system.  When deltamode
			triggers, this house may no longer contribute to the system, until event-driven mode resumes.  This could cause issues with the simulation.
			It is recommended all objects that support deltamode enable it.
			*/
		}
	}

	return 1;
}

void house_e::attach_implicit_enduses()
{
	IMPLICITENDUSE *item;
	for (item=implicit_enduse_list; item!=NULL; item=item->next){
		attach(NULL,item->amps,item->is220,&(item->load));
		if (item->is220)
			item->load.config |= EUC_IS220;
	}

	return;
}

/// Attaches an end-use object to a house_e panel
/// The attach() method automatically assigns an end-use load
/// to the first appropriate available circuit.
/// @return pointer to the voltage on the assigned circuit
CIRCUIT *house_e::attach(OBJECT *obj, ///< object to attach
					   double breaker_amps, ///< breaker capacity (in Amps)
					   int is220, ///< 0 for 120V, 1 for 240V load
					   enduse *pLoad) ///< reference to load structure
{
	// construct and id the new circuit
	CIRCUIT *c = new CIRCUIT;
	if (c==NULL)
	{
		gl_error("memory allocation failure");
		return 0;
		/* Note ~ this returns a null pointer, but iff the malloc fails.  If
		 * that happens, we're already in SEGFAULT sort of bad territory. */
	}
	c->next = panel.circuits;
	c->id = panel.circuits ? panel.circuits->id+1 : 1;

	// set the breaker capacity
	c->max_amps = breaker_amps;

	// get address of load values (if any)
	if (pLoad)
		c->pLoad = pLoad;
	else if (obj)
	{
		c->pLoad = (enduse*)gl_get_addr(obj,"enduse_load");
		if (c->pLoad==NULL)
			GL_THROW("end-use load %s couldn't be connected because it does not publish 'enduse_load' property", c->pLoad->name);
	}
	else
			GL_THROW("end-use load couldn't be connected neither an object nor a enduse property was given");
	
	// choose circuit
	if (is220 == 1) // 220V circuit is on x12
	{
		c->type = X12;
		c->id++; // use two circuits
	}
	else if (c->id&0x01) // odd circuit is on x13
		c->type = X13;
	else // even circuit is on x23
		c->type = X23;

	// attach to circuit list
	panel.circuits = c;

	// get voltage
	c->pV = pCircuit_V[(int)c->type];

	// get frequency
	c->pfrequency = pFrequency;

	// close breaker
	c->status = BRK_CLOSED;

	// set breaker lifetime (at average of 3.5 ops/year, 100 seems reasonable)
	// @todo get data on residential breaker lifetimes (residential, low priority)
	c->tripsleft = 100;

	return c;
}

void house_e::update_model(double dt)
{
	/* compute solar gains */
	//Qs = 0;
	incident_solar_radiation = 0;
	horizontal_diffuse_solar_radiation = 0;
	north_incident_solar_radiation = 0;
	north_west_incident_solar_radiation = 0;
	west_incident_solar_radiation = 0;
	south_west_incident_solar_radiation = 0;
	south_incident_solar_radiation = 0;
	south_east_incident_solar_radiation = 0;
	east_incident_solar_radiation = 0;
	north_east_incident_solar_radiation = 0;
	double number_of_quadrants = 0;

	// recalculate the constants of the ETP equations based off of the ETP parameters.
	if (Ca<=0)
		throw "air_thermal_mass must be positive";
	if (Cm<=0)
		throw "house_content_thermal_mass must be positive";
	if(Hm <= 0)
		throw "house_content_heat_transfer_coeff must be positive";
	if(Ua < 0)
		throw "UA must be positive";

	a = Cm*Ca/Hm;
	
	if (window_open == 1)
	{
		b = Cm*(10*Ua+Hm)/Hm+Ca;
		c = 10*Ua;
		c1 = -(10*Ua + Hm)/Ca;
	}
	else
	{
		b = Cm*(Ua+Hm)/Hm+Ca;
		c = Ua;
		c1 = -(Ua + Hm)/Ca;
	}

	c2 = Hm/Ca;
	double rr = sqrt(b*b-4*a*c)/(2*a);
	double r = -b/(2*a);
	r1 = r+rr;
	r2 = r-rr;

	if (window_open == 1)
	{
		A3 = Ca/Hm * r1 + (10*Ua+Hm)/Hm;
		A4 = Ca/Hm * r2 + (10*Ua+Hm)/Hm;
	}
	else
	{
		A3 = Ca/Hm * r1 + (Ua+Hm)/Hm;
		A4 = Ca/Hm * r2 + (Ua+Hm)/Hm;
	}

	//If we're a valid climate object, update out values
	if (proper_climate_found == true)
	{
		pull_climate_values();
	}

	horizontal_diffuse_solar_radiation = 3.412*value_Solar[0];
	north_incident_solar_radiation = 3.412*value_Solar[1];
	north_east_incident_solar_radiation = 3.412*value_Solar[2];
	east_incident_solar_radiation = 3.412*value_Solar[3];
	south_east_incident_solar_radiation = 3.412*value_Solar[4];
	south_incident_solar_radiation = 3.412*value_Solar[5];
	south_west_incident_solar_radiation = 3.412*value_Solar[6];
	west_incident_solar_radiation = 3.412*value_Solar[7];
	north_west_incident_solar_radiation = 3.412*value_Solar[8];

	
	if((include_solar_quadrant & 0x0002) == 0x0002){
		incident_solar_radiation += value_Solar[1];
		incident_solar_radiation += value_Solar[2]/2;
		incident_solar_radiation += value_Solar[8]/2;
		if((include_solar_quadrant & 0x0001) == 0x0001){
			incident_solar_radiation += 2*value_Solar[0];
		}
	}
	if((include_solar_quadrant & 0x0004) == 0x0004){
		incident_solar_radiation += value_Solar[3];
		incident_solar_radiation += value_Solar[2]/2;
		incident_solar_radiation += value_Solar[4]/2;
		if((include_solar_quadrant & 0x0001) == 0x0001){
			incident_solar_radiation += 2*value_Solar[0];
		}
	}
	if((include_solar_quadrant & 0x0008) == 0x0008){
		incident_solar_radiation += value_Solar[5];
		incident_solar_radiation += value_Solar[4]/2;
		incident_solar_radiation += value_Solar[6]/2;
		if((include_solar_quadrant & 0x0001) == 0x0001){
			incident_solar_radiation += 2*value_Solar[0];
		}
	}
	if((include_solar_quadrant & 0x0010) == 0x0010){
		incident_solar_radiation += value_Solar[7];
		incident_solar_radiation += value_Solar[6]/2;
		incident_solar_radiation += value_Solar[8]/2;
		if((include_solar_quadrant & 0x0001) == 0x0001){
			incident_solar_radiation += 2*value_Solar[0];
		}
	}

	incident_solar_radiation *= 3.412/8;// incident_solar_radiation is now in Btu/(h*sf)
	Qs = incident_solar_radiation*solar_heatgain_factor;//solar_heatgain_factor is the equivalent solar aperature spec in Rob's Sheet
	//Qs *= 3.412 * (gross_wall_area*window_wall_ratio) / 8.0 * (glazing_shgc * window_exterior_transmission_coefficient);
	//sol_inc = Qs/(gross_wall_area*window_wall_ratio*glazing_shgc*window_exterior_transmission_coefficient); // gives Qs in Btu/(hr*sf)


	if (Qs<0)
		throw "solar gain is negative";

	// split gains to air and mass
	Qi = total.heatgain - load.heatgain;
	Qa = Qh + (1-mass_internal_gain_fraction)*Qi + (1-mass_solar_gain_fraction)*Qs;
	Qm = mass_internal_gain_fraction*Qi + mass_solar_gain_fraction*Qs;

	if (window_open == 1)
		d = Qa + Qm + (10*Ua)*Tout;
	else
		d = Qa + Qm + (Ua)*Tout;
	Teq = d/c;

	/* compute next initial condition */
	dTa = c2*Tm + c1*Ta - (c1+c2)*Tout + Qa/Ca;
	k1 = (r2*Tair - r2*Teq - dTa)/(r2-r1);
	k2 = Tair - Teq - k1;
	//printf("update model %f %f %f\n",Tair,Teq,k1);

}

/** HVAC load synchronizaion is based on the equipment capacity, COP, solar loads and total internal gain
from end uses.  The modeling approach is based on the Equivalent Thermal Parameter (ETP)
method of calculating the air and mass temperature in the conditioned space.  These are solved using
a dual decay solver to obtain the time for next state change based on the thermostat set points.
This synchronization function updates the HVAC equipment load and power draw.
-1 for dt is set to be an initialization check item
**/

void house_e::update_system(double dt)
{
	// compute system performance 
	/// @todo document COP calculation constants

	double heating_cop_adj=0;
	double cooling_cop_adj=0;
	double temp_temperature=0;
	double heating_capacity_adj=0;
	double cooling_capacity_adj=0;
	double temp_c;
	double rough_amps;
	OBJECT *obj = OBJECTHDR(this);

	//Pull climate values, if we're properly linked
	if (proper_climate_found == true)
	{
		pull_climate_values();
	}	

	temp_c = 5*(value_Tout - 32)/9;
	
	if(heating_cop_curve == HC_DEFAULT){
		if(value_Tout > 80){
			temp_temperature = 80;
			heating_cop_adj = heating_COP / (2.03914613 - 0.03906753*temp_temperature + 0.00045617*temp_temperature*temp_temperature - 0.00000203*temp_temperature*temp_temperature*temp_temperature);
		} else {
			heating_cop_adj = heating_COP / (2.03914613 - 0.03906753*value_Tout + 0.00045617*value_Tout*value_Tout - 0.00000203*value_Tout*value_Tout*value_Tout);
		}
	}
	if(heating_cop_curve == HC_FLAT){
		heating_cop_adj = heating_COP;
	}
	if(heating_cop_curve == HC_LINEAR){//rated temperature is 47F/8.33C
		if(value_Tout >= 47){
			heating_cop_adj = heating_COP;
		} else {
			heating_cop_adj = heating_COP*(value_Tout/47);
		}
	}
	if(heating_cop_curve == HC_CURVED){
		gl_error("CURVED heating_cop_curve is not supported yet.");
		error_flag = 1;
	}

	if(cooling_cop_curve == CC_DEFAULT){
		if(value_Tout < 40){
			temp_temperature = 40;
			cooling_cop_adj = cooling_COP / (-0.01363961 + 0.01066989*temp_temperature);
		} else {
			cooling_cop_adj = cooling_COP / (-0.01363961 + 0.01066989*value_Tout);
		}
	}
	if(cooling_cop_curve == CC_FLAT){
		cooling_cop_adj = cooling_COP;
	}
	if(cooling_cop_curve == CC_LINEAR){//rated temperature is at 95F/35C
		if(temp_c <= 35){
			cooling_cop_adj = cooling_COP;
		} else {
			cooling_cop_adj = cooling_COP*35/temp_c;
		}
	}
	if(cooling_cop_curve == CC_CURVED){
		gl_error("CURVE cooling_cop_curve is not supported yet.");
		error_flag = 1;
	}

	adj_cooling_cop = cooling_cop_adj;
	adj_heating_cop = heating_cop_adj;

	if(heating_cap_curve == HP_DEFAULT){
		heating_capacity_adj = design_heating_capacity*(0.34148808 + 0.00894102*value_Tout + 0.00010787*value_Tout*value_Tout);
	}
	if(heating_cap_curve == HP_FLAT){
		heating_capacity_adj = design_heating_capacity;
	}
	if(heating_cap_curve == HP_LINEAR){
		gl_error("LINEAR heating_cap_curve is not supported at this time");
		error_flag = 1;
	}
	if(heating_cap_curve == HP_CURVED){
		gl_error("CURVED heating _cap_curve is not supported at this time");
		error_flag = 1;
	}

	if(cooling_cap_curve == CP_DEFAULT){
		cooling_capacity_adj = design_cooling_capacity*(1.48924533 - 0.00514995*value_Tout);
	}
	if(cooling_cap_curve == CP_FLAT){
		cooling_capacity_adj = design_cooling_capacity;
	}
	if(cooling_cap_curve == CP_LINEAR){
		gl_error("LINEAR cooling_cap_curve is not supported at this time");
		error_flag = 1;
	}
	if(cooling_cap_curve == CP_CURVED){
		gl_error("CURVED cooling_cap_curve is not supported at this time");
		error_flag = 1;
	}


	adj_cooling_cap = cooling_capacity_adj;
	adj_heating_cap = heating_capacity_adj;
#pragma warning("house_e: add update_system voltage adjustment for heating")
	double voltage_adj = (((value_Circuit_V[0]).Mag() * (value_Circuit_V[0]).Mag()) / (240.0 * 240.0) * load.impedance_fraction + ((value_Circuit_V[0]).Mag() / 240.0) * load.current_fraction + load.power_fraction);
	double voltage_adj_resistive = ((value_Circuit_V[0]).Mag() * (value_Circuit_V[0]).Mag()) / (240.0 * 240.0);
	
	//Only provide demand in if meter isn't out of service
	if ((value_MeterStatus!=0) && (pHVAC_EnduseLoad->status == BRK_CLOSED))
	{
		// Set Qlatent to zero. Only gets updated if calculated.
		Qlatent = 0;

		// set system demand
		switch(heating_system_type){
			case HT_NONE:
			case HT_GAS:
				heating_demand = 0.0;
				break;
			case HT_RESISTANCE:
				heating_demand = design_heating_capacity*KWPBTUPH;
				break;
			case HT_HEAT_PUMP:
				if(system_mode == SM_AUX){ // only when we're 'running hot'
					heating_demand = aux_heat_capacity*KWPBTUPH;
				} else {
					heating_demand = heating_capacity_adj / heating_cop_adj * KWPBTUPH;
				}
				break;
		}
		switch(cooling_system_type){
			case CT_NONE: /* shouldn't've gotten here... */
				cooling_demand = 0.0;
				break;
			case CT_ELECTRIC:
				if (thermal_storage_present == false)	//Thermal storage offline or not here
				{
					cooling_demand = cooling_capacity_adj / cooling_cop_adj * KWPBTUPH;
				}
				else	//Thermal storage online and in use
				{
					cooling_demand = 0.0;
				}
				break;
		}

		switch (system_mode) {
		case SM_HEAT:
			// turn the fan on
			if(fan_type != FT_NONE)
				fan_power = fan_design_power/1000.0; /* convert to kW */
			else
				fan_power = 0.0;

			//Ensure thermal storage is not being used right now (currently supports only cooling modes)
			thermal_storage_inuse = false;

			//heating_demand = design_heating_capacity*heating_capacity_adj/(heating_COP * heating_cop_adj)*KWPBTUPH;
			//system_rated_capacity = design_heating_capacity*heating_capacity_adj;
			switch(heating_system_type){
				case HT_NONE: /* shouldn't've gotten here... */
					//heating_demand = 0.0;
					system_rated_capacity = 0.0;
					system_rated_power = 0.0;
					fan_power = 0.0; // turn it back off
					break;
				case HT_RESISTANCE:
					//heating_demand = design_heating_capacity*KWPBTUPH;
					system_rated_capacity = design_heating_capacity*voltage_adj_resistive + fan_power*BTUPHPKW*fan_heatgain_fraction;
					system_rated_power = heating_demand;
					break;
				case HT_HEAT_PUMP:
					//heating_demand = heating_capacity_adj / heating_cop_adj * KWPBTUPH;
					system_rated_capacity = heating_capacity_adj*voltage_adj + fan_power*BTUPHPKW*fan_heatgain_fraction;
					system_rated_power = heating_demand;
					break;
				case HT_GAS:
					heating_demand = 0.0;
					system_rated_capacity = design_heating_capacity + fan_power*BTUPHPKW*fan_heatgain_fraction;
					system_rated_power = heating_demand;
					break;
			}
			break;
		case SM_AUX:
			// turn the fan on
			if(fan_type != FT_NONE)
				fan_power = fan_design_power/1000.0; /* convert to kW */
			else
				fan_power = 0.0;

			//Ensure thermal storage is not being used right now
			thermal_storage_inuse = false;

			switch(auxiliary_system_type){
				case AT_NONE: // really shouldn't've gotten here!
					//heating_demand = 0.0;
					system_rated_capacity = 0.0;
					system_rated_power = 0.0;
					break;
				case AT_ELECTRIC:
					//heating_demand = aux_heat_capacity*KWPBTUPH;
					system_rated_capacity = aux_heat_capacity*voltage_adj_resistive + fan_power*BTUPHPKW*fan_heatgain_fraction;
					system_rated_power = heating_demand;
					break;
			}
			break;
		case SM_COOL:
			// turn the fan on
			if(fan_type != FT_NONE)
				fan_power = fan_design_power/1000.0; /* convert to kW */
			else
				fan_power = 0.0;

			//cooling_demand = design_cooling_capacity*cooling_capacity_adj/(1+latent_load_fraction)/(cooling_COP * cooling_cop_adj)*(1+latent_load_fraction)*KWPBTUPH;
			//system_rated_capacity = -design_cooling_capacity/(1+latent_load_fraction)*cooling_capacity_adj;
			switch(cooling_system_type){
				case CT_NONE: /* shouldn't've gotten here... */
					//cooling_demand = 0.0;
					system_rated_capacity = 0.0;
					system_rated_power = 0.0;
					fan_power = 0.0; // turn it back off
					thermal_storage_inuse = false;	//No cooling means thermal storage won't be doing anything here
					break;
				case CT_ELECTRIC:
					if (thermal_storage_present == false)	//If not 1, assumes thermal storage not available (not there, or discharged)
					{
						//cooling_demand = cooling_capacity_adj / cooling_cop_adj * KWPBTUPH;
						// DPC: the latent_load_fraction is not as great counted when humidity is low
						if(use_latent_heat == TRUE){
							system_rated_capacity = -cooling_capacity_adj / (1 + 0.1 + latent_load_fraction/(1 + exp(4-10*value_Rhout)))*voltage_adj + fan_power*BTUPHPKW*fan_heatgain_fraction;
							Qlatent = -cooling_capacity_adj*voltage_adj*((1/(1 + 0.1 + latent_load_fraction/(1 + exp(4-10*value_Rhout))))-1);
						} else {
							system_rated_capacity = -cooling_capacity_adj*voltage_adj + fan_power*BTUPHPKW*fan_heatgain_fraction;
							Qlatent = 0;
						}
						system_rated_power = cooling_demand;
						thermal_storage_inuse = false;	//Set the flag that no thermal energy storage is being used
					}
					else	//Thermal storage is present and online
					{
						system_rated_capacity = fan_power*BTUPHPKW*fan_heatgain_fraction;	//Only the fan is going right now, so it is the only power and the only heat gain into the system
						system_rated_power = cooling_demand;	//Should be 0.0 from above - basically handled inside the energy storage device
						thermal_storage_inuse = true;	//Flag that thermal energy storage being utilized
					}
					break;
			}
			break;
		default: // SM_OFF or SM_UNKNOWN
			// two-speed systems use a little power at when off (vent mode)
			if(fan_type == FT_TWO_SPEED){
				fan_power = fan_design_power * fan_low_power_fraction / 1000.0; /* convert to kW */
			} else {
				fan_power = 0.0;
			}
			system_rated_capacity =  fan_power*BTUPHPKW*fan_heatgain_fraction;	// total heat gain of system
			system_rated_power = 0.0;					// total power drawn by system
			thermal_storage_inuse = false;					//If the system is off, it isn't using thermal storage
			
		}

		/* calculate the power consumption */
		if(include_fan_heatgain == TRUE){
			load.total = system_rated_power + fan_power;
		} else {
			load.total = system_rated_power;
		}
		load.heatgain = system_rated_capacity;

		//Initialization check - throw a warning for "commerical building" approach or "really big buildings"
		if (dt < 0.0)
		{
			//Get rough amperage - add 5%, "just because" (for any voltage effects - arbitrary)
			//Pick whichever is bigger - cooling or heating - convert from kW
			if (cooling_demand < heating_demand)	//Heating is the largest
			{
				rough_amps = (heating_demand + fan_power) * 1000.0 / 240.0 * 1.05;
			}
			else	//Cooling must be the largest, or they're the same, and we don't care
			{
				rough_amps = (cooling_demand + fan_power) * 1000.0 / 240.0 * 1.05;
			}

			//Check against what is set
			if (rough_amps > pHVAC_EnduseLoad->max_amps)
			{
				gl_warning("house:%d - %s - HVAC breaker amps may be undersized",obj->id,(obj->name?obj->name:"Unnamed"));
				/*  TROUBLESHOOT
				The breaker rating for the HVAC (defaults to 200 Amps) may be too small for the building created.  Either
				adjust this	via the hvac_breaker_rating property, or adjust your overall building model/approach.
				*/
			}
		} 

		if(	(cooling_system_type == CT_ELECTRIC		&& system_mode == SM_COOL) ||
			(heating_system_type == HT_HEAT_PUMP	&& system_mode == SM_HEAT)) {

				//See if we're active, and don't have an attached motor
				if (external_motor_attached == false)
				{
					load.power.SetRect(load.power_fraction * load.total.Re() , load.power_fraction * load.total.Re() * sqrt( 1 / (load.power_factor*load.power_factor) - 1) );
					load.admittance.SetRect(load.impedance_fraction * load.total.Re() , load.impedance_fraction * load.total.Re() * sqrt( 1 / (load.power_factor*load.power_factor) - 1) );
					load.current.SetRect(load.current_fraction * load.total.Re(), load.current_fraction * load.total.Re() * sqrt( 1 / (load.power_factor*load.power_factor) - 1) );
				}
				else	//Attached, but zero these, because below are accumulators
				{
					load.power = complex(0.0,0.0);
					load.admittance = complex(0.0,0.0);
					load.current = complex(0.0,0.0);
				}
				
				// Motor losses that are related to the efficiency of the induction motor. These contribute to electric power
				// consumed, but are not incorporated into the heat flow equations.
				if (motor_model == MM_BASIC)
				{
					if (system_mode == SM_HEAT)
					{
						hvac_motor_real_loss = hvac_motor_loss_power_factor*(1 - hvac_motor_efficiency) * sqrt( design_heating_capacity*KWPBTUPH*design_heating_capacity*KWPBTUPH / (load.power_factor*load.power_factor*heating_COP*heating_COP) );
						hvac_motor_reactive_loss = sqrt( 1 / (hvac_motor_loss_power_factor*hvac_motor_loss_power_factor) - 1) * hvac_motor_real_loss;
					}					
					else if (system_mode == SM_COOL)
					{
						hvac_motor_real_loss = hvac_motor_loss_power_factor*(1 - hvac_motor_efficiency) * sqrt( design_cooling_capacity*KWPBTUPH*design_cooling_capacity*KWPBTUPH / (load.power_factor*load.power_factor*cooling_COP*cooling_COP) );
						hvac_motor_reactive_loss = sqrt( 1 / (hvac_motor_loss_power_factor*hvac_motor_loss_power_factor) - 1) * hvac_motor_real_loss;
					}

					load.admittance += complex(hvac_motor_real_loss,hvac_motor_reactive_loss);
				}
				else if (motor_model == MM_FULL)
					gl_warning("FULL motor model is not yet supported. No losses are assumed.");

		} else {
			//	gas heat & resistive heat -> fan power P and heating power Z
			//	else just fan & system_rated_power = 0
				load.power.SetRect(fan_power * fan_power_fraction, fan_power * fan_power_fraction * sqrt( 1 / (fan_power_factor * fan_power_factor) - 1));
				load.admittance.SetRect(system_rated_power + fan_power * fan_impedance_fraction, fan_power * fan_impedance_fraction * sqrt( 1 / (fan_power_factor * fan_power_factor) - 1));
				load.current.SetRect(fan_power * fan_current_fraction, fan_power * fan_current_fraction * sqrt( 1 / (fan_power_factor * fan_power_factor) - 1));
		}
	}//End if for meter in service
	else	//Meter not in service, zero HVAC
	{
		load.total = 0.0;
		load.power = 0.0;
		load.admittance = 0.0;
		load.current = 0.0;
		load.heatgain = 0.0;	//No HVAC gains
	}

	// update load
	hvac_load = load.total.Re() * (load.power_fraction + load.voltage_factor*(load.current_fraction + load.impedance_fraction*load.voltage_factor));

	if (system_mode == SM_COOL)
		last_cooling_load = hvac_load;
	else if (system_mode == SM_AUX || system_mode == SM_HEAT)
		last_heating_load = hvac_load;
	hvac_power = load.power + load.admittance*load.voltage_factor*load.voltage_factor + load.current*load.voltage_factor;
	// increment compressor_count?
	if(compressor_on){
		// should it be off?
		if(system_mode == SM_AUX || system_mode == SM_OFF){
			compressor_on = false;
		}
	} else {
		if(	(system_mode == SM_HEAT && heating_system_type == HT_HEAT_PUMP) ||
			(system_mode == SM_COOL && cooling_system_type == CT_ELECTRIC)){
			compressor_on = true;
			++compressor_count;
		}
	}
}

/**  Updates the aggregated power from all end uses, calculates the HVAC kWh use for the next synch time
**/
TIMESTAMP house_e::presync(TIMESTAMP t0, TIMESTAMP t1) 
{
	OBJECT *obj = OBJECTHDR(this);
	const double dt = (double)((t1-t0)*TS_SECOND)/3600;

	//Zero the accumulator
	value_Power[0] = value_Power[1] = value_Power[2] = complex(0.0,0.0);
	value_Line_I[0] = value_Line_I[1] = value_Line_I[2] = complex(0.0,0.0);
	value_Shunt[0] = value_Shunt[1] = value_Shunt[2] = complex(0.0,0.0);

	/* advance the thermal state of the building */
	if (t0>0 && dt>0)
	{
		/* calculate model update, if possible */
		if (c2!=0)
		{
			/* update temperatures */
			const double e1 = k1*exp(r1*dt);
			const double e2 = k2*exp(r2*dt);
			Tair = e1 + e2 + Teq;
			if (window_open == 1)
				Tmaterials = A3*e1 + A4*e2 + Qm/Hm + (Qm+Qa)/(10*Ua) + Tout;
			else
				Tmaterials = A3*e1 + A4*e2 + Qm/Hm + (Qm+Qa)/(Ua) + Tout;
		}
	}

	if (window_openings == TRUE) 
	{
		if (window_high_temp <= window_low_temp)
		{
			gl_error("The high window temperature cutoff must be greater than the low window temperature cutoff.");
			/* TROUBLESHOOT
			The window_high_temperature_cutoff must be a value greater than the window_low_temperature_cutoff.  These
			two values define a temperature "deadband" in which there is a possibility that the window will "open".  
			Please take	a look at your specified values and ensure that the high is greater than the low.
			*/
		}
		if (Tout >= window_low_temp && Tout <= window_high_temp)
		{
			// First time through the model since we hit this temp band
			if ( window_first_time_through == 1 )
			{
				window_first_time_through = 0;

				double random_val = gl_random_uniform(RNGSTATE,0,1);
				double calc_val = window_a * Tout * Tout + window_b * Tout + window_c;

				if (calc_val > 1.0) 
				{
					gl_verbose("Function value for window_opening calculation was greater than 1 (%.2f). Capping value at 1.", calc_val); 
					/* TROUBLESHOOT
					The function to described whether the window should open or not is limited to the range [0,1], as it is compared to a
					uniformly distributed random number in the range [0,1]. If your function (using a=window_quadratic_coefficient,
					b=window_linear_coefficient, and c=window_constant_coefficient), f(a,b,c) = a*Tout^2 + b*Tout + c, calculates a value
					outside the range of [0,1], it will be capped at either side.
					*/
					calc_val = 1.01;
				}
				else if (calc_val < 0.)
				{
					gl_verbose("Function value for window_opening calculation was less than 0 (%.2f). Capping value at 0.", calc_val); 
					/* TROUBLESHOOT
					The function to described whether the window should open or not is limited to the range [0,1], as it is compared to a
					uniformly distributed random number in the range [0,1]. If your function (using a=window_quadratic_coefficient,
					b=window_linear_coefficient, and c=window_constant_coefficient), f(a,b,c) = a*Tout^2 + b*Tout + c, calculates a value
					outside the range of [0,1], it will be capped at either side.
					*/
					calc_val = -0.01;
				}

				if (random_val <= calc_val)
				{
					window_open = 1;
					last_temperature = Tout;
				}
				else
				{
					window_open = 0;
				}
			}
			// We've changed enough that we need to update the model
			else if ( abs(last_temperature - Tout) > window_temp_delta )
			{	
				double random_val = gl_random_uniform(RNGSTATE,0,1);
				double calc_val = window_a * Tout * Tout + window_b * Tout + window_c;

				if (calc_val > 1.0) 
				{
					gl_verbose("Function value for window_opening calculation was greater than 1 or less than 0 (%.2f). Limiting to that range", calc_val); 
					calc_val = 1.01;
				}
				else if (calc_val < 0.)
				{
					gl_verbose("Function value for window_opening calculation was greater than 1 or less than 0 (%.2f). Limiting to that range", calc_val); 
					calc_val = -0.01;
				}

				if (random_val <= calc_val)
				{
					window_open = 1;
					last_temperature = Tout;
				}
				else
				{
					window_open = 0;
					last_temperature = Tout;
				}
			}		
		}
		else
		{
			window_open = 0; // no, it won't be open outside the temperature bounds
			last_temperature = Tout;
			window_first_time_through = 1;
		}
	}

	//Pull voltage and status values in, if appropriate
	if (proper_meter_parent == true)
	{
		pull_complex_powerflow_values();
	}
	else
	{
		check_external_voltage();
	}

	/* update all voltage factors */
	circuit_voltage_factor_update();

	//First run allocation - handles overall residential allocation as well
	if (deltamode_inclusive == true)	//Only call if deltamode is even enabled
	{
		//Overall call -- only do this on the first run
		if (deltamode_registered == false)
		{
			if ((res_object_current == -1) && (delta_objects==NULL) && (enable_subsecond_models==true))
			{
				//Call the allocation routine
				allocate_deltamode_arrays();
			}

			//Check limits of the array
			if (res_object_current>=res_object_count)
			{
				GL_THROW("Too many objects tried to populate deltamode objects array in the residential module!");
				/*  TROUBLESHOOT
				While attempting to populate a reference array of deltamode-enabled objects for the residential
				module, an attempt was made to write beyond the allocated array space.  Please try again.  If the
				error persists, please submit a bug report and your code via the trac website.
				*/
			}

			//Add us into the list
			delta_objects[res_object_current] = obj;

			//Map up the function for interupdate
			delta_functions[res_object_current] = (FUNCTIONADDR)(gl_get_function(obj,"interupdate_res_object"));

			//Make sure it worked
			if (delta_functions[res_object_current] == NULL)
			{
				GL_THROW("Failure to map deltamode function for device:%s",obj->name);
				/*  TROUBLESHOOT
				Attempts to map up the interupdate function of a specific device failed.  Please try again and ensure
				the object supports deltamode.  If the error persists, please submit your code and a bug report via the
				trac website.
				*/
			}

			//Map up the function for postupdate
			post_delta_functions[res_object_current] = (FUNCTIONADDR)(gl_get_function(obj,"postupdate_res_object"));

			//Make sure it worked
			if (post_delta_functions[res_object_current] == NULL)
			{
				GL_THROW("Failure to map post-deltamode function for device:%s",obj->name);
				/*  TROUBLESHOOT
				Attempts to map up the postupdate function of a specific device failed.  Please try again and ensure
				the object supports deltamode.  If the error persists, please submit your code and a bug report via the
				trac website.
				*/
			}

			//Update pointer
			res_object_current++;

			//Deflag us
			deltamode_registered = true;

		}//End first timestep runs
	}//End Deltamode code

	return TS_NEVER;
}

/** Updates the total internal gain and synchronizes with the system equipment load.  
Also synchronizes the voltages and current in the panel with the meter.
**/
TIMESTAMP house_e::sync(TIMESTAMP t0, TIMESTAMP t1)
{
	OBJECT *obj = OBJECTHDR(this);
	TIMESTAMP t2 = TS_NEVER, t;
	double tpan_ret, t0_dbl, t1_dbl;
	const double dt1 = (double)(t1-t0)*TS_SECOND;

	//Pull climate values, if properly linked
	if (proper_climate_found == true)
	{
		pull_climate_values();
	}
	
	if(!heat_start){
		// force an update of the outside temperature, even if we don't do anything with it
		outside_temperature = value_Tout;
		outdoor_rh = value_Rhout*100;
	}
	/* update HVAC power before panel sync */
	if (t0==simulation_beginning_time || t1>t0){
		outside_temperature = value_Tout;
		outdoor_rh = value_Rhout*100;

		// update the state of the system
		update_system(dt1);
		if(error_flag == 1){
			return TS_INVALID;
		}
	}

	t2 = sync_enduses(t0, t1);
#ifdef _DEBUG
//		gl_debug("house %s (%d) sync_enduses event at '%s'", obj->name, obj->id, gl_strftime(t2));
#endif

	// get the fractions to properly apply themselves
//	gl_enduse_sync(&(residential_enduse::load),t1);

	// sync circuit panel
	t0_dbl = (double)t0;
	t1_dbl = (double)t1;
	tpan_ret = sync_panel(t0_dbl,t1_dbl); 

	//Cast to a timestamp
	if (tpan_ret != TSNVRDBL)
	{
		t = TIMESTAMP(ceil(tpan_ret));
	}
	else
	{
		t = TS_NEVER;
	}

	if (t < t2) {
		t2 = t;
#ifdef _DEBUG
//			gl_debug("house %s (%d) sync_panel event '%s'", obj->name, obj->id, gl_strftime(t2));
#endif
	}

	if ((t0==simulation_beginning_time || t1>t0) || (!heat_start)){

		// update the model of house
		update_model(dt1);
		heat_start = true;

	}

	// determine temperature of next event
	update_Tevent();

	/* solve for the time to the next event */
	double dt2;
	
	/* dt2 is for the next thermal event ... avoid calculating the next time to a given
		temperature until the cycle time has elapse.
	 */
	if(re_override == OV_NORMAL){
		if(thermostat_off_cycle_time == -1 && thermostat_on_cycle_time == -1){
			// this is always false if thermostat_cycle_time == 0
			if(t < thermostat_last_cycle_time + thermostat_cycle_time){
				dt2 = (double)(thermostat_last_cycle_time + thermostat_cycle_time);
			} else {
				dt2 = e2solve(k1,r1,k2,r2,Teq-Tevent)*3600.0;
			}
		} else if(thermostat_off_cycle_time >= 0 && thermostat_on_cycle_time >= 0){
			if(thermostat_last_off_cycle_time > thermostat_last_on_cycle_time){
				if(t < thermostat_last_off_cycle_time + thermostat_off_cycle_time){
					dt2 = (double)(thermostat_last_off_cycle_time + thermostat_off_cycle_time);
				} else {
					dt2 = e2solve(k1,r1,k2,r2,Teq-Tevent)*3600;
				}
			} else if(thermostat_last_off_cycle_time < thermostat_last_on_cycle_time){
				if(t < thermostat_last_on_cycle_time + thermostat_on_cycle_time){
					dt2 = (double)(thermostat_last_on_cycle_time + thermostat_on_cycle_time);
				} else {
					dt2 = e2solve(k1,r1,k2,r2,Teq-Tevent)*3600;
				}
			} else {
				if(t < thermostat_last_cycle_time + thermostat_cycle_time){
					dt2 = (double)(thermostat_last_cycle_time + thermostat_cycle_time);
				} else {
					dt2 = e2solve(k1,r1,k2,r2,Teq-Tevent)*3600;
				}
			}
		} else {
			gl_error("Both the thermostat_off_cycle_time and the thermostat_on_cycle_time must be greater than zero.");
			return TS_INVALID;
		}
	} else {
		dt2 = TS_NEVER;
	}

	// if no solution is found or it has already occurred
	if (isnan(dt2) || !isfinite(dt2) || dt2<0)
	{
#ifdef _DEBUG
//		gl_debug("house %s (%d) time to next event is indeterminate", obj->name, obj->id);
#endif
	}

	// if the solution is less than time resolution
	else if (dt2<TS_SECOND)
	{	
		// need to do a second pass to get next state
		t = t1+1; if (t<t2) t2 = t;
#ifdef _DEBUG
//		gl_debug("house %s (%d) time to next event is less than time resolution", obj->name, obj->id);
#endif
	}
	else
	{
		// next event is found
		t = t1+(TIMESTAMP)(ceil(dt2)*TS_SECOND); if (t<t2) t2 = t;
#ifdef _DEBUG
//		gl_debug("house %s (%d) time to next event is %.2f hrs", obj->name, obj->id, dt2/3600);
#endif
	}

#ifdef _DEBUG
	char tbuf[64];
	gl_printtime(t2, tbuf, 64);
//		gl_debug("house %s (%d) next event at '%s'", obj->name, obj->id, tbuf);
#endif

	// enforce dwell time
	if (t2!=TS_NEVER)
	{
		TIMESTAMP t = (TIMESTAMP)(ceil((t2<0 ? -t2 : t2)/system_dwell_time)*system_dwell_time);
		t2 = (t2<0 ? t : -t);
	}
	//gl_output("glsovers returns %f.",dt2);
	//Update the off-return value
	return t2;
}

/** Removes load contributions from parent object **/
TIMESTAMP house_e::postsync(TIMESTAMP t0, TIMESTAMP t1)
{
	OBJECT *obj = OBJECTHDR(this);

	//If we're a proper meter, zero the accumulators, then remove the values
	if (proper_meter_parent == true)
	{
		//Put negative values in 
		//Update power
		value_Power[0] = complex(-1.0,0.0) * value_Power[0];
		value_Power[1] = complex(-1.0,0.0) * value_Power[1];
		value_Power[2] = complex(-1.0,0.0) * value_Power[2];
		
		//Current
		value_Line_I[0] = complex(-1.0,0.0) * value_Line_I[0];
		value_Line_I[1] = complex(-1.0,0.0) * value_Line_I[1];
		value_Line_I[2] = complex(-1.0,0.0) * value_Line_I[2];
		//Neutral not handled in here, since it was always zero anyways

		//Admittance
		value_Shunt[0] = complex(-1.0,0.0) * value_Shunt[0];
		value_Shunt[1] = complex(-1.0,0.0) * value_Shunt[1];
		value_Shunt[2] = complex(-1.0,0.0) * value_Shunt[2];

		//Push up the "negative" values now - mostly so XMLs look right
		push_complex_powerflow_values();
	}

	return TS_NEVER;
}


void house_e::update_Tevent()
{
	OBJECT *obj = OBJECTHDR(this);

	// Tevent is based on temperature bracket and assumes state is correct
	switch(system_mode) {

	case SM_HEAT: 
		if (dTair > 0) // temperature rising actively
			Tevent = TheatOff;
		else if (auxiliary_strategy == AX_DEADBAND) // temperature is falling
			Tevent = TauxOn;
		break;
	case SM_AUX:  // temperature, we hope, is rising
		Tevent = TheatOff;
		break;
	case SM_COOL: // temperature falling actively
		Tevent = TcoolOff;
		break;

	default: // temperature floating passively
		if (dTair<0) // falling
			Tevent = TheatOn;
		else if (dTair>0) // rising 
			//Tevent = ( (system_type&ST_AC) ? TcoolOn : warn_high_temp) ;
			Tevent = ( cooling_system_type != CT_NONE ? TcoolOn : warn_high_temp );
		else
			Tevent = Tair;
		break;
	}
}

/** The PLC control code for house_e thermostat.  The heat or cool mode is based
    on the house_e air temperature, thermostat setpoints and deadband.  This
    function will update T<mode>{On,Off} as necessary to maintain the setpoints.
**/
TIMESTAMP house_e::sync_thermostat(TIMESTAMP t0, TIMESTAMP t1)
{
	double terr = dTair/3600; // this is the time-error of 1 second uncertainty
	bool turned_on = false, turned_off = false;

	//Pull the current climate values, if we needed them
	if (proper_climate_found == true)
	{
		pull_climate_values();
	}

	// only update the T<mode>{On,Off} is the thermostat is full
	if (thermostat_control==TC_FULL)
	{
		double tdead = thermostat_deadband/2;
		TcoolOn = cooling_setpoint+tdead;
		TcoolOff = cooling_setpoint-tdead;
		TheatOn = heating_setpoint-tdead;
		TheatOff = heating_setpoint+tdead;
		TauxOn = TheatOn-aux_heat_deadband;
	}

	// check for thermostat cycle lockout
	if(thermostat_off_cycle_time == -1 && thermostat_on_cycle_time == -1){
		if(t1 < thermostat_last_cycle_time + thermostat_cycle_time){
			return (thermostat_last_cycle_time + thermostat_cycle_time); // next time will be calculated in sync_model
		}
	} else if(thermostat_off_cycle_time >=0 && thermostat_on_cycle_time >=0){
		if(thermostat_last_off_cycle_time > thermostat_last_on_cycle_time){
			if(t1 < thermostat_last_off_cycle_time + thermostat_off_cycle_time){
				return (thermostat_last_off_cycle_time + thermostat_off_cycle_time); // next time will be calculated in sync_model
			}
		} else if(thermostat_last_off_cycle_time < thermostat_last_on_cycle_time){
			if(t1 < thermostat_last_on_cycle_time + thermostat_on_cycle_time){
				return (thermostat_last_on_cycle_time + thermostat_on_cycle_time); // next time will be calculated in sync_model
			}
		} else {
			if(t1 < thermostat_last_cycle_time + thermostat_cycle_time){
				return (thermostat_last_cycle_time + thermostat_cycle_time); // next time will be calculated in sync_model
			}
		}
	}

	if (window_openings == TRUE) 
	{
		if (window_open == 1)
		{
			this->re_override = OV_OFF;
			dlc_offset = 20;
		}
		else
		{
			dlc_offset = 0;
		}
	}

	// skip the historisis and turn on or off, if the HVAC is in a state where it _could_ be on or off.
	if (this->re_override == OV_ON){
		if (dlc_offset == 0.0)
		{
			TcoolOn = TcoolOff;
			TheatOn = TheatOff;
			re_override = OV_NORMAL;
		}
		else // this will let the DLC from passive controller adjust the cooling/heating without adjusting setpoints
		{
			switch(last_system_mode){
				case SM_HEAT:
				case SM_AUX:
					TcoolOn = TcoolOn + dlc_offset; 
					TcoolOff = TcoolOff + dlc_offset;
					TheatOn = TheatOff + dlc_offset;
					TheatOff = TheatOff + dlc_offset;
					break;
				case SM_OFF: //Let's make the assumption that cooling wins in this case.
				case SM_COOL:
					TcoolOn = TcoolOff - dlc_offset; 
					TcoolOff = TcoolOff - dlc_offset;
					TheatOn = TheatOn - dlc_offset;
					TheatOff = TheatOff - dlc_offset;
					break;
			}
		}
//		thermostat_last_cycle_time = gl_globalclock - thermostat_cycle_time - 1;
	} else if(this->re_override == OV_OFF){
		if (dlc_offset == 0.0)
		{
			TcoolOff = TcoolOn;
			TheatOff = TheatOn;
			re_override = OV_NORMAL;
		}
		else // this will let the DLC from passive controller adjust the cooling/heating without adjusting setpoints
		{
			TcoolOn = TcoolOn + dlc_offset;
			TcoolOff = TcoolOn + dlc_offset;
			TheatOn = TheatOff - dlc_offset;
			TheatOff = TheatOn - dlc_offset;
		}
//		thermostat_last_cycle_time = gl_globalclock - thermostat_cycle_time - 1;
	} 

	if(t0 < thermostat_last_cycle_time + last_mode_timer){
		last_system_mode = SM_OFF;
	}

	switch(last_system_mode){
		case SM_HEAT:
		case SM_AUX:
			if (TcoolOff<TheatOff)
				TcoolOff = TheatOff;
			if (TcoolOn<TcoolOff+thermostat_deadband)
				TcoolOn = TcoolOff+thermostat_deadband;
			break;
		case SM_OFF: //Let's make the assumption that cooling wins in this case.
		case SM_COOL:
			if (TcoolOff<TheatOff)
				TheatOff = TcoolOff;
			if (TheatOff<TheatOn-thermostat_deadband)
				TheatOff = TheatOn-thermostat_deadband;
			if (TauxOn<TheatOn-aux_heat_deadband)
				TauxOn = TheatOn-aux_heat_deadband;
			break;
	}

	// check for deadband overlap
	if (TcoolOff<TheatOff && cooling_system_type!=CT_NONE)
	{
		char buffer[64];
		gl_error("%s: thermostat setpoints deadbands overlap (TcoolOff=%.1f < TheatOff=%.1f)", gl_name(OBJECTHDR(this),buffer,sizeof(buffer)), TcoolOff, TheatOff);
		return TS_INVALID;
	}

	// unknown mode treated changed to off
	if(system_mode == SM_UNKNOWN)
	{
		char buffer[64];
		gl_warning("%s: system_mode was unknown, changed to off", gl_name(OBJECTHDR(this),buffer,sizeof(buffer)));
		system_mode = SM_OFF;
	}
	
	/* rationale behind thermostat_last_cycle_time:
		at this point, the system's handling PLC code, between presync and sync. t0 is when
		the temperature was updated from, and t1 is "now".  Any changes for "now" must operate
		off of t1. -mhauer
	*/
	// change control mode if necessary

	DATETIME t_next;
	gl_localtime(t1,&t_next);

	if (thermostat_control!=TC_NONE)
	{
		switch(system_mode) {
		case SM_HEAT:
			/* if (aux deadband OR timer tripped) AND below aux lockout, go auxiliary */
			if(thermostat_mode == TM_HEAT || thermostat_mode == TM_AUTO){ //heating is allowed
				if(re_override == OV_NORMAL){
					if ( auxiliary_system_type != AT_NONE	 && 
						((auxiliary_strategy & AX_DEADBAND	 && Tair < TauxOn)
						 || (auxiliary_strategy & AX_TIMER	 && t0 >= thermostat_last_cycle_time + aux_heat_time_delay))
						 || (auxiliary_strategy & AX_LOCKOUT && value_Tout <= aux_heat_temp_lockout)
						){
						last_system_mode = system_mode = SM_AUX;
						power_state = PS_ON;
						thermostat_last_cycle_time = t1;
					} else if(Tair > TheatOff - terr/2){
						system_mode = SM_OFF;
						power_state = PS_OFF;
						thermostat_last_cycle_time = t1;
						thermostat_last_off_cycle_time = t1;
						turned_off = true;
					}
				} else if(re_override == OV_OFF){
					system_mode = SM_OFF;
					power_state = PS_OFF;
					thermostat_last_cycle_time = t1;
					thermostat_last_off_cycle_time = t1;
					turned_off = true;
				}
			} else { //heating is not allowed
				system_mode = SM_OFF;
				power_state = PS_OFF;
				thermostat_last_cycle_time = t1;
				thermostat_last_off_cycle_time = t1;
				turned_off = true;
			}
			break;
		case SM_AUX:
			if(thermostat_mode == TM_HEAT || thermostat_mode == TM_AUTO){ //heating is allowed
				if((Tair > TheatOff - terr/2 && re_override == OV_NORMAL) || (re_override == OV_OFF)){
					system_mode = SM_OFF;
					power_state = PS_OFF;
					thermostat_last_cycle_time = t1;
					thermostat_last_off_cycle_time = t1;
					turned_off = true;
				} else if(re_override == OV_OFF){
					system_mode = SM_OFF;
					power_state = PS_OFF;
					thermostat_last_cycle_time = t1;
					thermostat_last_off_cycle_time = t1;
					turned_off = true;
				}
			} else { //heating is not allowed
				system_mode = SM_OFF;
				power_state = PS_OFF;
				thermostat_last_cycle_time = t1;
				thermostat_last_off_cycle_time = t1;
				turned_off = true;
			}
			break;
		case SM_COOL:
			if(thermostat_mode == TM_COOL || thermostat_mode == TM_AUTO){ //cooling is allowed
				if((Tair < TcoolOff - terr/2 && re_override == OV_NORMAL) || (re_override == OV_OFF)){
					system_mode = SM_OFF;
					power_state = PS_OFF;
					thermostat_last_cycle_time = t1;
					thermostat_last_off_cycle_time = t1;
					turned_off = true;
				}
			} else { //cooling is not allowed
				system_mode = SM_OFF;
				power_state = PS_OFF;
				thermostat_last_cycle_time = t1;
				thermostat_last_off_cycle_time = t1;
				turned_off = true;
			}
			break;
		case SM_OFF:
			if((Tair > TcoolOn - terr/2) && (cooling_system_type != CT_NONE) && (thermostat_mode == TM_AUTO || thermostat_mode == TM_COOL))
			{
				last_system_mode = system_mode = SM_COOL;
				power_state = PS_ON;
				thermostat_last_cycle_time = t1;
				thermostat_last_on_cycle_time = t1;
				turned_on = true;
			}
			else if(Tair < TheatOn - terr/2 && (thermostat_mode == TM_AUTO || thermostat_mode == TM_HEAT))
			{
				//if (outside_temperature < aux_cutin_temperature)
				if (Tair < TauxOn && 
					(auxiliary_system_type != AT_NONE) && // turn on aux if we have it
					((auxiliary_strategy & AX_DEADBAND) || // turn aux on if deadband is set
					 (auxiliary_strategy & AX_LOCKOUT && value_Tout <= aux_heat_temp_lockout))) // If the air of the house is 2x outside the deadband range, it needs AUX help
				{
					last_system_mode = system_mode = SM_AUX;
					power_state = PS_ON;
					thermostat_last_cycle_time = t1;
					thermostat_last_on_cycle_time = t1;
					turned_on = true;
				}
				else
				{
					last_system_mode = system_mode = SM_HEAT;
					power_state = PS_ON;
					thermostat_last_cycle_time = t1;
					thermostat_last_off_cycle_time = t1;
					turned_on = true;
				}
			}
			break;
		}
	}
	
	if(turned_on){
		if(hvac_last_off != 0){
			hvac_period_off = (double)(t1 - hvac_last_off)/60.0;
		}
		hvac_last_on = t1;
	}
	if(turned_off){
		if(hvac_last_on != 0){
			hvac_period_on = (double)(t1 - hvac_last_on)/60.0;
		}
		hvac_last_off = t1;
	}
	if(hvac_period_on != 0.0 && hvac_period_off != 0){
		hvac_period_length = hvac_period_on + hvac_period_off;
		hvac_duty_cycle = (double)hvac_period_on / (double)hvac_period_length;
	}

	if ( system_mode == SM_HEAT && (heating_system_type == HT_HEAT_PUMP || heating_system_type == HT_RESISTANCE || heating_system_type == HT_GAS) )
	{
		is_AUX_on = is_COOL_on = 0;
		is_HEAT_on = 1;
	}
	else if ( system_mode == SM_COOL && cooling_system_type == CT_ELECTRIC)
	{
		is_AUX_on = is_HEAT_on = 0;
		is_COOL_on = 1;
	}
	else if ( system_mode == SM_AUX && auxiliary_system_type == AT_ELECTRIC)
	{
		is_COOL_on = is_HEAT_on = 0;
		is_AUX_on = 1;
	}
	else
		is_COOL_on = is_HEAT_on = is_AUX_on = 0;

	return TS_NEVER;
}

double house_e::sync_panel(double t0_dbl, double t1_dbl)
{
	double t2_dbl = TSNVRDBL;
	OBJECT *obj = OBJECTHDR(this);
	bool perform_impedance_conversion;

	//Set impedance default - don't do conversion
	perform_impedance_conversion = false;

	// clear accumulator
	if(((t0_dbl >= simulation_beginning_time_dbl) && (t1_dbl > t0_dbl)) || (!heat_start)){
		total.heatgain = 0;
	}
	total.total = total.power = total.current = total.admittance = complex(0,0);

	//Pull in the current powerflow values, if relevant
	if (proper_meter_parent == true)
	{
		pull_complex_powerflow_values();
	}
	else
	{
		check_external_voltage();
	}

	// gather load power and compute current for each circuit
	CIRCUIT *c;
	for (c=panel.circuits; c!=NULL; c=c->next)
	{
		// get circuit type
		int n = (int)c->type;
		if (n<0 || n>2)
			GL_THROW("%s:%d circuit %d has an invalid circuit type (%d)", obj->oclass->name, obj->id, c->id, (int)c->type);

		// if breaker is open and reclose time has arrived
		if (c->status==BRK_OPEN && t1_dbl>=c->reclose)
		{
			c->status = BRK_CLOSED;
			c->reclose = TSNVRDBL;
			t2_dbl = t1_dbl; // must immediately reevaluate devices affected
			gl_verbose("house_e:%d - %s - panel breaker %d (enduse %s) closed", obj->id, (obj->name?obj->name:"Unnamed"),c->id,c->pLoad->name);
		}

		// if breaker is closed
		if (c->status==BRK_CLOSED)
		{
			// compute circuit current
			if ((value_Circuit_V[(int)c->type].Mag() == 0) || (value_MeterStatus==0))	//Meter offline or voltage 0
			{
				gl_warning("house_e:%d - %s - circuit %d (enduse %s) voltage is zero or meter is disabled", obj->id, (obj->name?obj->name:"Unnamed"), c->id, c->pLoad->name);

				if (value_MeterStatus==0)	//If we've been disconnected, still apply latent load heat
				{
					if(((t0_dbl >= simulation_beginning_time_dbl) && (t1_dbl > t0_dbl)) || (!heat_start)){
						total.heatgain += c->pLoad->heatgain;
					}
				}
				continue;
			}
			
			//Current flow is based on the actual load, not nominal load
			complex actual_power = c->pLoad->power + (c->pLoad->current + c->pLoad->admittance * c->pLoad->voltage_factor)* c->pLoad->voltage_factor;
			complex current = ~(actual_power*1000 / value_Circuit_V[(int)c->type]);

			// check breaker
			if (current.Mag()>c->max_amps)
			{
				// probability of breaker failure increases over time
				if (c->tripsleft>0 && gl_random_bernoulli(RNGSTATE,1/(c->tripsleft--))==0)
				{
					// breaker opens
					c->status = BRK_OPEN;

					// average five minutes before reclosing, exponentially distributed
					c->reclose = t1_dbl + (gl_random_exponential(RNGSTATE,1/300.0)*(double)TS_SECOND); 
					gl_warning("house_e:%d - %s - circuit breaker %d tripped - enduse %s overload at %.0f A", obj->id, (obj->name?obj->name:"Unnamed"),c->id,
						c->pLoad->name, current.Mag());
				}

				// breaker fails from too frequent operation
				else
				{
					c->status = BRK_FAULT;
					c->reclose = TSNVRDBL;
					gl_warning("house_e:%d, %s circuit breaker %d failed - enduse %s is no longer running", obj->id, (obj->name?obj->name:"Unnamed"), c->id, c->pLoad->name);
				}

				//After the fact check - if we're the HVAC, be sure to undo our various variables (otherwise reporting is odd)
				if (c == pHVAC_EnduseLoad)
				{
					//Just call the update again, easiest way to set everything
					//Pushes "zero time", even though dt doesn't do anything right now
					update_system(0.0);
				}

				// must immediately reevaluate everything
				t2_dbl = t1_dbl; 
			}

			// add to panel current
			else
			{
				//Convert values appropriately - assume nominal voltages of 240 and 120 (0 degrees)
				//All values are given in kW, so convert to normal

				//Check and see if we're in normal mode, or in "convert to impedance" mode
				if ((powerflow_impedance_conversion_enabled == true) && (c->pLoad->voltage_factor < powerflow_impedance_conversion_level))
				{
					//Flag to convert
					perform_impedance_conversion = true;
				}

				//See if we're doing normal loading or not
				if (perform_impedance_conversion == false)
				{
					if (n==0)	//1-2 240 V load
					{
						value_Power[2] += c->pLoad->power * 1000.0;
						value_Line_I[2] += ~(c->pLoad->current * 1000.0 / (2.0 * default_line_voltage));
						value_Shunt[2] += ~(c->pLoad->admittance * 1000.0 / (4.0 * default_line_voltage * default_line_voltage));	//Note that the denom is 2*120 * 2, so 4 * nominal
					}
					else if (n==1)	//2-N 120 V load
					{
						value_Power[1] += c->pLoad->power * 1000.0;
						value_Line_I[1] += ~(c->pLoad->current * 1000.0 / default_line_voltage);
						value_Shunt[1] += ~(c->pLoad->admittance * 1000.0 / (default_line_voltage * default_line_voltage));
					}
					else	//n has to equal 2 here (checked above) - 1-N 120 V load
					{
						value_Power[0] += c->pLoad->power * 1000.0;
						value_Line_I[0] += ~(c->pLoad->current * 1000.0 / default_line_voltage);
						value_Shunt[0] += ~(c->pLoad->admittance * 1000.0 / (default_line_voltage * default_line_voltage));
					}
				}
				else	//Convert to impedance on the powerflow side - toss a verbose too
				{
					//All values get converted from power to impedance, so all look like admittance
					gl_verbose("house_e:%d, %s converting loads to impedance representation to assist powerflow", obj->id, (obj->name?obj->name:"Unnamed"));

					if (n==0)	//1-2 240 V load
					{
						value_Shunt[2] += ~(c->pLoad->power * 1000.0 / (4.0 * default_line_voltage * default_line_voltage));	//Note that the denom is 2*120 * 2, so 4 * nominal
						value_Shunt[2] += ~(c->pLoad->current * 1000.0 / (4.0 * default_line_voltage * default_line_voltage));
						value_Shunt[2] += ~(c->pLoad->admittance * 1000.0 / (4.0 * default_line_voltage * default_line_voltage));
					}
					else if (n==1)	//2-N 120 V load
					{
						value_Shunt[1] += ~(c->pLoad->power * 1000.0 / (default_line_voltage * default_line_voltage));
						value_Shunt[1] += ~(c->pLoad->current * 1000.0 / (default_line_voltage * default_line_voltage));
						value_Shunt[1] += ~(c->pLoad->admittance * 1000.0 / (default_line_voltage * default_line_voltage));
					}
					else	//n has to equal 2 here (checked above) - 1-N 120 V load
					{
						value_Shunt[0] += ~(c->pLoad->power * 1000.0 / (default_line_voltage * default_line_voltage));
						value_Shunt[0] += ~(c->pLoad->current * 1000.0 / (default_line_voltage * default_line_voltage));
						value_Shunt[0] += ~(c->pLoad->admittance * 1000.0 / (default_line_voltage * default_line_voltage));
					}
				}

				if (external_pf_mode != XPFV_NONE) {
					total.total += actual_power; // we want the voltage corrections here
				} else {
					total.total += c->pLoad->total;
				}

				total.power += c->pLoad->power;
				total.current += c->pLoad->current;
				total.admittance += c->pLoad->admittance;
				if(((t0_dbl != 0) && (t1_dbl > t0_dbl)) || (!heat_start)){
					total.heatgain += c->pLoad->heatgain;
				}
				c->reclose = TSNVRDBL;
			}
		}

		// sync time
		if (t2_dbl > c->reclose)
			t2_dbl = c->reclose;
	}
	/* using an enduse structure for the total is more a matter of having all the values add up for the house,
	 * and it should not sync the struct! ~MH */
	//TIMESTAMP t = gl_enduse_sync(&total,t1); if (t<t2) t2 = t;

	total_load = total.total.Mag();

	//Push up the values, if need to do so
	//Pull in the current powerflow values, if relevant
	if (proper_meter_parent == true)
	{
		push_complex_powerflow_values();
	}

	return t2_dbl;
}

TIMESTAMP house_e::sync_enduses(TIMESTAMP t0, TIMESTAMP t1)
{
	TIMESTAMP t2 = TS_NEVER;
	IMPLICITENDUSE *eu;
	//OBJECT *obj = OBJECTHDR(this);
	//char one[128], two[128];
	for (eu=implicit_enduse_list; eu!=NULL; eu=eu->next)
	{
		TIMESTAMP t = 0;
		t = gl_enduse_sync(&(eu->load),t1);
		if (t<t2) t2 = t;
	}
	//DATETIME dt1, dt2;
	//gl_localtime(t1,&dt1);
	//gl_strftime(&dt1, two, 127);
	//gl_localtime(t2,&dt2);
	//gl_strftime(&dt2, one, 127);
	//gl_verbose("house_e:%d ~ sync_eu %s at %s", obj->id, one, two);
	//if(0 == strcmp("(invalid time)", gl_strftime(t2))){
		//gl_verbose("TAKE NOTE OF THIS TIMESTEP");
	//}
	return t2;
}

void house_e::check_controls(void)
{
	char buffer[256];
	if (warn_control)
	{
		OBJECT *obj = OBJECTHDR(this);
		/* check for air temperature excursion */
		if (Tair<warn_low_temp || Tair>warn_high_temp)
		{
			gl_warning("house_e:%d (%s) air temperature excursion (%.1f degF) at %s", 
				obj->id, obj->name?obj->name:"anonymous", Tair, gl_strftime(obj->clock, buffer, 255));
		}

		/* check for mass temperature excursion */
		if (Tmaterials<warn_low_temp || Tmaterials>warn_high_temp)
		{
			gl_warning("house_e:%d (%s) mass temperature excursion (%.1f degF) at %s", 
				obj->id, obj->name?obj->name:"anonymous", Tmaterials, gl_strftime(obj->clock, buffer, 255));
		}

		/* check for heating equipment sizing problem */
		if ((system_mode==SM_HEAT || system_mode==SM_AUX) && Teq<heating_setpoint)
		{
			gl_warning("house_e:%d (%s) heating equipement undersized at %s", 
				obj->id, obj->name?obj->name:"anonymous", gl_strftime(obj->clock, buffer, 255));
		}

		/* check for cooling equipment sizing problem */
		else if (system_mode==SM_COOL &&
//			(system_type&ST_AC) &&
			(cooling_system_type != CT_NONE) &&
			Teq>cooling_setpoint)
		{
			gl_warning("house_e:%d (%s) cooling equipement undersized at %s", 
				obj->id, obj->name?obj->name:"anonymous", gl_strftime(obj->clock, buffer, 255));
		}

		/* check for invalid event temperature */
		if ((dTair>0 && Tevent<Tair) || (dTair<0 && Tevent>Tair))
		{
			char mode_buffer[1024];
			gl_warning("house_e:%d (%s) possible control problem (system_mode %s) -- Tevent-Tair mismatch with dTair (Tevent=%.1f, Tair=%.1f, dTair=%.1f) at %s", 
				obj->id, obj->name?obj->name:"anonymous", gl_getvalue(obj,"system_mode", mode_buffer, 1023)==NULL?"ERR":mode_buffer, Tevent, Tair, dTair, gl_strftime(obj->clock, buffer, 255));
		}
	}
}

//Map Complex value
gld_property *house_e::map_complex_value(OBJECT *obj, char *name)
{
	gld_property *pQuantity;
	OBJECT *objhdr = OBJECTHDR(this);

	//Map to the property of interest
	pQuantity = new gld_property(obj,name);

	//Make sure it worked
	if ((pQuantity->is_valid() != true) || (pQuantity->is_complex() != true))
	{
		GL_THROW("house_e:%d %s - Unable to map property %s from object:%d %s",objhdr->id,(objhdr->name ? objhdr->name : "Unnamed"),name,obj->id,(obj->name ? obj->name : "Unnamed"));
		/*  TROUBLESHOOT
		While attempting to map a quantity from another object, an error occurred in house.  Please try again.
		If the error persists, please submit your system and a bug report via the ticketing system.
		*/
	}

	//return the pointer
	return pQuantity;
}

//Map double value
gld_property *house_e::map_double_value(OBJECT *obj, char *name)
{
	gld_property *pQuantity;
	OBJECT *objhdr = OBJECTHDR(this);

	//Map to the property of interest
	pQuantity = new gld_property(obj,name);

	//Make sure it worked
	if ((pQuantity->is_valid() != true) || (pQuantity->is_double() != true))
	{
		GL_THROW("house_e:%d %s - Unable to map property %s from object:%d %s",objhdr->id,(objhdr->name ? objhdr->name : "Unnamed"),name,obj->id,(obj->name ? obj->name : "Unnamed"));
		/*  TROUBLESHOOT
		While attempting to map a quantity from another object, an error occurred in house.  Please try again.
		If the error persists, please submit your system and a bug report via the ticketing system.
		*/
	}

	//return the pointer
	return pQuantity;
}

// update the voltages from external power flow solver
void house_e::check_external_voltage(void)
{
	if (external_pf_mode == XPFV_NONE) return;
	if (external_pf_mode == XPFV_ONEV) external_v2N = -external_v1N;
	value_Circuit_V[0] = external_v1N - external_v2N;
	value_Circuit_V[1] = external_v1N;
	value_Circuit_V[2] = external_v2N;
}

//Function to pull all the complex properties from powerflow into local variables
void house_e::pull_complex_powerflow_values(void)
{
	//Pull in the various values from powerflow - straight reads
	if (commercial_load_parent == true) {
		if (numPhases == 3) { // V1n = positive-sequence voltage
			complex Va = pCircuit_V[0]->get_complex();
			complex Vb = pCircuit_V[1]->get_complex();
			complex Vc = pCircuit_V[2]->get_complex();
			value_Circuit_V[1] = Va + A_OPERATOR * Vb + A2_OPERATOR * Vc;
			value_Circuit_V[1] /= 3.0;
		} else if (numPhases == 2) {
			complex v1;
			complex v2;
			if (!(externalPhases & 1)) { // phases B and C
				v1 = pCircuit_V[1]->get_complex();
				v2 = pCircuit_V[2]->get_complex();
			} else if (!(externalPhases & 2)) { // phases A and C
				v1 = pCircuit_V[0]->get_complex();
				v2 = pCircuit_V[2]->get_complex();
			} else if (!(externalPhases & 4)) { // phases A and B
				v1 = pCircuit_V[0]->get_complex();
				v2 = pCircuit_V[1]->get_complex();
			}
			double vavg = 0.5 * (v1.Mag() + v2.Mag());
			v1.Mag(vavg);
			value_Circuit_V[1] = v1;
		} else if (numPhases == 1) { // V1n = positive-sequence voltage
			if (externalPhases & 1) {
				value_Circuit_V[1] = pCircuit_V[0]->get_complex();
			} else if (externalPhases & 2) {
				value_Circuit_V[1] = pCircuit_V[1]->get_complex();
			} else if (externalPhases & 4) {
				value_Circuit_V[1] = pCircuit_V[2]->get_complex();
			}
		}
		value_Circuit_V[1] /= internalTurnsRatio;
		value_Circuit_V[2] = -value_Circuit_V[1]; // equal and opposite hot voltages, i.e., V2n = -V1n
		value_Circuit_V[0] = value_Circuit_V[1] * 2.0; // line-to-line is V1n - V2n, or just 2V1n as assumed above
/*
		OBJECT *obj = OBJECTHDR(this);
    gl_output ("house: %s is commercial with %d phases and equivalent panel voltages [%g, %g, %g] angle %g",
               obj->name, numPhases,                                                                        
               value_Circuit_V[1].Mag(), value_Circuit_V[2].Mag(), value_Circuit_V[0].Mag(),                
               value_Circuit_V[1].Arg());                                                                   
*/
	} else {
		value_Circuit_V[0] = pCircuit_V[0]->get_complex();
		value_Circuit_V[1] = pCircuit_V[1]->get_complex();
		value_Circuit_V[2] = pCircuit_V[2]->get_complex();
	}
	value_MeterStatus = pMeterStatus->get_enumeration();
	value_Frequency = pFrequency->get_double();
}

//Function to push up all changes of complex properties to powerflow from local variables
void house_e::push_complex_powerflow_values(void)
{
	complex temp_complex_val;
	gld_wlock *test_rlock;
	int indexval;

	if (commercial_load_parent == true) {
/*    
	OBJECT *obj = OBJECTHDR(this);                                   

		// for value_Shunt, value_Line_I and value_Power the circuit indices are:
		//  0 = 1-N, 1 = 2-N, 2 = 1-2s
		// Unlike for triplex meters, pShunt on loads is Z
		gl_output ("                     I=[%g @ %g] [%g @ %g] [%g @ %g]",  
							 obj->name,                                            
							 value_Line_I[0].Mag(), value_Line_I[0].Arg(),           
							 value_Line_I[1].Mag(), value_Line_I[1].Arg(),           
							 value_Line_I[2].Mag(), value_Line_I[2].Arg());          
    gl_output ("house: %s commercial Y=[%g +j%g] [%g +j%g] [%g +j%g]",
               obj->name,                                            
               value_Shunt[0].Re(), value_Shunt[0].Im(),             
               value_Shunt[1].Re(), value_Shunt[1].Im(),             
               value_Shunt[2].Re(), value_Shunt[2].Im());            
    gl_output ("                     P=[%g +j%g] [%g +j%g] [%g +j%g]",  
               obj->name,                                            
               value_Power[0].Re(), value_Power[0].Im(),             
               value_Power[1].Re(), value_Power[1].Im(),             
               value_Power[2].Re(), value_Power[2].Im());            
*/

		double denom = numPhases;
		// split the total power equally among the phases
		complex balPower = (value_Power[0] + value_Power[1] + value_Power[2]) / denom;
		int insertP = 0;
		if (balPower.Mag() > 0.0) {
			insertP = 1;
//			gl_output ("house: %s commercial per-phase P=[%g +j%g]", obj->name, balPower.Re(), balPower.Im());             
		}
		// adjust the constant shunt for voltages and internal turns, then balance among phases
		complex balShunt = (value_Shunt[0] + value_Shunt[1] + value_Shunt[2] * 4.0) 
			/ (internalTurnsRatio * internalTurnsRatio) / denom;
		int insertS = 0;
		if (balShunt.Mag() > 0.0) {
			insertS = 1;
//			gl_output ("house: %s commercial per-phase Y=[%g +j%g]", obj->name, balShunt.Re(), balShunt.Im());
		}
		// adjust the constant current for voltages and internal turns, then balance among phases
		complex balCurrent = (value_Line_I[0] + value_Line_I[1] + value_Line_I[2] * 2.0)
			/ internalTurnsRatio / denom;
		int insertI = 0;
		if (balCurrent.Mag() > 0.0) {
			insertI = 1;
//			gl_output ("house: %s commercial per-phase I=[%g @ %g]", obj->name, balCurrent.Mag(), balCurrent.Arg());             
		}
		// now push this building's power onto the parent load phases that are actually present
		int mask = 1;
		for (indexval = 0; indexval < 3; indexval++) {
			if (externalPhases & mask) {
				if (insertP > 0) {
					temp_complex_val = pPower[indexval]->get_complex();
//					gl_output ("  adding P to [%g +j%g] on phase mask %d", 
//										 temp_complex_val.Re(), temp_complex_val.Im(), mask);
					temp_complex_val += balPower;
					pPower[indexval]->setp<complex>(temp_complex_val,*test_rlock);
				}
				if (insertS > 0) {
					temp_complex_val = pShunt[indexval]->get_complex();

					//Add in our contribution
					temp_complex_val += balShunt;

					//Push it back up
					pShunt[indexval]->setp<complex>(temp_complex_val,*test_rlock);
				}
				if (insertI > 0) {
					temp_complex_val = pLine_I[indexval]->get_complex();

					//Add in the contribution - current gets phase-rotated within powerflow/elsewhere					
					temp_complex_val += balCurrent;

					//Push the value back up
					pLine_I[indexval]->setp<complex>(temp_complex_val,*test_rlock);
				}
			}
			mask *= 2;
		}
	} else {
		for (indexval=0; indexval<3; indexval++)
		{
			//**** Current value ***/
			//Pull current value again, just in case
			temp_complex_val = pLine_I[indexval]->get_complex();

			//Add the difference
			temp_complex_val += value_Line_I[indexval];

			//Push it back up
			pLine_I[indexval]->setp<complex>(temp_complex_val,*test_rlock);

			//**** shunt value ***/
			//Pull current value again, just in case
			temp_complex_val = pShunt[indexval]->get_complex();

			//Add the difference
			temp_complex_val += value_Shunt[indexval];

			//Push it back up
			pShunt[indexval]->setp<complex>(temp_complex_val,*test_rlock);

			//**** Power value ***/
			//Pull current value again, just in case
			temp_complex_val = pPower[indexval]->get_complex();

			//Add the difference
			temp_complex_val += value_Power[indexval];

			//Push it back up
			pPower[indexval]->setp<complex>(temp_complex_val,*test_rlock);
		}
	}
}

//Function to pull the climate data from gld_property links into local variables
void house_e::pull_climate_values(void)
{
	int index_loop;

	//Pull temperature
	value_Tout = pTout->get_double();

	//Pull humidity
	value_Rhout = pRhout->get_double();

	//Loop through the solar irradiance and pull them
	for (index_loop=0; index_loop<9; index_loop++)
	{
		value_Solar[index_loop] = pSolar[index_loop]->get_double();
	}
}

//Function to update the voltage factors
void house_e::circuit_voltage_factor_update(void)
{
	OBJECT *obj = OBJECTHDR(this);
	CIRCUIT *c;

	for (c=panel.circuits; c!=NULL; c=c->next)
	{
		// get circuit type
		int n = (int)c->type;
		if (n<0 || n>2)
			GL_THROW("%s:%d circuit %d has an invalid circuit type (%d)", obj->oclass->name, obj->id, c->id, (int)c->type);

		//See if it is tripped - if it is, set voltage factor to zero
		if (c->status == BRK_CLOSED)	//Closed
		{
			//Pull the factor -- reference from the "local value" (default or pulled by before for)		
			c->pLoad->voltage_factor = value_Circuit_V[(int)c->type].Mag() / ((c->pLoad->config&EUC_IS220) ? (2.0* default_line_voltage) : default_line_voltage);
			if ((c->pLoad->voltage_factor > 1.06 || c->pLoad->voltage_factor < 0.88) && (ANSI_voltage_check==true))
				gl_warning("%s - %s:%d is outside of ANSI standards (voltage = %.0f percent of nominal 120/240)", obj->name, obj->oclass->name,obj->id,c->pLoad->voltage_factor*100);
		}
		else	//Must be open or unknown
		{
			c->pLoad->voltage_factor = 0.0;
		}
	}
}

//Function to remove accumulator values
void house_e::powerflow_accumulator_remover(void)
{
	//If we're a proper meter, zero the accumulators, then remove the values
	if (proper_meter_parent == true)
	{
		//Put negative values in 
		//Update power
		value_Power[0] = complex(-1.0,0.0) * value_Power[0];
		value_Power[1] = complex(-1.0,0.0) * value_Power[1];
		value_Power[2] = complex(-1.0,0.0) * value_Power[2];
		
		//Current
		value_Line_I[0] = complex(-1.0,0.0) * value_Line_I[0];
		value_Line_I[1] = complex(-1.0,0.0) * value_Line_I[1];
		value_Line_I[2] = complex(-1.0,0.0) * value_Line_I[2];
		//Neutral not handled in here, since it was always zero anyways

		//Admittance
		value_Shunt[0] = complex(-1.0,0.0) * value_Shunt[0];
		value_Shunt[1] = complex(-1.0,0.0) * value_Shunt[1];
		value_Shunt[2] = complex(-1.0,0.0) * value_Shunt[2];

		//Push up the "negative" values now - mostly so XMLs look right
		push_complex_powerflow_values();
	}
}

//////////////////////////////////////////////////////////////////////////
// IMPLEMENTATION OF DELTA MODE
//////////////////////////////////////////////////////////////////////////
//Module-level call
SIMULATIONMODE house_e::inter_deltaupdate(unsigned int64 delta_time, unsigned long dt, unsigned int iteration_count_val)
{
	OBJECT *obj = OBJECTHDR(this);
	double t0_dbl, t1_dbl, tret_dbl;

	//Not on the very first run -- remove our prior contributions
	if ((iteration_count_val == 0) && (delta_time != 0))
	{
		//Remove accumulator values
		powerflow_accumulator_remover();
	}
	//Default else -- just proceed

	//On the first iteration of each timestep, pull powerflow values
	if (iteration_count_val == 0)
	{
		//Create the time variables
		t0_dbl = gl_globaldeltaclock;
		t1_dbl = t0_dbl + (double)(dt)/(double)(DT_SECOND);

		//Zero the accumulator
		value_Power[0] = value_Power[1] = value_Power[2] = complex(0.0,0.0);
		value_Line_I[0] = value_Line_I[1] = value_Line_I[2] = complex(0.0,0.0);
		value_Shunt[0] = value_Shunt[1] = value_Shunt[2] = complex(0.0,0.0);

		if (proper_meter_parent == true)
		{
			//Pull the values down
			pull_complex_powerflow_values();
		}

		//Update the voltage factors
		circuit_voltage_factor_update();

		tret_dbl = sync_panel(t0_dbl, t1_dbl);
	}
	//Other iterations, just use previous values

	//Right now, houses don't really support deltamode.  This is a half-kludge to get them to play
	//nice with powerflow.  When they did support it, that code would go here.

	//Always ready to go back to event mode
	return SM_EVENT;
}

//Module-level post update call
STATUS house_e::post_deltaupdate(void)
{
	//Right now, basically undo what was done in interupdate.  When houses properly support
	//dynamics, we'll revisit how this interaction occurs (get node to zero accumulators or something)

	powerflow_accumulator_remover();

	return SUCCESS;	//Always succeeds right now
}

//////////////////////////////////////////////////////////////////////////
// IMPLEMENTATION OF CORE LINKAGE
//////////////////////////////////////////////////////////////////////////

EXPORT int create_house(OBJECT **obj, OBJECT *parent)
{
	try
	{
		*obj = gl_create_object(house_e::oclass);
		if (*obj!=NULL)
		{
			house_e *my = OBJECTDATA(*obj,house_e);;
			gl_set_parent(*obj,parent);
			my->create();
			return 1;
		}
		else
			return 0;
	}
	CREATE_CATCHALL(house);
}

EXPORT int init_house(OBJECT *obj)
{
	try {
		house_e *my = OBJECTDATA(obj,house_e);
		int rv = my->init_climate();
		if(rv == 0){// climate object has not initialized
			return 2;
		} else {
			return my->init(obj->parent);
		}
	}
	INIT_CATCHALL(house);
}

EXPORT int isa_house(OBJECT *obj, char *classname)
{
	if(obj != 0 && classname != 0){
		return OBJECTDATA(obj,house_e)->isa(classname);
	} else {
		return 0;
	}
}

EXPORT TIMESTAMP sync_house(OBJECT *obj, TIMESTAMP t0, PASSCONFIG pass)
{

	try {
		house_e *my = OBJECTDATA(obj,house_e);
		TIMESTAMP t1 = TS_NEVER;
		if (obj->clock <= ROUNDOFF)
			obj->clock = t0;  //set the object clock if it has not been set yet
		switch (pass) 
		{
		case PC_PRETOPDOWN:
			t1 = my->presync(obj->clock, t0);
			break;

		case PC_BOTTOMUP:
			t1 = my->sync(obj->clock, t0);
			obj->clock = t0;
			break;
		case PC_POSTTOPDOWN:
			t1 = my->postsync(obj->clock, t0);
			obj->clock = t0;
			break;
		default:
			gl_error("house_e::sync- invalid pass configuration");
			t1 = TS_INVALID; // serious error in exec.c
		}
		return t1;
	} 
	SYNC_CATCHALL(house);
}

EXPORT TIMESTAMP plc_house(OBJECT *obj, TIMESTAMP t0)
{
	// this will be disabled if a PLC object is attached to the waterheater
	if (obj->clock <= ROUNDOFF)
		obj->clock = t0;  //set the clock if it has not been set yet

	house_e *my = OBJECTDATA(obj,house_e);
	return my->sync_thermostat(obj->clock, t0);
}

//Deltamode exposed functions
EXPORT SIMULATIONMODE interupdate_house_e(OBJECT *obj, unsigned int64 delta_time, unsigned long dt, unsigned int iteration_count_val)
{
	house_e *my = OBJECTDATA(obj,house_e);
	SIMULATIONMODE status = SM_ERROR;
	try
	{
		status = my->inter_deltaupdate(delta_time,dt,iteration_count_val);
		return status;
	}
	catch (char *msg)
	{
		gl_error("interupdate_house_e(obj=%d;%s): %s", obj->id, obj->name?obj->name:"unnamed", msg);
		return status;
	}
}

EXPORT STATUS postupdate_house_e(OBJECT *obj)
{
	house_e *my = OBJECTDATA(obj,house_e);
	STATUS status = FAILED;
	try
	{
		status = my->post_deltaupdate();
		return status;
	}
	catch (char *msg)
	{
		gl_error("postupdate_house_e(obj=%d;%s): %s", obj->id, obj->name?obj->name:"unnamed", msg);
		return status;
	}
}

/**@}**/

 	  	 <|MERGE_RESOLUTION|>--- conflicted
+++ resolved
@@ -1424,7 +1424,10 @@
 		//Set flag
 		proper_meter_parent = true;
 		commercial_load_parent = false;
-<<<<<<< HEAD
+		if (external_pf_mode != XPFV_NONE) {
+			external_pf_mode = XPFV_NONE;
+			gl_warning("house_e:%d ignores external_pf_mode because it has a meter parent", obj->id);
+		}
 
 		//*** Get the impedance mapping stuff ***//
 
@@ -1484,12 +1487,6 @@
 
 		//Delete the link
 		delete temp_gld_property;
-=======
-		if (external_pf_mode != XPFV_NONE) {
-			external_pf_mode = XPFV_NONE;
-			gl_warning("house_e:%d ignores external_pf_mode because it has a meter parent", obj->id);
-		}
->>>>>>> 30f86398
 	}
 	else if (parent!=NULL && (gl_object_isa(parent,"meter","powerflow") || gl_object_isa(obj->parent,"node","powerflow") || gl_object_isa(obj->parent,"load","powerflow"))) // for three-phase commercial zone-houses
 	{
@@ -1577,70 +1574,66 @@
 		// set flags for the powerflow interface
 		proper_meter_parent = true;
 		commercial_load_parent = true;
-<<<<<<< HEAD
-
-
-		//*** Get the impedance mapping stuff ***//
-
-		//Get the enabled flag
-		temp_gld_property = new gld_property("powerflow::enable_impedance_conversion");
-
-		//See if it worked
-		if ((temp_gld_property->is_valid() != true) || (temp_gld_property->is_bool() != true))
-		{
-			GL_THROW("house:%d - %s - Failed to impedance mode variable from powerflow",obj->id,(obj->name ? obj->name : "Unnamed"));
-			//Defined above
-		}
-
-		//Pull the value to a temporary
-		temp_gld_property->getp<bool>(temp_bool_val,*test_rlock);
-
-		//Delete the link
-		delete temp_gld_property;
-
-		//Set our tracking variable
-		powerflow_impedance_conversion_enabled = temp_bool_val;
-
-		//Now do the same for inrush, just to be thorough
-		temp_gld_property = new gld_property("powerflow::enable_inrush");
-
-		//See if it worked
-		if ((temp_gld_property->is_valid() != true) || (temp_gld_property->is_bool() != true))
-		{
-			GL_THROW("house:%d - %s - Failed to impedance mode variable from powerflow",obj->id,(obj->name ? obj->name : "Unnamed"));
-			//Defined above
-		}
-
-		//Pull the value to a temporary
-		temp_gld_property->getp<bool>(temp_bool_val,*test_rlock);
-
-		//Delete the link
-		delete temp_gld_property;
-
-		//Or us in, in case one or the other is set
-		powerflow_impedance_conversion_enabled |= temp_bool_val;
-
-		//Now get the threshold
-		temp_gld_property = new gld_property("powerflow::low_voltage_impedance_level");
-
-		//See if it worked
-		if ((temp_gld_property->is_valid() != true) || (temp_gld_property->is_double() != true))
-		{
-			GL_THROW("house:%d - %s - Failed to impedance mode variable from powerflow",obj->id,(obj->name ? obj->name : "Unnamed"));
-			//Defined above
-		}
-
-		//Pull the value to a temporary
-		temp_gld_property->getp<double>(powerflow_impedance_conversion_level,*test_rlock);
-
-		//Delete the link
-		delete temp_gld_property;
-=======
 		if (external_pf_mode != XPFV_NONE) {
 			external_pf_mode = XPFV_NONE;
 			gl_warning("house_e:%d ignores external_pf_mode because it has a meter parent", obj->id);
 		}
->>>>>>> 30f86398
+
+		//*** Get the impedance mapping stuff ***//
+
+		//Get the enabled flag
+		temp_gld_property = new gld_property("powerflow::enable_impedance_conversion");
+
+		//See if it worked
+		if ((temp_gld_property->is_valid() != true) || (temp_gld_property->is_bool() != true))
+		{
+			GL_THROW("house:%d - %s - Failed to impedance mode variable from powerflow",obj->id,(obj->name ? obj->name : "Unnamed"));
+			//Defined above
+		}
+
+		//Pull the value to a temporary
+		temp_gld_property->getp<bool>(temp_bool_val,*test_rlock);
+
+		//Delete the link
+		delete temp_gld_property;
+
+		//Set our tracking variable
+		powerflow_impedance_conversion_enabled = temp_bool_val;
+
+		//Now do the same for inrush, just to be thorough
+		temp_gld_property = new gld_property("powerflow::enable_inrush");
+
+		//See if it worked
+		if ((temp_gld_property->is_valid() != true) || (temp_gld_property->is_bool() != true))
+		{
+			GL_THROW("house:%d - %s - Failed to impedance mode variable from powerflow",obj->id,(obj->name ? obj->name : "Unnamed"));
+			//Defined above
+		}
+
+		//Pull the value to a temporary
+		temp_gld_property->getp<bool>(temp_bool_val,*test_rlock);
+
+		//Delete the link
+		delete temp_gld_property;
+
+		//Or us in, in case one or the other is set
+		powerflow_impedance_conversion_enabled |= temp_bool_val;
+
+		//Now get the threshold
+		temp_gld_property = new gld_property("powerflow::low_voltage_impedance_level");
+
+		//See if it worked
+		if ((temp_gld_property->is_valid() != true) || (temp_gld_property->is_double() != true))
+		{
+			GL_THROW("house:%d - %s - Failed to impedance mode variable from powerflow",obj->id,(obj->name ? obj->name : "Unnamed"));
+			//Defined above
+		}
+
+		//Pull the value to a temporary
+		temp_gld_property->getp<double>(powerflow_impedance_conversion_level,*test_rlock);
+
+		//Delete the link
+		delete temp_gld_property;
 	}
 	else
 	{
